/*
 * Copyright (c) 2010, 2013, Oracle and/or its affiliates. All rights reserved.
 * DO NOT ALTER OR REMOVE COPYRIGHT NOTICES OR THIS FILE HEADER.
 *
 * This code is free software; you can redistribute it and/or modify it
 * under the terms of the GNU General Public License version 2 only, as
 * published by the Free Software Foundation.  Oracle designates this
 * particular file as subject to the "Classpath" exception as provided
 * by Oracle in the LICENSE file that accompanied this code.
 *
 * This code is distributed in the hope that it will be useful, but WITHOUT
 * ANY WARRANTY; without even the implied warranty of MERCHANTABILITY or
 * FITNESS FOR A PARTICULAR PURPOSE.  See the GNU General Public License
 * version 2 for more details (a copy is included in the LICENSE file that
 * accompanied this code).
 *
 * You should have received a copy of the GNU General Public License version
 * 2 along with this work; if not, write to the Free Software Foundation,
 * Inc., 51 Franklin St, Fifth Floor, Boston, MA 02110-1301 USA.
 *
 * Please contact Oracle, 500 Oracle Parkway, Redwood Shores, CA 94065 USA
 * or visit www.oracle.com if you need additional information or have any
 * questions.
 */

package jdk.nashorn.internal.ir;

import java.util.Collections;
import java.util.List;
import jdk.nashorn.internal.codegen.types.Type;
import jdk.nashorn.internal.ir.annotations.Ignore;
import jdk.nashorn.internal.ir.annotations.Immutable;
import jdk.nashorn.internal.ir.visitor.NodeVisitor;
import jdk.nashorn.internal.runtime.Source;

/**
 * IR representation for a function call.
 */
@Immutable
public final class CallNode extends LexicalContextNode implements TypeOverride<CallNode> {

    private final Type type;

    /** Function identifier or function body. */
    private final Node function;

    /** Call arguments. */
    private final List<Node> args;
<<<<<<< HEAD

    /** Is this a "new" operation */
    public static final int IS_NEW        = 0x1;

    /** Is this call tagged as inside a with block */
    public static final int IN_WITH_BLOCK = 0x2;
=======

    /** Is this a "new" operation */
    public static final int IS_NEW        = 0x1;
>>>>>>> 3e5be4aa

    private final int flags;

    /**
     * Arguments to be passed to builtin {@code eval} function
     */
    public static class EvalArgs {
        /** evaluated code */
        private final Node code;

        /** 'this' passed to evaluated code */
        private final IdentNode evalThis;

        /** location string for the eval call */
        private final String location;

        /** is this call from a strict context? */
        private final boolean strictMode;

        /**
         * Constructor
         *
         * @param code       code to evaluate
         * @param evalThis   this node
         * @param location   location for the eval call
         * @param strictMode is this a call from a strict context?
         */
        public EvalArgs(final Node code, final IdentNode evalThis, final String location, final boolean strictMode) {
            this.code = code;
            this.evalThis = evalThis;
            this.location = location;
            this.strictMode = strictMode;
        }

        /**
         * Return the code that is to be eval:ed by this eval function
         * @return code as an AST node
         */
        public Node getCode() {
            return code;
        }

        private EvalArgs setCode(final Node code) {
            if (this.code == code) {
                return this;
            }
            return new EvalArgs(code, evalThis, location, strictMode);
        }

        /**
         * Get the {@code this} symbol used to invoke this eval call
         * @return the {@code this} symbol
         */
        public IdentNode getThis() {
            return this.evalThis;
        }

        private EvalArgs setThis(final IdentNode evalThis) {
            if (this.evalThis == evalThis) {
                return this;
            }
            return new EvalArgs(code, evalThis, location, strictMode);
        }

        /**
         * Get the human readable location for this eval call
         * @return the location
         */
        public String getLocation() {
            return this.location;
        }

        /**
         * Check whether this eval call is executed in strict mode
         * @return true if executed in strict mode, false otherwise
         */
        public boolean getStrictMode() {
            return this.strictMode;
        }
    }

    /** arguments for 'eval' call. Non-null only if this call node is 'eval' */
    @Ignore
    private final EvalArgs evalArgs;

    /**
     * Constructors
     *
     * @param source   the source
     * @param token    token
     * @param finish   finish
     * @param function the function to call
     * @param args     args to the call
     * @param flags    flags
     */
    public CallNode(final Source source, final long token, final int finish, final Node function, final List<Node> args, final int flags) {
        super(source, token, finish);

        this.function = function;
        this.args     = args;
<<<<<<< HEAD
        this.flags    = flags;
=======
        this.flags    = 0;
>>>>>>> 3e5be4aa
        this.type     = null;
        this.evalArgs = null;
    }

    private CallNode(final CallNode callNode, final Node function, final List<Node> args, final int flags, final Type type, final EvalArgs evalArgs) {
        super(callNode);
        this.function = function;
        this.args = args;
        this.flags = flags;
        this.type = type;
        this.evalArgs = evalArgs;
    }

    @Override
    public Type getType() {
        if (hasCallSiteType()) {
            return type;
        }
        return function instanceof FunctionNode ? ((FunctionNode)function).getReturnType() : Type.OBJECT;
    }

    @Override
    public CallNode setType(final Type type) {
        if (this.type == type) {
            return this;
        }
        return new CallNode(this, function, args, flags, type, evalArgs);
    }

    private boolean hasCallSiteType() {
        return this.type != null;
    }

    @Override
    public boolean canHaveCallSiteType() {
        return true;
    }

    /**
     * Assist in IR navigation.
     *
     * @param visitor IR navigating visitor.
     *
     * @return node or replacement
     */
    @Override
    public Node accept(final LexicalContext lc, final NodeVisitor visitor) {
        if (visitor.enterCallNode(this)) {
            final CallNode newCallNode = (CallNode)visitor.leaveCallNode(
                    setFunction(function.accept(visitor)).
                    setArgs(Node.accept(visitor, Node.class, args)).
                    setFlags(flags).
                    setType(type).
                    setEvalArgs(evalArgs == null ?
                            null :
                            evalArgs.setCode(evalArgs.getCode().accept(visitor)).
                                setThis((IdentNode)evalArgs.getThis().accept(visitor))));
            // Theoretically, we'd need to instead pass lc to every setter and do a replacement on each. In practice,
            // setType from TypeOverride can't accept a lc, and we don't necessarily want to go there now.
            if(this != newCallNode) {
                return Node.replaceInLexicalContext(lc, this, newCallNode);
            }
        }

        return this;
    }

    @Override
    public void toString(final StringBuilder sb) {
        if (hasCallSiteType()) {
            sb.append('{');
            final String desc = getType().getDescriptor();
            sb.append(desc.charAt(desc.length() - 1) == ';' ? 'O' : getType().getDescriptor());
            sb.append('}');
        }

        function.toString(sb);

        sb.append('(');

        boolean first = true;

        for (final Node arg : args) {
            if (!first) {
                sb.append(", ");
            } else {
                first = false;
            }

            arg.toString(sb);
        }

        sb.append(')');
    }

    /**
     * Get the arguments for the call
     * @return a list of arguments
     */
    public List<Node> getArgs() {
        return Collections.unmodifiableList(args);
    }

    /**
     * Reset the arguments for the call
     * @param args new arguments list
     */
    private CallNode setArgs(final List<Node> args) {
        if (this.args == args) {
            return this;
        }
        return new CallNode(this, function, args, flags, type, evalArgs);
    }

    /**
     * If this call is an {@code eval} call, get its EvalArgs structure
     * @return EvalArgs for call
     */
    public EvalArgs getEvalArgs() {
        return evalArgs;
    }

    /**
     * Set the EvalArgs structure for this call, if it has been determined it is an
     * {@code eval}
     *
     * @param evalArgs eval args
     * @return same node or new one on state change
     */
    public CallNode setEvalArgs(final EvalArgs evalArgs) {
        if (this.evalArgs == evalArgs) {
            return this;
        }
        return new CallNode(this, function, args, flags, type, evalArgs);
    }

    /**
     * Check if this call is a call to {@code eval}
     * @return true if this is a call to {@code eval}
     */
    public boolean isEval() {
        return evalArgs != null;
    }

    /**
     * Return the function expression that this call invokes
     * @return the function
     */
    public Node getFunction() {
        return function;
    }

    /**
     * Reset the function expression that this call invokes
     * @param function the function
     * @return same node or new one on state change
     */
    public CallNode setFunction(final Node function) {
        if (this.function == function) {
            return this;
        }
        return new CallNode(this, function, args, flags, type, evalArgs);
    }

    /**
     * Check if this call is a new operation
     * @return true if this a new operation
     */
    public boolean isNew() {
        return (flags & IS_NEW) == IS_NEW;
    }

    /**
     * Flag this call as a new operation
     * @return same node or new one on state change
     */
    public CallNode setIsNew() {
        return setFlags(IS_NEW);
    }

<<<<<<< HEAD
    /**
     * Check if this call is inside a {@code with} block
     * @return true if the call is inside a {@code with} block
     */
    public boolean inWithBlock() {
        return (flags & IN_WITH_BLOCK) == IN_WITH_BLOCK;
    }

=======
>>>>>>> 3e5be4aa
    private CallNode setFlags(final int flags) {
        if (this.flags == flags) {
            return this;
        }
        return new CallNode(this, function, args, flags, type, evalArgs);
    }
}<|MERGE_RESOLUTION|>--- conflicted
+++ resolved
@@ -46,18 +46,9 @@
 
     /** Call arguments. */
     private final List<Node> args;
-<<<<<<< HEAD
 
     /** Is this a "new" operation */
     public static final int IS_NEW        = 0x1;
-
-    /** Is this call tagged as inside a with block */
-    public static final int IN_WITH_BLOCK = 0x2;
-=======
-
-    /** Is this a "new" operation */
-    public static final int IS_NEW        = 0x1;
->>>>>>> 3e5be4aa
 
     private final int flags;
 
@@ -151,18 +142,13 @@
      * @param finish   finish
      * @param function the function to call
      * @param args     args to the call
-     * @param flags    flags
-     */
-    public CallNode(final Source source, final long token, final int finish, final Node function, final List<Node> args, final int flags) {
+     */
+    public CallNode(final Source source, final long token, final int finish, final Node function, final List<Node> args) {
         super(source, token, finish);
 
         this.function = function;
         this.args     = args;
-<<<<<<< HEAD
-        this.flags    = flags;
-=======
         this.flags    = 0;
->>>>>>> 3e5be4aa
         this.type     = null;
         this.evalArgs = null;
     }
@@ -343,17 +329,6 @@
         return setFlags(IS_NEW);
     }
 
-<<<<<<< HEAD
-    /**
-     * Check if this call is inside a {@code with} block
-     * @return true if the call is inside a {@code with} block
-     */
-    public boolean inWithBlock() {
-        return (flags & IN_WITH_BLOCK) == IN_WITH_BLOCK;
-    }
-
-=======
->>>>>>> 3e5be4aa
     private CallNode setFlags(final int flags) {
         if (this.flags == flags) {
             return this;
