/*
 * Copyright (c) 2010, 2013, Oracle and/or its affiliates. All rights reserved.
 * DO NOT ALTER OR REMOVE COPYRIGHT NOTICES OR THIS FILE HEADER.
 *
 * This code is free software; you can redistribute it and/or modify it
 * under the terms of the GNU General Public License version 2 only, as
 * published by the Free Software Foundation.  Oracle designates this
 * particular file as subject to the "Classpath" exception as provided
 * by Oracle in the LICENSE file that accompanied this code.
 *
 * This code is distributed in the hope that it will be useful, but WITHOUT
 * ANY WARRANTY; without even the implied warranty of MERCHANTABILITY or
 * FITNESS FOR A PARTICULAR PURPOSE.  See the GNU General Public License
 * version 2 for more details (a copy is included in the LICENSE file that
 * accompanied this code).
 *
 * You should have received a copy of the GNU General Public License version
 * 2 along with this work; if not, write to the Free Software Foundation,
 * Inc., 51 Franklin St, Fifth Floor, Boston, MA 02110-1301 USA.
 *
 * Please contact Oracle, 500 Oracle Parkway, Redwood Shores, CA 94065 USA
 * or visit www.oracle.com if you need additional information or have any
 * questions.
 */

package jdk.nashorn.internal.ir.debug;

<<<<<<< HEAD
import java.util.ArrayList;
=======
import static jdk.nashorn.internal.runtime.Source.sourceFor;

>>>>>>> 0d32a1ad
import java.util.Arrays;
import java.util.List;
import jdk.nashorn.internal.ir.AccessNode;
import jdk.nashorn.internal.ir.BinaryNode;
import jdk.nashorn.internal.ir.Block;
import jdk.nashorn.internal.ir.BlockStatement;
import jdk.nashorn.internal.ir.BreakNode;
import jdk.nashorn.internal.ir.CallNode;
import jdk.nashorn.internal.ir.CaseNode;
import jdk.nashorn.internal.ir.CatchNode;
import jdk.nashorn.internal.ir.ContinueNode;
import jdk.nashorn.internal.ir.EmptyNode;
import jdk.nashorn.internal.ir.Expression;
import jdk.nashorn.internal.ir.ExpressionStatement;
import jdk.nashorn.internal.ir.ForNode;
import jdk.nashorn.internal.ir.FunctionNode;
import jdk.nashorn.internal.ir.IdentNode;
import jdk.nashorn.internal.ir.IfNode;
import jdk.nashorn.internal.ir.IndexNode;
import jdk.nashorn.internal.ir.JoinPredecessorExpression;
import jdk.nashorn.internal.ir.LabelNode;
import jdk.nashorn.internal.ir.LexicalContext;
import jdk.nashorn.internal.ir.LiteralNode;
import jdk.nashorn.internal.ir.Node;
import jdk.nashorn.internal.ir.ObjectNode;
import jdk.nashorn.internal.ir.PropertyNode;
import jdk.nashorn.internal.ir.ReturnNode;
import jdk.nashorn.internal.ir.RuntimeNode;
import jdk.nashorn.internal.ir.SplitNode;
import jdk.nashorn.internal.ir.Statement;
import jdk.nashorn.internal.ir.SwitchNode;
import jdk.nashorn.internal.ir.TernaryNode;
import jdk.nashorn.internal.ir.ThrowNode;
import jdk.nashorn.internal.ir.TryNode;
import jdk.nashorn.internal.ir.UnaryNode;
import jdk.nashorn.internal.ir.VarNode;
import jdk.nashorn.internal.ir.WhileNode;
import jdk.nashorn.internal.ir.WithNode;
import jdk.nashorn.internal.ir.visitor.NodeVisitor;
import jdk.nashorn.internal.parser.JSONParser;
import jdk.nashorn.internal.parser.Lexer.RegexToken;
import jdk.nashorn.internal.parser.Parser;
import jdk.nashorn.internal.parser.TokenType;
import jdk.nashorn.internal.runtime.Context;
import jdk.nashorn.internal.runtime.ParserException;
import jdk.nashorn.internal.runtime.Source;

/**
 * This IR writer produces a JSON string that represents AST as a JSON string.
 */
public final class JSONWriter extends NodeVisitor<LexicalContext> {

    /**
     * Returns AST as JSON compatible string.
     *
     * @param context context
     * @param code code to be parsed
     * @param name name of the code source (used for location)
     * @param includeLoc tells whether to include location information for nodes or not
     * @return JSON string representation of AST of the supplied code
     */
<<<<<<< HEAD
    public static String parse(final Context context, final String code, final String name, final boolean includeLoc) {
        final Parser       parser     = new Parser(context.getEnv(), new Source(name, code), new Context.ThrowErrorManager(), context.getEnv()._strict, context.getLogger(Parser.class));
=======
    public static String parse(final ScriptEnvironment env, final String code, final String name, final boolean includeLoc) {
        final Parser       parser     = new Parser(env, sourceFor(name, code), new Context.ThrowErrorManager(), env._strict);
>>>>>>> 0d32a1ad
        final JSONWriter   jsonWriter = new JSONWriter(includeLoc);
        try {
            final FunctionNode functionNode = parser.parse(); //symbol name is ":program", default
            functionNode.accept(jsonWriter);
            return jsonWriter.getString();
        } catch (final ParserException e) {
            e.throwAsEcmaException();
            return null;
        }
    }

    @Override
    public boolean enterJoinPredecessorExpression(final JoinPredecessorExpression joinPredecessorExpression) {
        final Expression expr = joinPredecessorExpression.getExpression();
        if(expr != null) {
            expr.accept(this);
        } else {
            nullValue();
        }
        return false;
    }

    @Override
    protected boolean enterDefault(final Node node) {
        objectStart();
        location(node);

        return true;
    }

    private boolean leave() {
        objectEnd();
        return false;
    }

    @Override
    protected Node leaveDefault(final Node node) {
        objectEnd();
        return null;
    }

    @Override
    public boolean enterAccessNode(final AccessNode accessNode) {
        enterDefault(accessNode);

        type("MemberExpression");
        comma();

        property("object");
        accessNode.getBase().accept(this);
        comma();

        property("property", accessNode.getProperty());
        comma();

        property("computed", false);

        return leave();
    }

    @Override
    public boolean enterBlock(final Block block) {
        enterDefault(block);

        type("BlockStatement");
        comma();

        array("body", block.getStatements());

        return leave();
    }

    @Override
    public boolean enterBinaryNode(final BinaryNode binaryNode) {
        enterDefault(binaryNode);

        final String name;
        if (binaryNode.isAssignment()) {
            name = "AssignmentExpression";
        } else if (binaryNode.isLogical()) {
            name = "LogicalExpression";
        } else {
            name = "BinaryExpression";
        }

        type(name);
        comma();

        property("operator", binaryNode.tokenType().getName());
        comma();

        property("left");
        binaryNode.lhs().accept(this);
        comma();

        property("right");
        binaryNode.rhs().accept(this);

        return leave();
    }

    @Override
    public boolean enterBreakNode(final BreakNode breakNode) {
        enterDefault(breakNode);

        type("BreakStatement");
        comma();

        final String label = breakNode.getLabelName();
        if(label != null) {
            property("label", label);
        } else {
            property("label");
            nullValue();
        }

        return leave();
    }

    @Override
    public boolean enterCallNode(final CallNode callNode) {
        enterDefault(callNode);

        type("CallExpression");
        comma();

        property("callee");
        callNode.getFunction().accept(this);
        comma();

        array("arguments", callNode.getArgs());

        return leave();
    }

    @Override
    public boolean enterCaseNode(final CaseNode caseNode) {
        enterDefault(caseNode);

        type("SwitchCase");
        comma();

        final Node test = caseNode.getTest();
        property("test");
        if (test != null) {
            test.accept(this);
        } else {
            nullValue();
        }
        comma();

        array("consequent", caseNode.getBody().getStatements());

        return leave();
    }

    @Override
    public boolean enterCatchNode(final CatchNode catchNode) {
        enterDefault(catchNode);

        type("CatchClause");
        comma();

        property("param");
        catchNode.getException().accept(this);
        comma();

        final Node guard = catchNode.getExceptionCondition();
        if (guard != null) {
            property("guard");
            guard.accept(this);
            comma();
        }

        property("body");
        catchNode.getBody().accept(this);

        return leave();
    }

    @Override
    public boolean enterContinueNode(final ContinueNode continueNode) {
        enterDefault(continueNode);

        type("ContinueStatement");
        comma();

        final String label = continueNode.getLabelName();
        if(label != null) {
            property("label", label);
        } else {
            property("label");
            nullValue();
        }

        return leave();
    }

    @Override
    public boolean enterEmptyNode(final EmptyNode emptyNode) {
        enterDefault(emptyNode);

        type("EmptyStatement");

        return leave();
    }

    @Override
    public boolean enterExpressionStatement(final ExpressionStatement expressionStatement) {
        // handle debugger statement
        final Node expression = expressionStatement.getExpression();
        if (expression instanceof RuntimeNode) {
            expression.accept(this);
            return false;
        }

        enterDefault(expressionStatement);

        type("ExpressionStatement");
        comma();

        property("expression");
        expression.accept(this);

        return leave();
    }

    @Override
    public boolean enterBlockStatement(final BlockStatement blockStatement) {
        enterDefault(blockStatement);

        type("BlockStatement");
        comma();

        property("block");
        blockStatement.getBlock().accept(this);

        return leave();
    }

    @Override
    public boolean enterForNode(final ForNode forNode) {
        enterDefault(forNode);

        if (forNode.isForIn() || (forNode.isForEach() && forNode.getInit() != null)) {
            type("ForInStatement");
            comma();

            final Node init = forNode.getInit();
            assert init != null;
            property("left");
            init.accept(this);
            comma();

            final Node modify = forNode.getModify();
            assert modify != null;
            property("right");
            modify.accept(this);
            comma();

            property("body");
            forNode.getBody().accept(this);
            comma();

            property("each", forNode.isForEach());
        } else {
            type("ForStatement");
            comma();

            final Node init = forNode.getInit();
            property("init");
            if (init != null) {
                init.accept(this);
            } else {
                nullValue();
            }
            comma();

            final Node test = forNode.getTest();
            property("test");
            if (test != null) {
                test.accept(this);
            } else {
                nullValue();
            }
            comma();

            final Node update = forNode.getModify();
            property("update");
            if (update != null) {
                update.accept(this);
            } else {
                nullValue();
            }
            comma();

            property("body");
            forNode.getBody().accept(this);
        }

        return leave();
    }

    @Override
    public boolean enterFunctionNode(final FunctionNode functionNode) {
        final boolean program = functionNode.isProgram();
        if (program) {
            return emitProgram(functionNode);
        }

        enterDefault(functionNode);
        final String name;
        if (functionNode.isDeclared()) {
            name = "FunctionDeclaration";
        } else {
            name = "FunctionExpression";
        }
        type(name);
        comma();

        property("id");
        final FunctionNode.Kind kind = functionNode.getKind();
        if (functionNode.isAnonymous() || kind == FunctionNode.Kind.GETTER || kind == FunctionNode.Kind.SETTER) {
            nullValue();
        } else {
            functionNode.getIdent().accept(this);
        }
        comma();

        array("params", functionNode.getParameters());
        comma();

        arrayStart("defaults");
        arrayEnd();
        comma();

        property("rest");
        nullValue();
        comma();

        property("body");
        functionNode.getBody().accept(this);
        comma();

        property("generator", false);
        comma();

        property("expression", false);

        return leave();
    }

    private boolean emitProgram(final FunctionNode functionNode) {
        enterDefault(functionNode);
        type("Program");
        comma();

        // body consists of nested functions and statements
        final List<Statement> stats = functionNode.getBody().getStatements();
        final int size = stats.size();
        int idx = 0;
        arrayStart("body");

        for (final Node stat : stats) {
            stat.accept(this);
            if (idx != (size - 1)) {
                comma();
            }
            idx++;
        }
        arrayEnd();

        return leave();
    }

    @Override
    public boolean enterIdentNode(final IdentNode identNode) {
        enterDefault(identNode);

        final String name = identNode.getName();
        if ("this".equals(name)) {
            type("ThisExpression");
        } else {
            type("Identifier");
            comma();
            property("name", identNode.getName());
        }

        return leave();
    }

    @Override
    public boolean enterIfNode(final IfNode ifNode) {
        enterDefault(ifNode);

        type("IfStatement");
        comma();

        property("test");
        ifNode.getTest().accept(this);
        comma();

        property("consequent");
        ifNode.getPass().accept(this);
        final Node elsePart = ifNode.getFail();
        comma();

        property("alternate");
        if (elsePart != null) {
            elsePart.accept(this);
        } else {
            nullValue();
        }

        return leave();
    }

    @Override
    public boolean enterIndexNode(final IndexNode indexNode) {
        enterDefault(indexNode);

        type("MemberExpression");
        comma();

        property("object");
        indexNode.getBase().accept(this);
        comma();

        property("property");
        indexNode.getIndex().accept(this);
        comma();

        property("computed", true);

        return leave();
    }

    @Override
    public boolean enterLabelNode(final LabelNode labelNode) {
        enterDefault(labelNode);

        type("LabeledStatement");
        comma();

        property("label", labelNode.getLabelName());
        comma();

        property("body");
        labelNode.getBody().accept(this);

        return leave();
    }

    @SuppressWarnings("rawtypes")
    @Override
    public boolean enterLiteralNode(final LiteralNode literalNode) {
        enterDefault(literalNode);

        if (literalNode instanceof LiteralNode.ArrayLiteralNode) {
            type("ArrayExpression");
            comma();

            final Node[] value = literalNode.getArray();
            array("elements", Arrays.asList(value));
        } else {
            type("Literal");
            comma();

            property("value");
            final Object value = literalNode.getValue();
            if (value instanceof RegexToken) {
                // encode RegExp literals as Strings of the form /.../<flags>
                final RegexToken regex = (RegexToken)value;
                final StringBuilder regexBuf = new StringBuilder();
                regexBuf.append('/');
                regexBuf.append(regex.getExpression());
                regexBuf.append('/');
                regexBuf.append(regex.getOptions());
                buf.append(quote(regexBuf.toString()));
            } else {
                final String str = literalNode.getString();
                // encode every String literal with prefix '$' so that script
                // can differentiate b/w RegExps as Strings and Strings.
                buf.append(literalNode.isString()? quote("$" + str) : str);
            }
        }

        return leave();
    }

    @Override
    public boolean enterObjectNode(final ObjectNode objectNode) {
        enterDefault(objectNode);

        type("ObjectExpression");
        comma();

        array("properties", objectNode.getElements());

        return leave();
    }

    @Override
    public boolean enterPropertyNode(final PropertyNode propertyNode) {
        final Node key = propertyNode.getKey();

        final Node value = propertyNode.getValue();
        if (value != null) {
            objectStart();
            location(propertyNode);

            property("key");
            key.accept(this);
            comma();

            property("value");
            value.accept(this);
            comma();

            property("kind", "init");

            objectEnd();
        } else {
            // getter
            final Node getter = propertyNode.getGetter();
            if (getter != null) {
                objectStart();
                location(propertyNode);

                property("key");
                key.accept(this);
                comma();

                property("value");
                getter.accept(this);
                comma();

                property("kind", "get");

                objectEnd();
            }

            // setter
            final Node setter = propertyNode.getSetter();
            if (setter != null) {
                if (getter != null) {
                    comma();
                }
                objectStart();
                location(propertyNode);

                property("key");
                key.accept(this);
                comma();

                property("value");
                setter.accept(this);
                comma();

                property("kind", "set");

                objectEnd();
            }
        }

        return false;
    }

    @Override
    public boolean enterReturnNode(final ReturnNode returnNode) {
        enterDefault(returnNode);

        type("ReturnStatement");
        comma();

        final Node arg = returnNode.getExpression();
        property("argument");
        if (arg != null) {
            arg.accept(this);
        } else {
            nullValue();
        }

        return leave();
    }

    @Override
    public boolean enterRuntimeNode(final RuntimeNode runtimeNode) {
        final RuntimeNode.Request req = runtimeNode.getRequest();

        if (req == RuntimeNode.Request.DEBUGGER) {
            enterDefault(runtimeNode);
            type("DebuggerStatement");
            return leave();
        }

        return false;
    }

    @Override
    public boolean enterSplitNode(final SplitNode splitNode) {
        return false;
    }

    @Override
    public boolean enterSwitchNode(final SwitchNode switchNode) {
        enterDefault(switchNode);

        type("SwitchStatement");
        comma();

        property("discriminant");
        switchNode.getExpression().accept(this);
        comma();

        array("cases", switchNode.getCases());

        return leave();
    }

    @Override
    public boolean enterTernaryNode(final TernaryNode ternaryNode) {
        enterDefault(ternaryNode);

        type("ConditionalExpression");
        comma();

        property("test");
        ternaryNode.getTest().accept(this);
        comma();

        property("consequent");
        ternaryNode.getTrueExpression().accept(this);
        comma();

        property("alternate");
        ternaryNode.getFalseExpression().accept(this);

        return leave();
    }

    @Override
    public boolean enterThrowNode(final ThrowNode throwNode) {
        enterDefault(throwNode);

        type("ThrowStatement");
        comma();

        property("argument");
        throwNode.getExpression().accept(this);

        return leave();
    }

    @Override
    public boolean enterTryNode(final TryNode tryNode) {
        enterDefault(tryNode);

        type("TryStatement");
        comma();

        property("block");
        tryNode.getBody().accept(this);
        comma();


        final List<? extends Node> catches = tryNode.getCatches();
        final List<CatchNode> guarded = new ArrayList<>();
        CatchNode unguarded = null;
        if (catches != null) {
            for (final Node n : catches) {
                final CatchNode cn = (CatchNode)n;
                if (cn.getExceptionCondition() != null) {
                    guarded.add(cn);
                } else {
                    assert unguarded == null: "too many unguarded?";
                    unguarded = cn;
                }
            }
        }

        array("guardedHandlers", guarded);
        comma();

        property("handler");
        if (unguarded != null) {
            unguarded.accept(this);
        } else {
            nullValue();
        }
        comma();

        property("finalizer");
        final Node finallyNode = tryNode.getFinallyBody();
        if (finallyNode != null) {
            finallyNode.accept(this);
        } else {
            nullValue();
        }

        return leave();
    }

    @Override
    public boolean enterUnaryNode(final UnaryNode unaryNode) {
        enterDefault(unaryNode);

        final TokenType tokenType = unaryNode.tokenType();
        if (tokenType == TokenType.NEW) {
            type("NewExpression");
            comma();

            final CallNode callNode = (CallNode)unaryNode.getExpression();
            property("callee");
            callNode.getFunction().accept(this);
            comma();

            array("arguments", callNode.getArgs());
        } else {
            final String operator;
            final boolean prefix;
            switch (tokenType) {
            case INCPOSTFIX:
                prefix = false;
                operator = "++";
                break;
            case DECPOSTFIX:
                prefix = false;
                operator = "--";
                break;
            case INCPREFIX:
                operator = "++";
                prefix = true;
                break;
            case DECPREFIX:
                operator = "--";
                prefix = true;
                break;
            default:
                prefix = true;
                operator = tokenType.getName();
                break;
            }

            type(unaryNode.isAssignment()? "UpdateExpression" : "UnaryExpression");
            comma();

            property("operator", operator);
            comma();

            property("prefix", prefix);
            comma();

            property("argument");
            unaryNode.getExpression().accept(this);
        }

        return leave();
    }

    @Override
    public boolean enterVarNode(final VarNode varNode) {
        final Node init = varNode.getInit();
        if (init instanceof FunctionNode && ((FunctionNode)init).isDeclared()) {
            // function declaration - don't emit VariableDeclaration instead
            // just emit FunctionDeclaration using 'init' Node.
            init.accept(this);
            return false;
        }

        enterDefault(varNode);

        type("VariableDeclaration");
        comma();

        arrayStart("declarations");

        // VariableDeclarator
        objectStart();
        location(varNode.getName());

        type("VariableDeclarator");
        comma();

        property("id");
        varNode.getName().accept(this);
        comma();

        property("init");
        if (init != null) {
            init.accept(this);
        } else {
            nullValue();
        }

        // VariableDeclarator
        objectEnd();

        // declarations
        arrayEnd();

        return leave();
    }

    @Override
    public boolean enterWhileNode(final WhileNode whileNode) {
        enterDefault(whileNode);

        type(whileNode.isDoWhile() ? "DoWhileStatement" : "WhileStatement");
        comma();

        if (whileNode.isDoWhile()) {
            property("body");
            whileNode.getBody().accept(this);
            comma();

            property("test");
            whileNode.getTest().accept(this);
        } else {
            property("test");
            whileNode.getTest().accept(this);
            comma();

            property("body");
            whileNode.getBody().accept(this);
        }

        return leave();
    }

    @Override
    public boolean enterWithNode(final WithNode withNode) {
        enterDefault(withNode);

        type("WithStatement");
        comma();

        property("object");
        withNode.getExpression().accept(this);
        comma();

        property("body");
        withNode.getBody().accept(this);

        return leave();
   }

    // Internals below

    private JSONWriter(final boolean includeLocation) {
        super(new LexicalContext());
        this.buf             = new StringBuilder();
        this.includeLocation = includeLocation;
    }

    private final StringBuilder buf;
    private final boolean includeLocation;

    private String getString() {
        return buf.toString();
    }

    private void property(final String key, final String value, final boolean escape) {
        buf.append('"');
        buf.append(key);
        buf.append("\":");
        if (value != null) {
            if (escape) {
                buf.append('"');
            }
            buf.append(value);
            if (escape) {
                buf.append('"');
            }
        }
    }

    private void property(final String key, final String value) {
        property(key, value, true);
    }

    private void property(final String key, final boolean value) {
        property(key, Boolean.toString(value), false);
    }

    private void property(final String key, final int value) {
        property(key, Integer.toString(value), false);
    }

    private void property(final String key) {
        property(key, null);
    }

    private void type(final String value) {
        property("type", value);
    }

    private void objectStart(final String name) {
        buf.append('"');
        buf.append(name);
        buf.append("\":{");
    }

    private void objectStart() {
        buf.append('{');
    }

    private void objectEnd() {
        buf.append('}');
    }

    private void array(final String name, final List<? extends Node> nodes) {
        // The size, idx comparison is just to avoid trailing comma..
        final int size = nodes.size();
        int idx = 0;
        arrayStart(name);
        for (final Node node : nodes) {
            if (node != null) {
                node.accept(this);
            } else {
                nullValue();
            }
            if (idx != (size - 1)) {
                comma();
            }
            idx++;
        }
        arrayEnd();
    }

    private void arrayStart(final String name) {
        buf.append('"');
        buf.append(name);
        buf.append('"');
        buf.append(':');
        buf.append('[');
    }

    private void arrayEnd() {
        buf.append(']');
    }

    private void comma() {
        buf.append(',');
    }

    private void nullValue() {
        buf.append("null");
    }

    private void location(final Node node) {
        if (includeLocation) {
            objectStart("loc");

            // source name
            final Source src = lc.getCurrentFunction().getSource();
            property("source", src.getName());
            comma();

            // start position
            objectStart("start");
            final int start = node.getStart();
            property("line", src.getLine(start));
            comma();
            property("column", src.getColumn(start));
            objectEnd();
            comma();

            // end position
            objectStart("end");
            final int end = node.getFinish();
            property("line", src.getLine(end));
            comma();
            property("column", src.getColumn(end));
            objectEnd();

            // end 'loc'
            objectEnd();

            comma();
        }
    }

    private static String quote(final String str) {
        return JSONParser.quote(str);
    }
}<|MERGE_RESOLUTION|>--- conflicted
+++ resolved
@@ -25,12 +25,9 @@
 
 package jdk.nashorn.internal.ir.debug;
 
-<<<<<<< HEAD
+import static jdk.nashorn.internal.runtime.Source.sourceFor;
+
 import java.util.ArrayList;
-=======
-import static jdk.nashorn.internal.runtime.Source.sourceFor;
-
->>>>>>> 0d32a1ad
 import java.util.Arrays;
 import java.util.List;
 import jdk.nashorn.internal.ir.AccessNode;
@@ -92,13 +89,8 @@
      * @param includeLoc tells whether to include location information for nodes or not
      * @return JSON string representation of AST of the supplied code
      */
-<<<<<<< HEAD
     public static String parse(final Context context, final String code, final String name, final boolean includeLoc) {
-        final Parser       parser     = new Parser(context.getEnv(), new Source(name, code), new Context.ThrowErrorManager(), context.getEnv()._strict, context.getLogger(Parser.class));
-=======
-    public static String parse(final ScriptEnvironment env, final String code, final String name, final boolean includeLoc) {
-        final Parser       parser     = new Parser(env, sourceFor(name, code), new Context.ThrowErrorManager(), env._strict);
->>>>>>> 0d32a1ad
+        final Parser       parser     = new Parser(context.getEnv(), sourceFor(name, code), new Context.ThrowErrorManager(), context.getEnv()._strict, context.getLogger(Parser.class));
         final JSONWriter   jsonWriter = new JSONWriter(includeLoc);
         try {
             final FunctionNode functionNode = parser.parse(); //symbol name is ":program", default
