/*
 * Copyright (c) 2012, 2017, Oracle and/or its affiliates. All rights reserved.
 * DO NOT ALTER OR REMOVE COPYRIGHT NOTICES OR THIS FILE HEADER.
 *
 * This code is free software; you can redistribute it and/or modify it
 * under the terms of the GNU General Public License version 2 only, as
 * published by the Free Software Foundation.
 *
 * This code is distributed in the hope that it will be useful, but WITHOUT
 * ANY WARRANTY; without even the implied warranty of MERCHANTABILITY or
 * FITNESS FOR A PARTICULAR PURPOSE.  See the GNU General Public License
 * version 2 for more details (a copy is included in the LICENSE file that
 * accompanied this code).
 *
 * You should have received a copy of the GNU General Public License version
 * 2 along with this work; if not, write to the Free Software Foundation,
 * Inc., 51 Franklin St, Fifth Floor, Boston, MA 02110-1301 USA.
 *
 * Please contact Oracle, 500 Oracle Parkway, Redwood Shores, CA 94065 USA
 * or visit www.oracle.com if you need additional information or have any
 * questions.
 */

/**
 * @test
<<<<<<< HEAD
 * @bug 7160951 8152492 8178448
=======
 * @key headful
 * @bug 7160951 8152492
>>>>>>> 34afeced
 * @summary [macosx] ActionListener called twice for JMenuItem using ScreenMenuBar
 * @author vera.akulova@oracle.com
 * @modules java.desktop/java.awt:open
 * @library ../../../../lib/testlibrary
 * @build jdk.testlibrary.OSInfo
 * @run main ActionListenerCalledTwiceTest
 */

import jdk.testlibrary.OSInfo;
import java.awt.*;
import java.awt.event.*;
import javax.swing.*;

public class ActionListenerCalledTwiceTest {

    static String menuItems[] = {"Item1", "Item2", "Item3",
                                    "Item4", "Item5", "Item6"};
    static KeyStroke keyStrokes[] = {
        KeyStroke.getKeyStroke(KeyEvent.VK_E, InputEvent.META_MASK),
        KeyStroke.getKeyStroke(KeyEvent.VK_DELETE, 0),
        KeyStroke.getKeyStroke(KeyEvent.VK_UP, InputEvent.SHIFT_MASK),
        KeyStroke.getKeyStroke(KeyEvent.VK_ENTER, InputEvent.META_MASK),
        KeyStroke.getKeyStroke(KeyEvent.VK_E, InputEvent.CTRL_MASK),
        KeyStroke.getKeyStroke(KeyEvent.VK_EQUALS, InputEvent.META_MASK)
    };

    static JMenuBar bar;
    static JFrame frame;
    static volatile int listenerCallCounter = 0;

    public static void main(String[] args) throws Exception {
        if (OSInfo.getOSType() != OSInfo.OSType.MACOSX) {
            System.out.println("This test is for MacOS only." +
                    " Automatically passed on other platforms.");
            return;
        }

        try {

            System.setProperty("apple.laf.useScreenMenuBar", "true");
            SwingUtilities.invokeAndWait(
                    ActionListenerCalledTwiceTest::createAndShowGUI);

            Robot robot = new Robot();
            robot.setAutoDelay(100);

            testForTwice(robot, "");

            SwingUtilities.invokeAndWait(
                    ActionListenerCalledTwiceTest::testDefaultMenuBar);
            robot.waitForIdle();

            testForTwice(robot, "DefaultMenuBar");
        } finally {
            SwingUtilities.invokeAndWait(() -> frame.dispose());
        }
    }

    private static void createAndShowGUI() {
        JMenu menu = new JMenu("Menu");

        for (int i = 0; i < menuItems.length; ++i) {
            JMenuItem newItem = new JMenuItem(menuItems[i]);
            newItem.setAccelerator(keyStrokes[i]);
            newItem.addActionListener(e -> listenerCallCounter++);
            menu.add(newItem);
        }

        bar = new JMenuBar();
        bar.add(menu);
        frame = new JFrame("Test");
        frame.setJMenuBar(bar);
        frame.setDefaultCloseOperation(JFrame.EXIT_ON_CLOSE);
        frame.pack();
        frame.setVisible(true);
    }

    private static int getModKeyCode(int mod) {
        if ((mod & (InputEvent.SHIFT_DOWN_MASK | InputEvent.SHIFT_MASK)) != 0) {
            return KeyEvent.VK_SHIFT;
        }

        if ((mod & (InputEvent.CTRL_DOWN_MASK | InputEvent.CTRL_MASK)) != 0) {
            return KeyEvent.VK_CONTROL;
        }

        if ((mod & (InputEvent.ALT_DOWN_MASK | InputEvent.ALT_MASK)) != 0) {
            return KeyEvent.VK_ALT;
        }

        if ((mod & (InputEvent.META_DOWN_MASK | InputEvent.META_MASK)) != 0) {
            return KeyEvent.VK_META;
        }

        return 0;
    }

    private static void testForTwice(Robot robot, String exceptionPrefix)
                                        throws Exception{
        for (int i = 0; i < menuItems.length; ++i) {
            KeyStroke ks = keyStrokes[i];
            int modKeyCode = getModKeyCode(ks.getModifiers());

            if (modKeyCode != 0) {
                robot.keyPress(modKeyCode);
            }

            robot.keyPress(ks.getKeyCode());
            robot.keyRelease(ks.getKeyCode());

            if (modKeyCode != 0) {
                robot.keyRelease(modKeyCode);
            }

            robot.waitForIdle();

            if (listenerCallCounter != 1) {
                throw new Exception(exceptionPrefix
                        + " Test failed: ActionListener for " + menuItems[i]
                        + " called " + listenerCallCounter + " times instead of 1!");
            }

            listenerCallCounter = 0;
        }
    }

    private static void testDefaultMenuBar() {
        if (Desktop.getDesktop().isSupported(Desktop.Action.APP_MENU_BAR)) {
            Desktop.getDesktop().setDefaultMenuBar(bar);
            frame.setExtendedState(JFrame.ICONIFIED);
        }
    }
}<|MERGE_RESOLUTION|>--- conflicted
+++ resolved
@@ -23,12 +23,8 @@
 
 /**
  * @test
-<<<<<<< HEAD
+ * @key headful
  * @bug 7160951 8152492 8178448
-=======
- * @key headful
- * @bug 7160951 8152492
->>>>>>> 34afeced
  * @summary [macosx] ActionListener called twice for JMenuItem using ScreenMenuBar
  * @author vera.akulova@oracle.com
  * @modules java.desktop/java.awt:open
