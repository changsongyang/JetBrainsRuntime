--- conflicted
+++ resolved
@@ -207,11 +207,8 @@
 		-quiet					\
                 -use					\
                 -keywords				\
-<<<<<<< HEAD
+		-Xdoclint:none				\
                 -Xprofilespath $(JDK_TOPDIR)/makefiles/profile-rtjar-includes.txt \
-=======
-		-Xdoclint:none				\
->>>>>>> 4a3c3631
 		$(ADDITIONAL_JAVADOCFLAGS)
 
 ifdef OPENJDK
