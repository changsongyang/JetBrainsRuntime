/*
 * Copyright (c) 2008, 2010, Oracle and/or its affiliates. All rights reserved.
 * DO NOT ALTER OR REMOVE COPYRIGHT NOTICES OR THIS FILE HEADER.
 *
 * This code is free software; you can redistribute it and/or modify it
 * under the terms of the GNU General Public License version 2 only, as
 * published by the Free Software Foundation.  Oracle designates this
 * particular file as subject to the "Classpath" exception as provided
 * by Oracle in the LICENSE file that accompanied this code.
 *
 * This code is distributed in the hope that it will be useful, but WITHOUT
 * ANY WARRANTY; without even the implied warranty of MERCHANTABILITY or
 * FITNESS FOR A PARTICULAR PURPOSE.  See the GNU General Public License
 * version 2 for more details (a copy is included in the LICENSE file that
 * accompanied this code).
 *
 * You should have received a copy of the GNU General Public License version
 * 2 along with this work; if not, write to the Free Software Foundation,
 * Inc., 51 Franklin St, Fifth Floor, Boston, MA 02110-1301 USA.
 *
 * Please contact Oracle, 500 Oracle Parkway, Redwood Shores, CA 94065 USA
 * or visit www.oracle.com if you need additional information or have any
 * questions.
 */

package java.dyn;

/**
 * Thrown to indicate that a caller has attempted to create a method handle
 * which accesses a field, method, or class to which the caller does not have access.
 * This unchecked exception is analogous to {@link IllegalAccessException},
 * which is a checked exception thrown when reflective invocation fails
 * because of an access check.  With method handles, this same access
 * checking is performed by the {@link MethodHandles.Lookup lookup object}
 * on behalf of the method handle creator,
 * at the time of creation.
 * @author John Rose, JSR 292 EG
 * @since 1.7
 */
<<<<<<< HEAD
public class NoAccessException extends RuntimeException {
=======
public class NoAccessException extends ReflectiveOperationException {
>>>>>>> 575886ed
    private static final long serialVersionUID = 292L;

    /**
     * Constructs a {@code NoAccessException} with no detail message.
     */
    public NoAccessException() {
        super();
    }

    /**
     * Constructs a {@code NoAccessException} with the specified
     * detail message.
     *
     * @param s the detail message
     */
    public NoAccessException(String s) {
        super(s);
    }

    /**
     * Constructs a {@code NoAccessException} with the specified cause.
     *
     * @param cause the underlying cause of the exception
     */
    public NoAccessException(Throwable cause) {
        super(cause);
    }

    /**
     * Constructs a {@code NoAccessException} with the specified
     * detail message and cause.
     *
     * @param s the detail message
     * @param cause the underlying cause of the exception
     */
    public NoAccessException(String s, Throwable cause) {
        super(s, cause);
    }
}<|MERGE_RESOLUTION|>--- conflicted
+++ resolved
@@ -37,11 +37,7 @@
  * @author John Rose, JSR 292 EG
  * @since 1.7
  */
-<<<<<<< HEAD
-public class NoAccessException extends RuntimeException {
-=======
 public class NoAccessException extends ReflectiveOperationException {
->>>>>>> 575886ed
     private static final long serialVersionUID = 292L;
 
     /**
