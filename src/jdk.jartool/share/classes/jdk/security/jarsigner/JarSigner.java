/*
 * Copyright (c) 2015, 2020, Oracle and/or its affiliates. All rights reserved.
 * DO NOT ALTER OR REMOVE COPYRIGHT NOTICES OR THIS FILE HEADER.
 *
 * This code is free software; you can redistribute it and/or modify it
 * under the terms of the GNU General Public License version 2 only, as
 * published by the Free Software Foundation.  Oracle designates this
 * particular file as subject to the "Classpath" exception as provided
 * by Oracle in the LICENSE file that accompanied this code.
 *
 * This code is distributed in the hope that it will be useful, but WITHOUT
 * ANY WARRANTY; without even the implied warranty of MERCHANTABILITY or
 * FITNESS FOR A PARTICULAR PURPOSE.  See the GNU General Public License
 * version 2 for more details (a copy is included in the LICENSE file that
 * accompanied this code).
 *
 * You should have received a copy of the GNU General Public License version
 * 2 along with this work; if not, write to the Free Software Foundation,
 * Inc., 51 Franklin St, Fifth Floor, Boston, MA 02110-1301 USA.
 *
 * Please contact Oracle, 500 Oracle Parkway, Redwood Shores, CA 94065 USA
 * or visit www.oracle.com if you need additional information or have any
 * questions.
 */

package jdk.security.jarsigner;

import com.sun.jarsigner.ContentSigner;
import com.sun.jarsigner.ContentSignerParameters;
import jdk.internal.access.JavaUtilZipFileAccess;
import jdk.internal.access.SharedSecrets;
import sun.security.tools.PathList;
import sun.security.tools.jarsigner.TimestampedSigner;
import sun.security.util.Event;
import sun.security.util.ManifestDigester;
import sun.security.util.SignatureFileVerifier;
import sun.security.x509.AlgorithmId;

import java.io.*;
import java.lang.reflect.InvocationTargetException;
import java.net.SocketTimeoutException;
import java.net.URI;
import java.net.URL;
import java.net.URLClassLoader;
import java.security.*;
import java.security.cert.CertPath;
import java.security.cert.Certificate;
import java.security.cert.CertificateException;
import java.security.cert.X509Certificate;
import java.util.*;
import java.util.function.BiConsumer;
import java.util.jar.Attributes;
import java.util.jar.JarEntry;
import java.util.jar.JarFile;
import java.util.jar.Manifest;
import java.util.zip.ZipEntry;
import java.util.zip.ZipFile;
import java.util.zip.ZipOutputStream;

/**
 * An immutable utility class to sign a jar file.
 * <p>
 * A caller creates a {@code JarSigner.Builder} object, (optionally) sets
 * some parameters, and calls {@link JarSigner.Builder#build build} to create
 * a {@code JarSigner} object. This {@code JarSigner} object can then
 * be used to sign a jar file.
 * <p>
 * Unless otherwise stated, calling a method of {@code JarSigner} or
 * {@code JarSigner.Builder} with a null argument will throw
 * a {@link NullPointerException}.
 * <p>
 * Example:
 * <pre>
 * JarSigner signer = new JarSigner.Builder(key, certPath)
 *         .digestAlgorithm("SHA-1")
 *         .signatureAlgorithm("SHA1withDSA")
 *         .build();
 * try (ZipFile in = new ZipFile(inputFile);
 *         FileOutputStream out = new FileOutputStream(outputFile)) {
 *     signer.sign(in, out);
 * }
 * </pre>
 *
 * @since 9
 */
public final class JarSigner {

    static final JavaUtilZipFileAccess JUZFA = SharedSecrets.getJavaUtilZipFileAccess();

    /**
     * A mutable builder class that can create an immutable {@code JarSigner}
     * from various signing-related parameters.
     *
     * @since 9
     */
    public static class Builder {

        // Signer materials:
        final PrivateKey privateKey;
        final X509Certificate[] certChain;

        // JarSigner options:
        // Support multiple digestalg internally. Can be null, but not empty
        String[] digestalg;
        String sigalg;
        // Precisely should be one provider for each digestalg, maybe later
        Provider digestProvider;
        Provider sigProvider;
        URI tsaUrl;
        String signerName;
        BiConsumer<String,String> handler;

        // Implementation-specific properties:
        String tSAPolicyID;
        String tSADigestAlg;
        boolean signManifest = true;
        boolean externalSF = true;
        String altSignerPath;
        String altSigner;

        /**
         * Creates a {@code JarSigner.Builder} object with
         * a {@link KeyStore.PrivateKeyEntry} object.
         *
         * @param entry the {@link KeyStore.PrivateKeyEntry} of the signer.
         */
        public Builder(KeyStore.PrivateKeyEntry entry) {
            this.privateKey = entry.getPrivateKey();
            try {
                // called internally, no need to clone
                Certificate[] certs = entry.getCertificateChain();
                this.certChain = Arrays.copyOf(certs, certs.length,
                        X509Certificate[].class);
            } catch (ArrayStoreException ase) {
                // Wrong type, not X509Certificate. Won't document.
                throw new IllegalArgumentException(
                        "Entry does not contain X509Certificate");
            }
        }

        /**
         * Creates a {@code JarSigner.Builder} object with a private key and
         * a certification path.
         *
         * @param privateKey the private key of the signer.
         * @param certPath the certification path of the signer.
         * @throws IllegalArgumentException if {@code certPath} is empty, or
         *      the {@code privateKey} algorithm does not match the algorithm
         *      of the {@code PublicKey} in the end entity certificate
         *      (the first certificate in {@code certPath}).
         */
        public Builder(PrivateKey privateKey, CertPath certPath) {
            List<? extends Certificate> certs = certPath.getCertificates();
            if (certs.isEmpty()) {
                throw new IllegalArgumentException("certPath cannot be empty");
            }
            if (!privateKey.getAlgorithm().equals
                    (certs.get(0).getPublicKey().getAlgorithm())) {
                throw new IllegalArgumentException
                        ("private key algorithm does not match " +
                                "algorithm of public key in end entity " +
                                "certificate (the 1st in certPath)");
            }
            this.privateKey = privateKey;
            try {
                this.certChain = certs.toArray(new X509Certificate[certs.size()]);
            } catch (ArrayStoreException ase) {
                // Wrong type, not X509Certificate.
                throw new IllegalArgumentException(
                        "Entry does not contain X509Certificate");
            }
        }

        /**
         * Sets the digest algorithm. If no digest algorithm is specified,
         * the default algorithm returned by {@link #getDefaultDigestAlgorithm}
         * will be used.
         *
         * @param algorithm the standard name of the algorithm. See
         *      the {@code MessageDigest} section in the <a href=
         *      "{@docRoot}/../specs/security/standard-names.html#messagedigest-algorithms">
         *      Java Cryptography Architecture Standard Algorithm Name
         *      Documentation</a> for information about standard algorithm names.
         * @return the {@code JarSigner.Builder} itself.
         * @throws NoSuchAlgorithmException if {@code algorithm} is not available.
         */
        public Builder digestAlgorithm(String algorithm) throws NoSuchAlgorithmException {
            MessageDigest.getInstance(Objects.requireNonNull(algorithm));
            this.digestalg = new String[]{algorithm};
            this.digestProvider = null;
            return this;
        }

        /**
         * Sets the digest algorithm from the specified provider.
         * If no digest algorithm is specified, the default algorithm
         * returned by {@link #getDefaultDigestAlgorithm} will be used.
         *
         * @param algorithm the standard name of the algorithm. See
         *      the {@code MessageDigest} section in the <a href=
         *      "{@docRoot}/../specs/security/standard-names.html#messagedigest-algorithms">
         *      Java Cryptography Architecture Standard Algorithm Name
         *      Documentation</a> for information about standard algorithm names.
         * @param provider the provider.
         * @return the {@code JarSigner.Builder} itself.
         * @throws NoSuchAlgorithmException if {@code algorithm} is not
         *      available in the specified provider.
         */
        public Builder digestAlgorithm(String algorithm, Provider provider)
                throws NoSuchAlgorithmException {
            MessageDigest.getInstance(
                    Objects.requireNonNull(algorithm),
                    Objects.requireNonNull(provider));
            this.digestalg = new String[]{algorithm};
            this.digestProvider = provider;
            return this;
        }

        /**
         * Sets the signature algorithm. If no signature algorithm
         * is specified, the default signature algorithm returned by
         * {@link #getDefaultSignatureAlgorithm} for the private key
         * will be used.
         *
         * @param algorithm the standard name of the algorithm. See
         *      the {@code Signature} section in the <a href=
         *      "{@docRoot}/../specs/security/standard-names.html#signature-algorithms">
         *      Java Cryptography Architecture Standard Algorithm Name
         *      Documentation</a> for information about standard algorithm names.
         * @return the {@code JarSigner.Builder} itself.
         * @throws NoSuchAlgorithmException if {@code algorithm} is not available.
         * @throws IllegalArgumentException if {@code algorithm} is not
         *      compatible with the algorithm of the signer's private key.
         */
        public Builder signatureAlgorithm(String algorithm)
                throws NoSuchAlgorithmException {
            // Check availability
            Signature.getInstance(Objects.requireNonNull(algorithm));
            AlgorithmId.checkKeyAndSigAlgMatch(
                    privateKey.getAlgorithm(), algorithm);
            this.sigalg = algorithm;
            this.sigProvider = null;
            return this;
        }

        /**
         * Sets the signature algorithm from the specified provider. If no
         * signature algorithm is specified, the default signature algorithm
         * returned by {@link #getDefaultSignatureAlgorithm} for the private
         * key will be used.
         *
         * @param algorithm the standard name of the algorithm. See
         *      the {@code Signature} section in the <a href=
         *      "{@docRoot}/../specs/security/standard-names.html#signature-algorithms">
         *      Java Cryptography Architecture Standard Algorithm Name
         *      Documentation</a> for information about standard algorithm names.
         * @param provider  the provider.
         * @return the {@code JarSigner.Builder} itself.
         * @throws NoSuchAlgorithmException if {@code algorithm} is not
         *      available in the specified provider.
         * @throws IllegalArgumentException if {@code algorithm} is not
         *      compatible with the algorithm of the signer's private key.
         */
        public Builder signatureAlgorithm(String algorithm, Provider provider)
                throws NoSuchAlgorithmException {
            // Check availability
            Signature.getInstance(
                    Objects.requireNonNull(algorithm),
                    Objects.requireNonNull(provider));
            AlgorithmId.checkKeyAndSigAlgMatch(
                    privateKey.getAlgorithm(), algorithm);
            this.sigalg = algorithm;
            this.sigProvider = provider;
            return this;
        }

        /**
         * Sets the URI of the Time Stamping Authority (TSA).
         *
         * @param uri the URI.
         * @return the {@code JarSigner.Builder} itself.
         */
        public Builder tsa(URI uri) {
            this.tsaUrl = Objects.requireNonNull(uri);
            return this;
        }

        /**
         * Sets the signer name. The name will be used as the base name for
         * the signature files. All lowercase characters will be converted to
         * uppercase for signature file names. If a signer name is not
         * specified, the string "SIGNER" will be used.
         *
         * @param name the signer name.
         * @return the {@code JarSigner.Builder} itself.
         * @throws IllegalArgumentException if {@code name} is empty or has
         *      a size bigger than 8, or it contains characters not from the
         *      set "a-zA-Z0-9_-".
         */
        public Builder signerName(String name) {
            if (name.isEmpty() || name.length() > 8) {
                throw new IllegalArgumentException("Name too long");
            }

            name = name.toUpperCase(Locale.ENGLISH);

            for (int j = 0; j < name.length(); j++) {
                char c = name.charAt(j);
                if (!
                        ((c >= 'A' && c <= 'Z') ||
                                (c >= '0' && c <= '9') ||
                                (c == '-') ||
                                (c == '_'))) {
                    throw new IllegalArgumentException(
                            "Invalid characters in name");
                }
            }
            this.signerName = name;
            return this;
        }

        /**
         * Sets en event handler that will be triggered when a {@link JarEntry}
         * is to be added, signed, or updated during the signing process.
         * <p>
         * The handler can be used to display signing progress. The first
         * argument of the handler can be "adding", "signing", or "updating",
         * and the second argument is the name of the {@link JarEntry}
         * being processed.
         *
         * @param handler the event handler.
         * @return the {@code JarSigner.Builder} itself.
         */
        public Builder eventHandler(BiConsumer<String,String> handler) {
            this.handler = Objects.requireNonNull(handler);
            return this;
        }

        /**
         * Sets an additional implementation-specific property indicated by
         * the specified key.
         *
         * @implNote This implementation supports the following properties:
         * <ul>
         * <li>"tsaDigestAlg": algorithm of digest data in the timestamping
         * request. The default value is the same as the result of
         * {@link #getDefaultDigestAlgorithm}.
         * <li>"tsaPolicyId": TSAPolicyID for Timestamping Authority.
         * No default value.
         * <li>"internalsf": "true" if the .SF file is included inside the
         * signature block, "false" otherwise. Default "false".
         * <li>"sectionsonly": "true" if the .SF file only contains the hash
         * value for each section of the manifest and not for the whole
         * manifest, "false" otherwise. Default "false".
         * </ul>
         * All property names are case-insensitive.
         *
         * @param key the name of the property.
         * @param value the value of the property.
         * @return the {@code JarSigner.Builder} itself.
         * @throws UnsupportedOperationException if the key is not supported
         *      by this implementation.
         * @throws IllegalArgumentException if the value is not accepted as
         *      a legal value for this key.
         */
        public Builder setProperty(String key, String value) {
            Objects.requireNonNull(key);
            Objects.requireNonNull(value);
            switch (key.toLowerCase(Locale.US)) {
                case "tsadigestalg":
                    try {
                        MessageDigest.getInstance(value);
                    } catch (NoSuchAlgorithmException nsae) {
                        throw new IllegalArgumentException(
                                "Invalid tsadigestalg", nsae);
                    }
                    this.tSADigestAlg = value;
                    break;
                case "tsapolicyid":
                    this.tSAPolicyID = value;
                    break;
                case "internalsf":
                    switch (value) {
                        case "true":
                            externalSF = false;
                            break;
                        case "false":
                            externalSF = true;
                            break;
                        default:
                            throw new IllegalArgumentException(
                                "Invalid internalsf value");
                    }
                    break;
                case "sectionsonly":
                    switch (value) {
                        case "true":
                            signManifest = false;
                            break;
                        case "false":
                            signManifest = true;
                            break;
                        default:
                            throw new IllegalArgumentException(
                                "Invalid signManifest value");
                    }
                    break;
                case "altsignerpath":
                    altSignerPath = value;
                    break;
                case "altsigner":
                    altSigner = value;
                    break;
                default:
                    throw new UnsupportedOperationException(
                            "Unsupported key " + key);
            }
            return this;
        }

        /**
         * Gets the default digest algorithm.
         *
         * @implNote This implementation returns "SHA-256". The value may
         * change in the future.
         *
         * @return the default digest algorithm.
         */
        public static String getDefaultDigestAlgorithm() {
            return "SHA-256";
        }

        /**
         * Gets the default signature algorithm for a private key.
         * For example, SHA256withRSA for a 2048-bit RSA key, and
         * SHA384withECDSA for a 384-bit EC key.
         *
         * @implNote This implementation makes use of comparable strengths
         * as defined in Tables 2 and 3 of NIST SP 800-57 Part 1-Rev.4.
         * Specifically, if a DSA or RSA key with a key size greater than 7680
         * bits, or an EC key with a key size greater than or equal to 512 bits,
         * SHA-512 will be used as the hash function for the signature.
         * If a DSA or RSA key has a key size greater than 3072 bits, or an
         * EC key has a key size greater than or equal to 384 bits, SHA-384 will
         * be used. Otherwise, SHA-256 will be used. The value may
         * change in the future.
         *
         * @param key the private key.
         * @return the default signature algorithm. Returns null if a default
         *      signature algorithm cannot be found. In this case,
         *      {@link #signatureAlgorithm} must be called to specify a
         *      signature algorithm. Otherwise, the {@link #build} method
         *      will throw an {@link IllegalArgumentException}.
         */
        public static String getDefaultSignatureAlgorithm(PrivateKey key) {
            return AlgorithmId.getDefaultSigAlgForKey(Objects.requireNonNull(key));
        }

        /**
         * Builds a {@code JarSigner} object from the parameters set by the
         * setter methods.
         * <p>
         * This method does not modify internal state of this {@code Builder}
         * object and can be called multiple times to generate multiple
         * {@code JarSigner} objects. After this method is called, calling
         * any method on this {@code Builder} will have no effect on
         * the newly built {@code JarSigner} object.
         *
         * @return the {@code JarSigner} object.
         * @throws IllegalArgumentException if a signature algorithm is not
         *      set and cannot be derived from the private key using the
         *      {@link #getDefaultSignatureAlgorithm} method.
         */
        public JarSigner build() {
            return new JarSigner(this);
        }
    }

    private static final String META_INF = "META-INF/";

    // All fields in Builder are duplicated here as final. Those not
    // provided but has a default value will be filled with default value.

    // Precisely, a final array field can still be modified if only
    // reference is copied, no clone is done because we are concerned about
    // casual change instead of malicious attack.

    // Signer materials:
    private final PrivateKey privateKey;
    private final X509Certificate[] certChain;

    // JarSigner options:
    private final String[] digestalg;
    private final String sigalg;
    private final Provider digestProvider;
    private final Provider sigProvider;
    private final URI tsaUrl;
    private final String signerName;
    private final BiConsumer<String,String> handler;

    // Implementation-specific properties:
    private final String tSAPolicyID;
    private final String tSADigestAlg;
    private final boolean signManifest; // "sign" the whole manifest
    private final boolean externalSF; // leave the .SF out of the PKCS7 block
    private final String altSignerPath;
    private final String altSigner;
<<<<<<< HEAD
    private boolean posixPermsDetected;
=======
    private boolean extraAttrsDetected;
>>>>>>> 43339420

    private JarSigner(JarSigner.Builder builder) {

        this.privateKey = builder.privateKey;
        this.certChain = builder.certChain;
        if (builder.digestalg != null) {
            // No need to clone because builder only accepts one alg now
            this.digestalg = builder.digestalg;
        } else {
            this.digestalg = new String[] {
                    Builder.getDefaultDigestAlgorithm() };
        }
        this.digestProvider = builder.digestProvider;
        if (builder.sigalg != null) {
            this.sigalg = builder.sigalg;
        } else {
            this.sigalg = JarSigner.Builder
                    .getDefaultSignatureAlgorithm(privateKey);
            if (this.sigalg == null) {
                throw new IllegalArgumentException(
                        "No signature alg for " + privateKey.getAlgorithm());
            }
        }
        this.sigProvider = builder.sigProvider;
        this.tsaUrl = builder.tsaUrl;

        if (builder.signerName == null) {
            this.signerName = "SIGNER";
        } else {
            this.signerName = builder.signerName;
        }
        this.handler = builder.handler;

        if (builder.tSADigestAlg != null) {
            this.tSADigestAlg = builder.tSADigestAlg;
        } else {
            this.tSADigestAlg = Builder.getDefaultDigestAlgorithm();
        }
        this.tSAPolicyID = builder.tSAPolicyID;
        this.signManifest = builder.signManifest;
        this.externalSF = builder.externalSF;
        this.altSigner = builder.altSigner;
        this.altSignerPath = builder.altSignerPath;
    }

    /**
     * Signs a file into an {@link OutputStream}. This method will not close
     * {@code file} or {@code os}.
     * <p>
     * If an I/O error or signing error occurs during the signing, then it may
     * do so after some bytes have been written. Consequently, the output
     * stream may be in an inconsistent state. It is strongly recommended that
     * it be promptly closed in this case.
     *
     * @param file the file to sign.
     * @param os the output stream.
     * @throws JarSignerException if the signing fails.
     */
    public void sign(ZipFile file, OutputStream os) {
        try {
            sign0(Objects.requireNonNull(file),
                    Objects.requireNonNull(os));
        } catch (SocketTimeoutException | CertificateException e) {
            // CertificateException is thrown when the received cert from TSA
            // has no id-kp-timeStamping in its Extended Key Usages extension.
            throw new JarSignerException("Error applying timestamp", e);
        } catch (IOException ioe) {
            throw new JarSignerException("I/O error", ioe);
        } catch (NoSuchAlgorithmException | InvalidKeyException e) {
            throw new JarSignerException("Error in signer materials", e);
        } catch (SignatureException se) {
            throw new JarSignerException("Error creating signature", se);
        }
    }

    /**
     * Returns the digest algorithm for this {@code JarSigner}.
     * <p>
     * The return value is never null.
     *
     * @return the digest algorithm.
     */
    public String getDigestAlgorithm() {
        return digestalg[0];
    }

    /**
     * Returns the signature algorithm for this {@code JarSigner}.
     * <p>
     * The return value is never null.
     *
     * @return the signature algorithm.
     */
    public String getSignatureAlgorithm() {
        return sigalg;
    }

    /**
     * Returns the URI of the Time Stamping Authority (TSA).
     *
     * @return the URI of the TSA.
     */
    public URI getTsa() {
        return tsaUrl;
    }

    /**
     * Returns the signer name of this {@code JarSigner}.
     * <p>
     * The return value is never null.
     *
     * @return the signer name.
     */
    public String getSignerName() {
        return signerName;
    }

    /**
     * Returns the value of an additional implementation-specific property
     * indicated by the specified key. If a property is not set but has a
     * default value, the default value will be returned.
     *
     * @implNote See {@link JarSigner.Builder#setProperty} for a list of
     * properties this implementation supports. All property names are
     * case-insensitive.
     *
     * @param key the name of the property.
     * @return the value for the property.
     * @throws UnsupportedOperationException if the key is not supported
     *      by this implementation.
     */
    public String getProperty(String key) {
        Objects.requireNonNull(key);
        switch (key.toLowerCase(Locale.US)) {
            case "tsadigestalg":
                return tSADigestAlg;
            case "tsapolicyid":
                return tSAPolicyID;
            case "internalsf":
                return Boolean.toString(!externalSF);
            case "sectionsonly":
                return Boolean.toString(!signManifest);
            case "altsignerpath":
                return altSignerPath;
            case "altsigner":
                return altSigner;
            default:
                throw new UnsupportedOperationException(
                        "Unsupported key " + key);
        }
    }

    private void sign0(ZipFile zipFile, OutputStream os)
            throws IOException, CertificateException, NoSuchAlgorithmException,
            SignatureException, InvalidKeyException {
        MessageDigest[] digests;
        try {
            digests = new MessageDigest[digestalg.length];
            for (int i = 0; i < digestalg.length; i++) {
                if (digestProvider == null) {
                    digests[i] = MessageDigest.getInstance(digestalg[i]);
                } else {
                    digests[i] = MessageDigest.getInstance(
                            digestalg[i], digestProvider);
                }
            }
        } catch (NoSuchAlgorithmException asae) {
            // Should not happen. User provided alg were checked, and default
            // alg should always be available.
            throw new AssertionError(asae);
        }

        ZipOutputStream zos = new ZipOutputStream(os);

        Manifest manifest = new Manifest();
        byte[] mfRawBytes = null;

        // Check if manifest exists
        ZipEntry mfFile = getManifestFile(zipFile);
        boolean mfCreated = mfFile == null;
        if (!mfCreated) {
            // Manifest exists. Read its raw bytes.
            mfRawBytes = zipFile.getInputStream(mfFile).readAllBytes();
            manifest.read(new ByteArrayInputStream(mfRawBytes));
        } else {
            // Create new manifest
            Attributes mattr = manifest.getMainAttributes();
            mattr.putValue(Attributes.Name.MANIFEST_VERSION.toString(),
                    "1.0");
            String javaVendor = System.getProperty("java.vendor");
            String jdkVersion = System.getProperty("java.version");
            mattr.putValue("Created-By", jdkVersion + " (" + javaVendor
                    + ")");
            mfFile = new ZipEntry(JarFile.MANIFEST_NAME);
        }

        /*
         * For each entry in jar
         * (except for signature-related META-INF entries),
         * do the following:
         *
         * - if entry is not contained in manifest, add it to manifest;
         * - if entry is contained in manifest, calculate its hash and
         *   compare it with the one in the manifest; if they are
         *   different, replace the hash in the manifest with the newly
         *   generated one. (This may invalidate existing signatures!)
         */
        Vector<ZipEntry> mfFiles = new Vector<>();

        boolean wasSigned = false;

        for (Enumeration<? extends ZipEntry> enum_ = zipFile.entries();
             enum_.hasMoreElements(); ) {
            ZipEntry ze = enum_.nextElement();

            if (ze.getName().startsWith(META_INF)) {
                // Store META-INF files in vector, so they can be written
                // out first
                mfFiles.addElement(ze);

                String zeNameUp = ze.getName().toUpperCase(Locale.ENGLISH);
                if (SignatureFileVerifier.isBlockOrSF(zeNameUp)
                    // no need to preserve binary manifest portions
                    // if the only existing signature will be replaced
                        && !zeNameUp.startsWith(SignatureFile
                            .getBaseSignatureFilesName(signerName))) {
                    wasSigned = true;
                }

                if (SignatureFileVerifier.isSigningRelated(ze.getName())) {
                    // ignore signature-related and manifest files
                    continue;
                }
            }

            if (manifest.getAttributes(ze.getName()) != null) {
                // jar entry is contained in manifest, check and
                // possibly update its digest attributes
                updateDigests(ze, zipFile, digests, manifest);
            } else if (!ze.isDirectory()) {
                // Add entry to manifest
                Attributes attrs = getDigestAttributes(ze, zipFile, digests);
                manifest.getEntries().put(ze.getName(), attrs);
            }
        }

        /*
         * Note:
         *
         * The Attributes object is based on HashMap and can handle
         * continuation lines. Therefore, even if the contents are not changed
         * (in a Map view), the bytes that it write() may be different from
         * the original bytes that it read() from. Since the signature is
         * based on raw bytes, we must retain the exact bytes.
         */
        boolean mfModified;
        ByteArrayOutputStream baos = new ByteArrayOutputStream();
        if (mfCreated || !wasSigned) {
            mfModified = true;
            manifest.write(baos);
            mfRawBytes = baos.toByteArray();
        } else {

            // the manifest before updating
            Manifest oldManifest = new Manifest(
                    new ByteArrayInputStream(mfRawBytes));
            mfModified = !oldManifest.equals(manifest);
            if (!mfModified) {
                // leave whole manifest (mfRawBytes) unmodified
            } else {
                // reproduce the manifest raw bytes for unmodified sections
                manifest.write(baos);
                byte[] mfNewRawBytes = baos.toByteArray();
                baos.reset();

                ManifestDigester oldMd = new ManifestDigester(mfRawBytes);
                ManifestDigester newMd = new ManifestDigester(mfNewRawBytes);

                // main attributes
                if (manifest.getMainAttributes().equals(
                        oldManifest.getMainAttributes())
                        && (manifest.getEntries().isEmpty() ||
                            oldMd.getMainAttsEntry().isProperlyDelimited())) {
                    oldMd.getMainAttsEntry().reproduceRaw(baos);
                } else {
                    newMd.getMainAttsEntry().reproduceRaw(baos);
                }

                // individual sections
                for (Map.Entry<String,Attributes> entry :
                        manifest.getEntries().entrySet()) {
                    String sectionName = entry.getKey();
                    Attributes entryAtts = entry.getValue();
                    if (entryAtts.equals(oldManifest.getAttributes(sectionName))
                            && oldMd.get(sectionName).isProperlyDelimited()) {
                        oldMd.get(sectionName).reproduceRaw(baos);
                    } else {
                        newMd.get(sectionName).reproduceRaw(baos);
                    }
                }

                mfRawBytes = baos.toByteArray();
            }
        }

        // Write out the manifest
        if (mfModified) {
            // manifest file has new length
            mfFile = new ZipEntry(JarFile.MANIFEST_NAME);
        }
        if (handler != null) {
            if (mfCreated || !mfModified) {
                handler.accept("adding", mfFile.getName());
            } else {
                handler.accept("updating", mfFile.getName());
            }
        }
        zos.putNextEntry(mfFile);
        zos.write(mfRawBytes);

        // Calculate SignatureFile (".SF") and SignatureBlockFile
        ManifestDigester manDig = new ManifestDigester(mfRawBytes);
        SignatureFile sf = new SignatureFile(digests, manifest, manDig,
                signerName, signManifest);

        byte[] block;

        Signature signer;
        if (sigProvider == null ) {
            signer = Signature.getInstance(sigalg);
        } else {
            signer = Signature.getInstance(sigalg, sigProvider);
        }
        signer.initSign(privateKey);

        baos.reset();
        sf.write(baos);
        byte[] content = baos.toByteArray();

        signer.update(content);
        byte[] signature = signer.sign();

        @SuppressWarnings("removal")
        ContentSigner signingMechanism = null;
        if (altSigner != null) {
            signingMechanism = loadSigningMechanism(altSigner,
                    altSignerPath);
        }

        @SuppressWarnings("removal")
        ContentSignerParameters params =
                new JarSignerParameters(null, tsaUrl, tSAPolicyID,
                        tSADigestAlg, signature,
                        signer.getAlgorithm(), certChain, content, zipFile);
        block = sf.generateBlock(params, externalSF, signingMechanism);

        String sfFilename = sf.getMetaName();
        String bkFilename = sf.getBlockName(privateKey);

        ZipEntry sfFile = new ZipEntry(sfFilename);
        ZipEntry bkFile = new ZipEntry(bkFilename);

        long time = System.currentTimeMillis();
        sfFile.setTime(time);
        bkFile.setTime(time);

        // signature file
        zos.putNextEntry(sfFile);
        sf.write(zos);

        if (handler != null) {
            if (zipFile.getEntry(sfFilename) != null) {
                handler.accept("updating", sfFilename);
            } else {
                handler.accept("adding", sfFilename);
            }
        }

        // signature block file
        zos.putNextEntry(bkFile);
        zos.write(block);

        if (handler != null) {
            if (zipFile.getEntry(bkFilename) != null) {
                handler.accept("updating", bkFilename);
            } else {
                handler.accept("adding", bkFilename);
            }
        }

        // Write out all other META-INF files that we stored in the
        // vector
        for (int i = 0; i < mfFiles.size(); i++) {
            ZipEntry ze = mfFiles.elementAt(i);
            if (!ze.getName().equalsIgnoreCase(JarFile.MANIFEST_NAME)
                    && !ze.getName().equalsIgnoreCase(sfFilename)
                    && !ze.getName().equalsIgnoreCase(bkFilename)) {
                if (ze.getName().startsWith(SignatureFile
                        .getBaseSignatureFilesName(signerName))
                        && SignatureFileVerifier.isBlockOrSF(ze.getName())) {
                    if (handler != null) {
                        handler.accept("updating", ze.getName());
                    }
                    continue;
                }
                if (handler != null) {
                    if (manifest.getAttributes(ze.getName()) != null) {
                        handler.accept("signing", ze.getName());
                    } else if (!ze.isDirectory()) {
                        handler.accept("adding", ze.getName());
                    }
                }
                writeEntry(zipFile, zos, ze);
            }
        }

        // Write out all other files
        for (Enumeration<? extends ZipEntry> enum_ = zipFile.entries();
             enum_.hasMoreElements(); ) {
            ZipEntry ze = enum_.nextElement();

            if (!ze.getName().startsWith(META_INF)) {
                if (handler != null) {
                    if (manifest.getAttributes(ze.getName()) != null) {
                        handler.accept("signing", ze.getName());
                    } else {
                        handler.accept("adding", ze.getName());
                    }
                }
                writeEntry(zipFile, zos, ze);
            }
        }
        zipFile.close();
        zos.close();
    }

    private void writeEntry(ZipFile zf, ZipOutputStream os, ZipEntry ze)
            throws IOException {
        ZipEntry ze2 = new ZipEntry(ze.getName());
        ze2.setMethod(ze.getMethod());
        ze2.setTime(ze.getTime());
        ze2.setComment(ze.getComment());
        ze2.setExtra(ze.getExtra());
<<<<<<< HEAD
        int perms = JUZFA.getPosixPerms(ze);
        if (!posixPermsDetected && perms != -1) {
            posixPermsDetected = true;
            Event.report(Event.ReporterCategory.POSIXPERMS, "detected");
        }
        JUZFA.setPosixPerms(ze2, perms);
=======
        int extraAttrs = JUZFA.getExtraAttributes(ze);
        if (!extraAttrsDetected && extraAttrs != -1) {
            extraAttrsDetected = true;
            Event.report(Event.ReporterCategory.ZIPFILEATTRS, "detected");
        }
        JUZFA.setExtraAttributes(ze2, extraAttrs);
>>>>>>> 43339420
        if (ze.getMethod() == ZipEntry.STORED) {
            ze2.setSize(ze.getSize());
            ze2.setCrc(ze.getCrc());
        }
        os.putNextEntry(ze2);
        writeBytes(zf, ze, os);
    }

    private void writeBytes
            (ZipFile zf, ZipEntry ze, ZipOutputStream os) throws IOException {
        try (InputStream is = zf.getInputStream(ze)) {
            is.transferTo(os);
        }
    }

    private void updateDigests(ZipEntry ze, ZipFile zf,
                                  MessageDigest[] digests,
                                  Manifest mf) throws IOException {
        Attributes attrs = mf.getAttributes(ze.getName());
        String[] base64Digests = getDigests(ze, zf, digests);

        for (int i = 0; i < digests.length; i++) {
            // The entry name to be written into attrs
            String name = null;
            try {
                // Find if the digest already exists. An algorithm could have
                // different names. For example, last time it was SHA, and this
                // time it's SHA-1.
                AlgorithmId aid = AlgorithmId.get(digests[i].getAlgorithm());
                for (Object key : attrs.keySet()) {
                    if (key instanceof Attributes.Name) {
                        String n = key.toString();
                        if (n.toUpperCase(Locale.ENGLISH).endsWith("-DIGEST")) {
                            String tmp = n.substring(0, n.length() - 7);
                            if (AlgorithmId.get(tmp).equals(aid)) {
                                name = n;
                                break;
                            }
                        }
                    }
                }
            } catch (NoSuchAlgorithmException nsae) {
                // Ignored. Writing new digest entry.
            }

            if (name == null) {
                name = digests[i].getAlgorithm() + "-Digest";
            }
            attrs.putValue(name, base64Digests[i]);
        }
    }

    private Attributes getDigestAttributes(
            ZipEntry ze, ZipFile zf, MessageDigest[] digests)
            throws IOException {

        String[] base64Digests = getDigests(ze, zf, digests);
        Attributes attrs = new Attributes();

        for (int i = 0; i < digests.length; i++) {
            attrs.putValue(digests[i].getAlgorithm() + "-Digest",
                    base64Digests[i]);
        }
        return attrs;
    }

    /*
     * Returns manifest entry from given jar file, or null if given jar file
     * does not have a manifest entry.
     */
    private ZipEntry getManifestFile(ZipFile zf) {
        ZipEntry ze = zf.getEntry(JarFile.MANIFEST_NAME);
        if (ze == null) {
            // Check all entries for matching name
            Enumeration<? extends ZipEntry> enum_ = zf.entries();
            while (enum_.hasMoreElements() && ze == null) {
                ze = enum_.nextElement();
                if (!JarFile.MANIFEST_NAME.equalsIgnoreCase
                        (ze.getName())) {
                    ze = null;
                }
            }
        }
        return ze;
    }

    private String[] getDigests(
            ZipEntry ze, ZipFile zf, MessageDigest[] digests)
            throws IOException {

        int n, i;
        try (InputStream is = zf.getInputStream(ze)) {
            long left = ze.getSize();
            byte[] buffer = new byte[8192];
            while ((left > 0)
                    && (n = is.read(buffer, 0, buffer.length)) != -1) {
                for (i = 0; i < digests.length; i++) {
                    digests[i].update(buffer, 0, n);
                }
                left -= n;
            }
        }

        // complete the digests
        String[] base64Digests = new String[digests.length];
        for (i = 0; i < digests.length; i++) {
            base64Digests[i] = Base64.getEncoder()
                    .encodeToString(digests[i].digest());
        }
        return base64Digests;
    }

    /*
     * Try to load the specified signing mechanism.
     * The URL class loader is used.
     */
    @SuppressWarnings("removal")
    private ContentSigner loadSigningMechanism(String signerClassName,
                                               String signerClassPath) {

        // If there is no signerClassPath provided, search from here
        if (signerClassPath == null) {
            signerClassPath = ".";
        }

        // construct class loader
        String cpString;   // make sure env.class.path defaults to dot

        // do prepends to get correct ordering
        cpString = PathList.appendPath(
                System.getProperty("env.class.path"), null);
        cpString = PathList.appendPath(
                System.getProperty("java.class.path"), cpString);
        cpString = PathList.appendPath(signerClassPath, cpString);
        URL[] urls = PathList.pathToURLs(cpString);
        ClassLoader appClassLoader = new URLClassLoader(urls);

        try {
            // attempt to find signer
            Class<?> signerClass = appClassLoader.loadClass(signerClassName);
            Object signer = signerClass.getDeclaredConstructor().newInstance();
            return (ContentSigner) signer;
        } catch (ClassNotFoundException|InstantiationException|
                IllegalAccessException|ClassCastException|
                NoSuchMethodException| InvocationTargetException e) {
            throw new IllegalArgumentException(
                    "Invalid altSigner or altSignerPath", e);
        }
    }

    static class SignatureFile {

        /**
         * SignatureFile
         */
        Manifest sf;

        /**
         * .SF base name
         */
        String baseName;

        public SignatureFile(MessageDigest digests[],
                             Manifest mf,
                             ManifestDigester md,
                             String baseName,
                             boolean signManifest) {

            this.baseName = baseName;

            String version = System.getProperty("java.version");
            String javaVendor = System.getProperty("java.vendor");

            sf = new Manifest();
            Attributes mattr = sf.getMainAttributes();

            mattr.putValue(Attributes.Name.SIGNATURE_VERSION.toString(), "1.0");
            mattr.putValue("Created-By", version + " (" + javaVendor + ")");

            if (signManifest) {
                for (MessageDigest digest: digests) {
                    mattr.putValue(digest.getAlgorithm() + "-Digest-Manifest",
                            Base64.getEncoder().encodeToString(
                                    md.manifestDigest(digest)));
                }
            }

            // create digest of the manifest main attributes
            ManifestDigester.Entry mde = md.getMainAttsEntry(false);
            if (mde != null) {
                for (MessageDigest digest : digests) {
                    mattr.putValue(digest.getAlgorithm() + "-Digest-" +
                            ManifestDigester.MF_MAIN_ATTRS,
                            Base64.getEncoder().encodeToString(mde.digest(digest)));
                }
            } else {
                throw new IllegalStateException
                        ("ManifestDigester failed to create " +
                                "Manifest-Main-Attribute entry");
            }

            // go through the manifest entries and create the digests
            Map<String, Attributes> entries = sf.getEntries();
            for (String name: mf.getEntries().keySet()) {
                mde = md.get(name, false);
                if (mde != null) {
                    Attributes attr = new Attributes();
                    for (MessageDigest digest: digests) {
                        attr.putValue(digest.getAlgorithm() + "-Digest",
                                Base64.getEncoder().encodeToString(
                                        mde.digest(digest)));
                    }
                    entries.put(name, attr);
                }
            }
        }

        // Write .SF file
        public void write(OutputStream out) throws IOException {
            sf.write(out);
        }

        private static String getBaseSignatureFilesName(String baseName) {
            return "META-INF/" + baseName + ".";
        }

        // get .SF file name
        public String getMetaName() {
            return getBaseSignatureFilesName(baseName) + "SF";
        }

        // get .DSA (or .DSA, .EC) file name
        public String getBlockName(PrivateKey privateKey) {
            String keyAlgorithm = privateKey.getAlgorithm();
            return getBaseSignatureFilesName(baseName) + keyAlgorithm;
        }

        // Generates the PKCS#7 content of block file
        @SuppressWarnings("removal")
        public byte[] generateBlock(ContentSignerParameters params,
                                    boolean externalSF,
                                    ContentSigner signingMechanism)
                throws NoSuchAlgorithmException,
                       IOException, CertificateException {

            if (signingMechanism == null) {
                signingMechanism = new TimestampedSigner();
            }
            return signingMechanism.generateSignedData(
                    params,
                    externalSF,
                    params.getTimestampingAuthority() != null
                        || params.getTimestampingAuthorityCertificate() != null);
        }
    }

    @SuppressWarnings("removal")
    class JarSignerParameters implements ContentSignerParameters {

        private String[] args;
        private URI tsa;
        private byte[] signature;
        private String signatureAlgorithm;
        private X509Certificate[] signerCertificateChain;
        private byte[] content;
        private ZipFile source;
        private String tSAPolicyID;
        private String tSADigestAlg;

        JarSignerParameters(String[] args, URI tsa,
                            String tSAPolicyID, String tSADigestAlg,
                            byte[] signature, String signatureAlgorithm,
                            X509Certificate[] signerCertificateChain,
                            byte[] content, ZipFile source) {

            Objects.requireNonNull(signature);
            Objects.requireNonNull(signatureAlgorithm);
            Objects.requireNonNull(signerCertificateChain);

            this.args = args;
            this.tsa = tsa;
            this.tSAPolicyID = tSAPolicyID;
            this.tSADigestAlg = tSADigestAlg;
            this.signature = signature;
            this.signatureAlgorithm = signatureAlgorithm;
            this.signerCertificateChain = signerCertificateChain;
            this.content = content;
            this.source = source;
        }

        public String[] getCommandLine() {
            return args;
        }

        public URI getTimestampingAuthority() {
            return tsa;
        }

        public X509Certificate getTimestampingAuthorityCertificate() {
            // We don't use this param. Always provide tsaURI.
            return null;
        }

        public String getTSAPolicyID() {
            return tSAPolicyID;
        }

        public String getTSADigestAlg() {
            return tSADigestAlg;
        }

        public byte[] getSignature() {
            return signature;
        }

        public String getSignatureAlgorithm() {
            return signatureAlgorithm;
        }

        public X509Certificate[] getSignerCertificateChain() {
            return signerCertificateChain;
        }

        public byte[] getContent() {
            return content;
        }

        public ZipFile getSource() {
            return source;
        }
    }
}<|MERGE_RESOLUTION|>--- conflicted
+++ resolved
@@ -505,11 +505,7 @@
     private final boolean externalSF; // leave the .SF out of the PKCS7 block
     private final String altSignerPath;
     private final String altSigner;
-<<<<<<< HEAD
-    private boolean posixPermsDetected;
-=======
     private boolean extraAttrsDetected;
->>>>>>> 43339420
 
     private JarSigner(JarSigner.Builder builder) {
 
@@ -953,21 +949,12 @@
         ze2.setTime(ze.getTime());
         ze2.setComment(ze.getComment());
         ze2.setExtra(ze.getExtra());
-<<<<<<< HEAD
-        int perms = JUZFA.getPosixPerms(ze);
-        if (!posixPermsDetected && perms != -1) {
-            posixPermsDetected = true;
-            Event.report(Event.ReporterCategory.POSIXPERMS, "detected");
-        }
-        JUZFA.setPosixPerms(ze2, perms);
-=======
         int extraAttrs = JUZFA.getExtraAttributes(ze);
         if (!extraAttrsDetected && extraAttrs != -1) {
             extraAttrsDetected = true;
             Event.report(Event.ReporterCategory.ZIPFILEATTRS, "detected");
         }
         JUZFA.setExtraAttributes(ze2, extraAttrs);
->>>>>>> 43339420
         if (ze.getMethod() == ZipEntry.STORED) {
             ze2.setSize(ze.getSize());
             ze2.setCrc(ze.getCrc());
