--- conflicted
+++ resolved
@@ -384,11 +384,7 @@
                 byte[] decryptBuffer = RSACore.convert(buffer, 0, bufOfs);
                 paddingCopy = RSACore.rsa(decryptBuffer, privateKey, false);
                 result = padding.unpad(paddingCopy);
-<<<<<<< HEAD
-                if (result == null) {
-=======
                 if (result == null && !forTlsPremasterSecret) {
->>>>>>> 6739881b
                     throw new BadPaddingException
                             ("Padding error in decryption");
                 }
