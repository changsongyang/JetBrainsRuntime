--- conflicted
+++ resolved
@@ -444,16 +444,9 @@
     } else if (heap instanceof G1CollectedHeap) {
         G1CollectedHeap g1h = (G1CollectedHeap) heap;
         g1h.heapRegionIterate(lrc);
-<<<<<<< HEAD
     } else if (heap instanceof ShenandoahHeap) {
         ShenandoahHeap sh = (ShenandoahHeap) heap;
         sh.heapRegionIterate(lrc);
-    } else {
-       if (Assert.ASSERTS_ENABLED) {
-          Assert.that(false, "Expecting GenCollectedHeap, G1CollectedHeap, " +
-                      "SheandoahHeap or ParallelScavengeHeap, but got " +
-                      heap.getClass().getName());
-=======
     } else if (heap instanceof EpsilonHeap) {
        EpsilonHeap eh = (EpsilonHeap) heap;
        liveRegions.add(eh.space().top());
@@ -461,7 +454,6 @@
     } else {
        if (Assert.ASSERTS_ENABLED) {
           Assert.that(false, "Unexpected CollectedHeap type: " + heap.getClass().getName());
->>>>>>> c444168e
        }
     }
 
