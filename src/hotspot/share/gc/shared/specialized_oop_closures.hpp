/*
 * Copyright (c) 2001, 2017, Oracle and/or its affiliates. All rights reserved.
 * DO NOT ALTER OR REMOVE COPYRIGHT NOTICES OR THIS FILE HEADER.
 *
 * This code is free software; you can redistribute it and/or modify it
 * under the terms of the GNU General Public License version 2 only, as
 * published by the Free Software Foundation.
 *
 * This code is distributed in the hope that it will be useful, but WITHOUT
 * ANY WARRANTY; without even the implied warranty of MERCHANTABILITY or
 * FITNESS FOR A PARTICULAR PURPOSE.  See the GNU General Public License
 * version 2 for more details (a copy is included in the LICENSE file that
 * accompanied this code).
 *
 * You should have received a copy of the GNU General Public License version
 * 2 along with this work; if not, write to the Free Software Foundation,
 * Inc., 51 Franklin St, Fifth Floor, Boston, MA 02110-1301 USA.
 *
 * Please contact Oracle, 500 Oracle Parkway, Redwood Shores, CA 94065 USA
 * or visit www.oracle.com if you need additional information or have any
 * questions.
 *
 */

#ifndef SHARE_VM_GC_SHARED_SPECIALIZED_OOP_CLOSURES_HPP
#define SHARE_VM_GC_SHARED_SPECIALIZED_OOP_CLOSURES_HPP

#include "gc/serial/serial_specialized_oop_closures.hpp"
#include "utilities/macros.hpp"
#if INCLUDE_ALL_GCS
#include "gc/cms/cms_specialized_oop_closures.hpp"
#include "gc/g1/g1_specialized_oop_closures.hpp"
#include "gc/shenandoah/shenandoah_specialized_oop_closures.hpp"
#endif // INCLUDE_ALL_GCS

// The following OopClosure types get specialized versions of
// "oop_oop_iterate" that invoke the closures' do_oop methods
// non-virtually, using a mechanism defined in this file.  Extend these
// macros in the obvious way to add specializations for new closures.

// Forward declarations.
class ExtendedOopClosure;
class NoHeaderExtendedOopClosure;
class OopsInGenClosure;

// This macro applies an argument macro to all OopClosures for which we
// want specialized bodies of "oop_oop_iterate".  The arguments to "f" are:
//   "f(closureType, non_virtual)"
// where "closureType" is the name of the particular subclass of ExtendedOopClosure,
// and "non_virtual" will be the string "_nv" if the closure type should
// have its "do_oop" method invoked non-virtually, or else the
// string "_v".  ("ExtendedOopClosure" itself will be the only class in the latter
// category.)

// This is split into several because of a Visual C++ 6.0 compiler bug
// where very long macros cause the compiler to crash

<<<<<<< HEAD
#define SPECIALIZED_OOP_OOP_ITERATE_CLOSURES_S(f)       \
  f(ScanClosure,_nv)                                    \
  f(FastScanClosure,_nv)                                \
  f(FilteringClosure,_nv)

#if INCLUDE_ALL_GCS
#define SPECIALIZED_OOP_OOP_ITERATE_CLOSURES_P(f)       \
  f(ParScanWithBarrierClosure,_nv)                      \
  f(ParScanWithoutBarrierClosure,_nv)
#else  // INCLUDE_ALL_GCS
#define SPECIALIZED_OOP_OOP_ITERATE_CLOSURES_P(f)
#endif // INCLUDE_ALL_GCS

#define SPECIALIZED_OOP_OOP_ITERATE_CLOSURES_1(f)       \
  f(NoHeaderExtendedOopClosure,_nv)                     \
  SPECIALIZED_OOP_OOP_ITERATE_CLOSURES_S(f)             \
  SPECIALIZED_OOP_OOP_ITERATE_CLOSURES_P(f)

#define SPECIALIZED_OOP_OOP_ITERATE_CLOSURES_MS(f)      \
  f(MarkAndPushClosure,_nv)                             \
  f(AdjustPointerClosure,_nv)

#if INCLUDE_ALL_GCS
#define SPECIALIZED_OOP_OOP_ITERATE_CLOSURES_CMS(f)     \
  f(MarkRefsIntoAndScanClosure,_nv)                     \
  f(ParMarkRefsIntoAndScanClosure,_nv)                  \
  f(PushAndMarkClosure,_nv)                             \
  f(ParPushAndMarkClosure,_nv)                          \
  f(PushOrMarkClosure,_nv)                              \
  f(ParPushOrMarkClosure,_nv)                           \
  f(CMSKeepAliveClosure,_nv)                            \
  f(CMSInnerParMarkAndPushClosure,_nv)
#endif

#if INCLUDE_ALL_GCS
#define SPECIALIZED_OOP_OOP_ITERATE_CLOSURES_2(f)       \
  SPECIALIZED_OOP_OOP_ITERATE_CLOSURES_MS(f)            \
  SPECIALIZED_OOP_OOP_ITERATE_CLOSURES_CMS(f)           \
  SPECIALIZED_OOP_OOP_ITERATE_CLOSURES_G1(f)            \
  SPECIALIZED_OOP_OOP_ITERATE_CLOSURES_G1FULL(f)        \
  SPECIALIZED_OOP_OOP_ITERATE_CLOSURES_SHENANDOAH(f)
#else  // INCLUDE_ALL_GCS
#define SPECIALIZED_OOP_OOP_ITERATE_CLOSURES_2(f)       \
  SPECIALIZED_OOP_OOP_ITERATE_CLOSURES_MS(f)
#endif // INCLUDE_ALL_GCS
=======
#define SPECIALIZED_OOP_OOP_ITERATE_CLOSURES_1(f)                 \
  f(NoHeaderExtendedOopClosure,_nv)                               \
               SPECIALIZED_OOP_OOP_ITERATE_CLOSURES_S(f)          \
  ALL_GCS_ONLY(SPECIALIZED_OOP_OOP_ITERATE_CLOSURES_P(f))
>>>>>>> 7d987653

#define SPECIALIZED_OOP_OOP_ITERATE_CLOSURES_2(f)                 \
               SPECIALIZED_OOP_OOP_ITERATE_CLOSURES_MS(f)         \
  ALL_GCS_ONLY(SPECIALIZED_OOP_OOP_ITERATE_CLOSURES_CMS(f))       \
  ALL_GCS_ONLY(SPECIALIZED_OOP_OOP_ITERATE_CLOSURES_G1(f))        \
  ALL_GCS_ONLY(SPECIALIZED_OOP_OOP_ITERATE_CLOSURES_G1FULL(f))

// We separate these out, because sometime the general one has
// a different definition from the specialized ones, and sometimes it
// doesn't.

#define ALL_OOP_OOP_ITERATE_CLOSURES_1(f)                         \
  f(ExtendedOopClosure,_v)                                        \
  SPECIALIZED_OOP_OOP_ITERATE_CLOSURES_1(f)

#define ALL_OOP_OOP_ITERATE_CLOSURES_2(f)                         \
  SPECIALIZED_OOP_OOP_ITERATE_CLOSURES_2(f)

// This macro applies an argument macro to all OopClosures for which we
// want specialized bodies of a family of methods related to
// "par_oop_iterate".  The arguments to f are the same as above.
// The "root_class" is the most general class to define; this may be
// "OopClosure" in some applications and "OopsInGenClosure" in others.


#define ALL_PAR_OOP_ITERATE_CLOSURES(f)                           \
  f(ExtendedOopClosure,_v)                                        \
  ALL_GCS_ONLY(SPECIALIZED_PAR_OOP_ITERATE_CLOSURES(f))

// This macro applies an argument macro to all OopClosures for which we
// want specialized bodies of a family of methods related to
// "oops_since_save_marks_do".  The arguments to f are the same as above.
// The "root_class" is the most general class to define; this may be
// "OopClosure" in some applications and "OopsInGenClosure" in others.

#define SPECIALIZED_SINCE_SAVE_MARKS_CLOSURES_YOUNG(f)  \
               SPECIALIZED_SINCE_SAVE_MARKS_CLOSURES_YOUNG_S(f)   \
  ALL_GCS_ONLY(SPECIALIZED_SINCE_SAVE_MARKS_CLOSURES_YOUNG_P(f))

#define SPECIALIZED_SINCE_SAVE_MARKS_CLOSURES(f)                  \
  SPECIALIZED_SINCE_SAVE_MARKS_CLOSURES_YOUNG(f)

// We separate these out, because sometime the general one has
// a different definition from the specialized ones, and sometimes it
// doesn't.

#define ALL_SINCE_SAVE_MARKS_CLOSURES(f)                          \
  f(OopsInGenClosure,_v)                                          \
  SPECIALIZED_SINCE_SAVE_MARKS_CLOSURES(f)

#endif // SHARE_VM_GC_SHARED_SPECIALIZED_OOP_CLOSURES_HPP<|MERGE_RESOLUTION|>--- conflicted
+++ resolved
@@ -55,64 +55,17 @@
 // This is split into several because of a Visual C++ 6.0 compiler bug
 // where very long macros cause the compiler to crash
 
-<<<<<<< HEAD
-#define SPECIALIZED_OOP_OOP_ITERATE_CLOSURES_S(f)       \
-  f(ScanClosure,_nv)                                    \
-  f(FastScanClosure,_nv)                                \
-  f(FilteringClosure,_nv)
-
-#if INCLUDE_ALL_GCS
-#define SPECIALIZED_OOP_OOP_ITERATE_CLOSURES_P(f)       \
-  f(ParScanWithBarrierClosure,_nv)                      \
-  f(ParScanWithoutBarrierClosure,_nv)
-#else  // INCLUDE_ALL_GCS
-#define SPECIALIZED_OOP_OOP_ITERATE_CLOSURES_P(f)
-#endif // INCLUDE_ALL_GCS
-
-#define SPECIALIZED_OOP_OOP_ITERATE_CLOSURES_1(f)       \
-  f(NoHeaderExtendedOopClosure,_nv)                     \
-  SPECIALIZED_OOP_OOP_ITERATE_CLOSURES_S(f)             \
-  SPECIALIZED_OOP_OOP_ITERATE_CLOSURES_P(f)
-
-#define SPECIALIZED_OOP_OOP_ITERATE_CLOSURES_MS(f)      \
-  f(MarkAndPushClosure,_nv)                             \
-  f(AdjustPointerClosure,_nv)
-
-#if INCLUDE_ALL_GCS
-#define SPECIALIZED_OOP_OOP_ITERATE_CLOSURES_CMS(f)     \
-  f(MarkRefsIntoAndScanClosure,_nv)                     \
-  f(ParMarkRefsIntoAndScanClosure,_nv)                  \
-  f(PushAndMarkClosure,_nv)                             \
-  f(ParPushAndMarkClosure,_nv)                          \
-  f(PushOrMarkClosure,_nv)                              \
-  f(ParPushOrMarkClosure,_nv)                           \
-  f(CMSKeepAliveClosure,_nv)                            \
-  f(CMSInnerParMarkAndPushClosure,_nv)
-#endif
-
-#if INCLUDE_ALL_GCS
-#define SPECIALIZED_OOP_OOP_ITERATE_CLOSURES_2(f)       \
-  SPECIALIZED_OOP_OOP_ITERATE_CLOSURES_MS(f)            \
-  SPECIALIZED_OOP_OOP_ITERATE_CLOSURES_CMS(f)           \
-  SPECIALIZED_OOP_OOP_ITERATE_CLOSURES_G1(f)            \
-  SPECIALIZED_OOP_OOP_ITERATE_CLOSURES_G1FULL(f)        \
-  SPECIALIZED_OOP_OOP_ITERATE_CLOSURES_SHENANDOAH(f)
-#else  // INCLUDE_ALL_GCS
-#define SPECIALIZED_OOP_OOP_ITERATE_CLOSURES_2(f)       \
-  SPECIALIZED_OOP_OOP_ITERATE_CLOSURES_MS(f)
-#endif // INCLUDE_ALL_GCS
-=======
 #define SPECIALIZED_OOP_OOP_ITERATE_CLOSURES_1(f)                 \
   f(NoHeaderExtendedOopClosure,_nv)                               \
                SPECIALIZED_OOP_OOP_ITERATE_CLOSURES_S(f)          \
   ALL_GCS_ONLY(SPECIALIZED_OOP_OOP_ITERATE_CLOSURES_P(f))
->>>>>>> 7d987653
 
 #define SPECIALIZED_OOP_OOP_ITERATE_CLOSURES_2(f)                 \
                SPECIALIZED_OOP_OOP_ITERATE_CLOSURES_MS(f)         \
   ALL_GCS_ONLY(SPECIALIZED_OOP_OOP_ITERATE_CLOSURES_CMS(f))       \
   ALL_GCS_ONLY(SPECIALIZED_OOP_OOP_ITERATE_CLOSURES_G1(f))        \
-  ALL_GCS_ONLY(SPECIALIZED_OOP_OOP_ITERATE_CLOSURES_G1FULL(f))
+  ALL_GCS_ONLY(SPECIALIZED_OOP_OOP_ITERATE_CLOSURES_G1FULL(f))    \
+  ALL_GCS_ONLY(SPECIALIZED_OOP_OOP_ITERATE_CLOSURES_SHENANDOAH(f))
 
 // We separate these out, because sometime the general one has
 // a different definition from the specialized ones, and sometimes it
