/*
 * Copyright (c) 2001, 2018, Oracle and/or its affiliates. All rights reserved.
 * DO NOT ALTER OR REMOVE COPYRIGHT NOTICES OR THIS FILE HEADER.
 *
 * This code is free software; you can redistribute it and/or modify it
 * under the terms of the GNU General Public License version 2 only, as
 * published by the Free Software Foundation.
 *
 * This code is distributed in the hope that it will be useful, but WITHOUT
 * ANY WARRANTY; without even the implied warranty of MERCHANTABILITY or
 * FITNESS FOR A PARTICULAR PURPOSE.  See the GNU General Public License
 * version 2 for more details (a copy is included in the LICENSE file that
 * accompanied this code).
 *
 * You should have received a copy of the GNU General Public License version
 * 2 along with this work; if not, write to the Free Software Foundation,
 * Inc., 51 Franklin St, Fifth Floor, Boston, MA 02110-1301 USA.
 *
 * Please contact Oracle, 500 Oracle Parkway, Redwood Shores, CA 94065 USA
 * or visit www.oracle.com if you need additional information or have any
 * questions.
 *
 */

#ifndef SHARE_VM_GC_SHARED_REFERENCEPROCESSOR_HPP
#define SHARE_VM_GC_SHARED_REFERENCEPROCESSOR_HPP

#include "gc/shared/referenceDiscoverer.hpp"
#include "gc/shared/referencePolicy.hpp"
#include "gc/shared/referenceProcessorStats.hpp"
#include "memory/referenceType.hpp"
#include "oops/instanceRefKlass.hpp"

class AbstractRefProcTaskExecutor;
class GCTimer;
class ReferencePolicy;
class ReferenceProcessorPhaseTimes;

// List of discovered references.
class DiscoveredList {
public:
  DiscoveredList() : _len(0), _compressed_head(0), _oop_head(NULL) { }
  inline oop head() const;
  HeapWord* adr_head() {
    return UseCompressedOops ? (HeapWord*)&_compressed_head :
                               (HeapWord*)&_oop_head;
  }
  inline void set_head(oop o);
  inline bool is_empty() const;
  size_t length()               { return _len; }
  void   set_length(size_t len) { _len = len;  }
  void   inc_length(size_t inc) { _len += inc; assert(_len > 0, "Error"); }
  void   dec_length(size_t dec) { _len -= dec; }

  inline void clear();
private:
  // Set value depending on UseCompressedOops. This could be a template class
  // but then we have to fix all the instantiations and declarations that use this class.
  oop       _oop_head;
  narrowOop _compressed_head;
  size_t _len;
};

// Iterator for the list of discovered references.
class DiscoveredListIterator {
private:
  DiscoveredList&    _refs_list;
  HeapWord*          _prev_discovered_addr;
  oop                _prev_discovered;
  oop                _current_discovered;
  HeapWord*          _current_discovered_addr;
  oop                _next_discovered;

  HeapWord*          _referent_addr;
  oop                _referent;

  OopClosure*        _keep_alive;
  BoolObjectClosure* _is_alive;

  DEBUG_ONLY(
  oop                _first_seen; // cyclic linked list check
  )

  size_t             _processed;
  size_t             _removed;

public:
  inline DiscoveredListIterator(DiscoveredList&    refs_list,
                                OopClosure*        keep_alive,
                                BoolObjectClosure* is_alive);

  // End Of List.
  inline bool has_next() const { return _current_discovered != NULL; }

  // Get oop to the Reference object.
  inline oop obj() const { return _current_discovered; }

  // Get oop to the referent object.
  inline oop referent() const { return _referent; }

  // Returns true if referent is alive.
  inline bool is_referent_alive() const {
    return _is_alive->do_object_b(_referent);
  }

  // Loads data for the current reference.
  // The "allow_null_referent" argument tells us to allow for the possibility
  // of a NULL referent in the discovered Reference object. This typically
  // happens in the case of concurrent collectors that may have done the
  // discovery concurrently, or interleaved, with mutator execution.
  void load_ptrs(DEBUG_ONLY(bool allow_null_referent));

  // Move to the next discovered reference.
  inline void next() {
    _prev_discovered_addr = _current_discovered_addr;
    _prev_discovered = _current_discovered;
    move_to_next();
  }

  // Remove the current reference from the list
  void remove();

  // Make the referent alive.
  inline void make_referent_alive() {
    if (UseCompressedOops) {
      _keep_alive->do_oop((narrowOop*)_referent_addr);
    } else {
      _keep_alive->do_oop((oop*)_referent_addr);
    }
  }

  // Do enqueuing work, i.e. notifying the GC about the changed discovered pointers.
  void enqueue();

  // Move enqueued references to the reference pending list.
  void complete_enqueue();

  // NULL out referent pointer.
  void clear_referent();

  // Statistics
  inline size_t processed() const { return _processed; }
  inline size_t removed() const { return _removed; }

  inline void move_to_next() {
    if (oopDesc::safe_equals(_current_discovered, _next_discovered)) {
      // End of the list.
      _current_discovered = NULL;
    } else {
      _current_discovered = _next_discovered;
    }
<<<<<<< HEAD
    assert(! oopDesc::safe_equals(_current_discovered, _first_seen), "cyclic ref_list found");
    NOT_PRODUCT(_processed++);
=======
    assert(_current_discovered != _first_seen, "cyclic ref_list found");
    _processed++;
>>>>>>> 4e83c0cc
  }
};

// The ReferenceProcessor class encapsulates the per-"collector" processing
// of java.lang.Reference objects for GC. The interface is useful for supporting
// a generational abstraction, in particular when there are multiple
// generations that are being independently collected -- possibly
// concurrently and/or incrementally.
// ReferenceProcessor class abstracts away from a generational setting
// by using a closure that determines whether a given reference or referent are
// subject to this ReferenceProcessor's discovery, thus allowing its use in a
// straightforward manner in a general, non-generational, non-contiguous generation
// (or heap) setting.
class ReferenceProcessor : public ReferenceDiscoverer {
<<<<<<< HEAD
public:
  size_t total_count(DiscoveredList lists[]) const;
private:
=======
  friend class RefProcPhase1Task;
  friend class RefProcPhase2Task;
  friend class RefProcPhase3Task;
  friend class RefProcPhase4Task;
public:
  // Names of sub-phases of reference processing. Indicates the type of the reference
  // processed and the associated phase number at the end.
  enum RefProcSubPhases {
    SoftRefSubPhase1,
    SoftRefSubPhase2,
    WeakRefSubPhase2,
    FinalRefSubPhase2,
    FinalRefSubPhase3,
    PhantomRefSubPhase4,
    RefSubPhaseMax
  };

  // Main phases of reference processing.
  enum RefProcPhases {
    RefPhase1,
    RefPhase2,
    RefPhase3,
    RefPhase4,
    RefPhaseMax
  };

private:
  size_t total_count(DiscoveredList lists[]) const;
  void verify_total_count_zero(DiscoveredList lists[], const char* type) NOT_DEBUG_RETURN;

>>>>>>> 4e83c0cc
  // The SoftReference master timestamp clock
  static jlong _soft_ref_timestamp_clock;

  BoolObjectClosure* _is_subject_to_discovery; // determines whether a given oop is subject
                                               // to this ReferenceProcessor's discovery
                                               // (and further processing).

  bool        _discovering_refs;        // true when discovery enabled
  bool        _discovery_is_atomic;     // if discovery is atomic wrt
                                        // other collectors in configuration
  bool        _discovery_is_mt;         // true if reference discovery is MT.

  bool        _enqueuing_is_done;       // true if all weak references enqueued
  bool        _processing_is_mt;        // true during phases when
                                        // reference processing is MT.
  uint        _next_id;                 // round-robin mod _num_queues counter in
                                        // support of work distribution

  bool        _adjust_no_of_processing_threads; // allow dynamic adjustment of processing threads
  // For collectors that do not keep GC liveness information
  // in the object header, this field holds a closure that
  // helps the reference processor determine the reachability
  // of an oop. It is currently initialized to NULL for all
  // collectors except for CMS and G1.
  BoolObjectClosure* _is_alive_non_header;

  // Soft ref clearing policies
  // . the default policy
  static ReferencePolicy*   _default_soft_ref_policy;
  // . the "clear all" policy
  static ReferencePolicy*   _always_clear_soft_ref_policy;
  // . the current policy below is either one of the above
  ReferencePolicy*          _current_soft_ref_policy;

  // The discovered ref lists themselves

  // The active MT'ness degree of the queues below
  uint            _num_queues;
  // The maximum MT'ness degree of the queues below
  uint            _max_num_queues;

  // Master array of discovered oops
  DiscoveredList* _discovered_refs;

  // Arrays of lists of oops, one per thread (pointers into master array above)
  DiscoveredList* _discoveredSoftRefs;
  DiscoveredList* _discoveredWeakRefs;
  DiscoveredList* _discoveredFinalRefs;
  DiscoveredList* _discoveredPhantomRefs;

  // Phase 1: Re-evaluate soft ref policy.
  void process_soft_ref_reconsider(BoolObjectClosure* is_alive,
                                   OopClosure* keep_alive,
                                   VoidClosure* complete_gc,
                                   AbstractRefProcTaskExecutor*  task_executor,
                                   ReferenceProcessorPhaseTimes* phase_times);

  // Phase 2: Drop Soft/Weak/Final references with a NULL or live referent, and clear
  // and enqueue non-Final references.
  void process_soft_weak_final_refs(BoolObjectClosure* is_alive,
                                    OopClosure* keep_alive,
                                    VoidClosure* complete_gc,
                                    AbstractRefProcTaskExecutor*  task_executor,
                                    ReferenceProcessorPhaseTimes* phase_times);

  // Phase 3: Keep alive followers of Final references, and enqueue.
  void process_final_keep_alive(OopClosure* keep_alive,
                                VoidClosure* complete_gc,
                                AbstractRefProcTaskExecutor*  task_executor,
                                ReferenceProcessorPhaseTimes* phase_times);

  // Phase 4: Drop and keep alive live Phantom references, or clear and enqueue if dead.
  void process_phantom_refs(BoolObjectClosure* is_alive,
                            OopClosure* keep_alive,
                            VoidClosure* complete_gc,
                            AbstractRefProcTaskExecutor*  task_executor,
                            ReferenceProcessorPhaseTimes* phase_times);

  // Work methods used by the process_* methods. All methods return the number of
  // removed elements.

  // (SoftReferences only) Traverse the list and remove any SoftReferences whose
  // referents are not alive, but that should be kept alive for policy reasons.
  // Keep alive the transitive closure of all such referents.
  size_t process_soft_ref_reconsider_work(DiscoveredList&     refs_list,
                                          ReferencePolicy*    policy,
                                          BoolObjectClosure*  is_alive,
                                          OopClosure*         keep_alive,
                                          VoidClosure*        complete_gc);

  // Traverse the list and remove any Refs whose referents are alive,
  // or NULL if discovery is not atomic. Enqueue and clear the reference for
  // others if do_enqueue_and_clear is set.
  size_t process_soft_weak_final_refs_work(DiscoveredList&    refs_list,
                                           BoolObjectClosure* is_alive,
                                           OopClosure*        keep_alive,
                                           bool               do_enqueue_and_clear);

  // Keep alive followers of referents for FinalReferences. Must only be called for
  // those.
  size_t process_final_keep_alive_work(DiscoveredList&    refs_list,
                                       OopClosure*        keep_alive,
                                       VoidClosure*       complete_gc);

  size_t process_phantom_refs_work(DiscoveredList&    refs_list,
                                   BoolObjectClosure* is_alive,
                                   OopClosure*        keep_alive,
                                   VoidClosure*       complete_gc);

public:
  static int number_of_subclasses_of_ref() { return (REF_PHANTOM - REF_OTHER); }

  uint num_queues() const                  { return _num_queues; }
  uint max_num_queues() const              { return _max_num_queues; }
  void set_active_mt_degree(uint v);

  ReferencePolicy* setup_policy(bool always_clear) {
    _current_soft_ref_policy = always_clear ?
      _always_clear_soft_ref_policy : _default_soft_ref_policy;
    _current_soft_ref_policy->setup();   // snapshot the policy threshold
    return _current_soft_ref_policy;
  }

  // "Preclean" all the discovered reference lists by removing references that
  // are active (e.g. due to the mutator calling enqueue()) or with NULL or
  // strongly reachable referents.
  // The first argument is a predicate on an oop that indicates
  // its (strong) reachability and the fourth is a closure that
  // may be used to incrementalize or abort the precleaning process.
  // The caller is responsible for taking care of potential
  // interference with concurrent operations on these lists
  // (or predicates involved) by other threads.
  void preclean_discovered_references(BoolObjectClosure* is_alive,
                                      OopClosure*        keep_alive,
                                      VoidClosure*       complete_gc,
                                      YieldClosure*      yield,
                                      GCTimer*           gc_timer);

private:
  // Returns the name of the discovered reference list
  // occupying the i / _num_queues slot.
  const char* list_name(uint i);

  // "Preclean" the given discovered reference list by removing references with
  // the attributes mentioned in preclean_discovered_references().
  // Supports both normal and fine grain yielding.
  // Returns whether the operation should be aborted.
  bool preclean_discovered_reflist(DiscoveredList&    refs_list,
                                   BoolObjectClosure* is_alive,
                                   OopClosure*        keep_alive,
                                   VoidClosure*       complete_gc,
                                   YieldClosure*      yield);

  // round-robin mod _num_queues (not: _not_ mod _max_num_queues)
  uint next_id() {
    uint id = _next_id;
    assert(!_discovery_is_mt, "Round robin should only be used in serial discovery");
    if (++_next_id == _num_queues) {
      _next_id = 0;
    }
    assert(_next_id < _num_queues, "_next_id %u _num_queues %u _max_num_queues %u", _next_id, _num_queues, _max_num_queues);
    return id;
  }
  DiscoveredList* get_discovered_list(ReferenceType rt);
  inline void add_to_discovered_list_mt(DiscoveredList& refs_list, oop obj,
                                        HeapWord* discovered_addr);

  void clear_discovered_references(DiscoveredList& refs_list);

  void log_reflist(const char* prefix, DiscoveredList list[], uint num_active_queues);
  void log_reflist_counts(DiscoveredList ref_lists[], uint num_active_queues) PRODUCT_RETURN;

  // Balances reference queues.
  void balance_queues(DiscoveredList refs_lists[]);
  bool need_balance_queues(DiscoveredList refs_lists[]);

  // If there is need to balance the given queue, do it.
  void maybe_balance_queues(DiscoveredList refs_lists[]);

  // Update (advance) the soft ref master clock field.
  void update_soft_ref_master_clock();

  bool is_subject_to_discovery(oop const obj) const;

  bool is_mt_processing_set_up(AbstractRefProcTaskExecutor* task_executor) const;

public:
  // Default parameters give you a vanilla reference processor.
  ReferenceProcessor(BoolObjectClosure* is_subject_to_discovery,
                     bool mt_processing = false, uint mt_processing_degree = 1,
                     bool mt_discovery  = false, uint mt_discovery_degree  = 1,
                     bool atomic_discovery = true,
                     BoolObjectClosure* is_alive_non_header = NULL,
                     bool adjust_no_of_processing_threads = false);

  // RefDiscoveryPolicy values
  enum DiscoveryPolicy {
    ReferenceBasedDiscovery = 0,
    ReferentBasedDiscovery  = 1,
    DiscoveryPolicyMin      = ReferenceBasedDiscovery,
    DiscoveryPolicyMax      = ReferentBasedDiscovery
  };

  static void init_statics();

  // get and set "is_alive_non_header" field
  BoolObjectClosure* is_alive_non_header() {
    return _is_alive_non_header;
  }
  void set_is_alive_non_header(BoolObjectClosure* is_alive_non_header) {
    _is_alive_non_header = is_alive_non_header;
  }

  BoolObjectClosure* is_subject_to_discovery_closure() const { return _is_subject_to_discovery; }
  void set_is_subject_to_discovery_closure(BoolObjectClosure* cl) { _is_subject_to_discovery = cl; }

  // start and stop weak ref discovery
  void enable_discovery(bool check_no_refs = true);
  void disable_discovery()  { _discovering_refs = false; }
  bool discovery_enabled()  { return _discovering_refs;  }

  // whether discovery is atomic wrt other collectors
  bool discovery_is_atomic() const { return _discovery_is_atomic; }
  void set_atomic_discovery(bool atomic) { _discovery_is_atomic = atomic; }

  // whether discovery is done by multiple threads same-old-timeously
  bool discovery_is_mt() const { return _discovery_is_mt; }
  void set_mt_discovery(bool mt) { _discovery_is_mt = mt; }

  // Whether we are in a phase when _processing_ is MT.
  bool processing_is_mt() const { return _processing_is_mt; }
  void set_mt_processing(bool mt) { _processing_is_mt = mt; }

  // whether all enqueueing of weak references is complete
  bool enqueuing_is_done()  { return _enqueuing_is_done; }
  void set_enqueuing_is_done(bool v) { _enqueuing_is_done = v; }

  // iterate over oops
  void weak_oops_do(OopClosure* f);       // weak roots

  void verify_list(DiscoveredList& ref_list);

  // Discover a Reference object, using appropriate discovery criteria
  virtual bool discover_reference(oop obj, ReferenceType rt);

  // Has discovered references that need handling
  bool has_discovered_references();

  // Process references found during GC (called by the garbage collector)
  ReferenceProcessorStats
  process_discovered_references(BoolObjectClosure*            is_alive,
                                OopClosure*                   keep_alive,
                                VoidClosure*                  complete_gc,
                                AbstractRefProcTaskExecutor*  task_executor,
                                ReferenceProcessorPhaseTimes* phase_times);

  // If a discovery is in process that is being superceded, abandon it: all
  // the discovered lists will be empty, and all the objects on them will
  // have NULL discovered fields.  Must be called only at a safepoint.
  void abandon_partial_discovery();

  size_t total_reference_count(ReferenceType rt) const;

  // debugging
  void verify_no_references_recorded() PRODUCT_RETURN;
  void verify_referent(oop obj)        PRODUCT_RETURN;

  bool adjust_no_of_processing_threads() const { return _adjust_no_of_processing_threads; }
};

// A subject-to-discovery closure that uses a single memory span to determine the area that
// is subject to discovery. Useful for collectors which have contiguous generations.
class SpanSubjectToDiscoveryClosure : public BoolObjectClosure {
  MemRegion _span;

public:
  SpanSubjectToDiscoveryClosure() : BoolObjectClosure(), _span() { }
  SpanSubjectToDiscoveryClosure(MemRegion span) : BoolObjectClosure(), _span(span) { }

  MemRegion span() const { return _span; }

  void set_span(MemRegion mr) {
    _span = mr;
  }

  virtual bool do_object_b(oop obj) {
    return _span.contains(obj);
  }
};

// A utility class to disable reference discovery in
// the scope which contains it, for given ReferenceProcessor.
class NoRefDiscovery: StackObj {
 private:
  ReferenceProcessor* _rp;
  bool _was_discovering_refs;
 public:
  NoRefDiscovery(ReferenceProcessor* rp) : _rp(rp) {
    _was_discovering_refs = _rp->discovery_enabled();
    if (_was_discovering_refs) {
      _rp->disable_discovery();
    }
  }

  ~NoRefDiscovery() {
    if (_was_discovering_refs) {
      _rp->enable_discovery(false /*check_no_refs*/);
    }
  }
};

// A utility class to temporarily mutate the subject discovery closure of the
// given ReferenceProcessor in the scope that contains it.
class ReferenceProcessorSubjectToDiscoveryMutator : StackObj {
  ReferenceProcessor* _rp;
  BoolObjectClosure* _saved_cl;

public:
  ReferenceProcessorSubjectToDiscoveryMutator(ReferenceProcessor* rp, BoolObjectClosure* cl):
    _rp(rp) {
    _saved_cl = _rp->is_subject_to_discovery_closure();
    _rp->set_is_subject_to_discovery_closure(cl);
  }

  ~ReferenceProcessorSubjectToDiscoveryMutator() {
    _rp->set_is_subject_to_discovery_closure(_saved_cl);
  }
};

// A utility class to temporarily mutate the span of the
// given ReferenceProcessor in the scope that contains it.
class ReferenceProcessorSpanMutator : StackObj {
  ReferenceProcessor* _rp;
  SpanSubjectToDiscoveryClosure _discoverer;
  BoolObjectClosure* _old_discoverer;

public:
  ReferenceProcessorSpanMutator(ReferenceProcessor* rp,
                                MemRegion span):
    _rp(rp),
    _discoverer(span),
    _old_discoverer(rp->is_subject_to_discovery_closure()) {

    rp->set_is_subject_to_discovery_closure(&_discoverer);
  }

  ~ReferenceProcessorSpanMutator() {
    _rp->set_is_subject_to_discovery_closure(_old_discoverer);
  }
};

// A utility class to temporarily change the MT'ness of
// reference discovery for the given ReferenceProcessor
// in the scope that contains it.
class ReferenceProcessorMTDiscoveryMutator: StackObj {
 private:
  ReferenceProcessor* _rp;
  bool                _saved_mt;

 public:
  ReferenceProcessorMTDiscoveryMutator(ReferenceProcessor* rp,
                                       bool mt):
    _rp(rp) {
    _saved_mt = _rp->discovery_is_mt();
    _rp->set_mt_discovery(mt);
  }

  ~ReferenceProcessorMTDiscoveryMutator() {
    _rp->set_mt_discovery(_saved_mt);
  }
};

// A utility class to temporarily change the disposition
// of the "is_alive_non_header" closure field of the
// given ReferenceProcessor in the scope that contains it.
class ReferenceProcessorIsAliveMutator: StackObj {
 private:
  ReferenceProcessor* _rp;
  BoolObjectClosure*  _saved_cl;

 public:
  ReferenceProcessorIsAliveMutator(ReferenceProcessor* rp,
                                   BoolObjectClosure*  cl):
    _rp(rp) {
    _saved_cl = _rp->is_alive_non_header();
    _rp->set_is_alive_non_header(cl);
  }

  ~ReferenceProcessorIsAliveMutator() {
    _rp->set_is_alive_non_header(_saved_cl);
  }
};

// A utility class to temporarily change the disposition
// of the "discovery_is_atomic" field of the
// given ReferenceProcessor in the scope that contains it.
class ReferenceProcessorAtomicMutator: StackObj {
 private:
  ReferenceProcessor* _rp;
  bool                _saved_atomic_discovery;

 public:
  ReferenceProcessorAtomicMutator(ReferenceProcessor* rp,
                                  bool atomic):
    _rp(rp) {
    _saved_atomic_discovery = _rp->discovery_is_atomic();
    _rp->set_atomic_discovery(atomic);
  }

  ~ReferenceProcessorAtomicMutator() {
    _rp->set_atomic_discovery(_saved_atomic_discovery);
  }
};


// A utility class to temporarily change the MT processing
// disposition of the given ReferenceProcessor instance
// in the scope that contains it.
class ReferenceProcessorMTProcMutator: StackObj {
 private:
  ReferenceProcessor* _rp;
  bool  _saved_mt;

 public:
  ReferenceProcessorMTProcMutator(ReferenceProcessor* rp,
                                  bool mt):
    _rp(rp) {
    _saved_mt = _rp->processing_is_mt();
    _rp->set_mt_processing(mt);
  }

  ~ReferenceProcessorMTProcMutator() {
    _rp->set_mt_processing(_saved_mt);
  }
};

// This class is an interface used to implement task execution for the
// reference processing.
class AbstractRefProcTaskExecutor {
public:

  // Abstract tasks to execute.
  class ProcessTask;

  // Executes a task using worker threads.
  virtual void execute(ProcessTask& task, uint ergo_workers) = 0;

  // Switch to single threaded mode.
  virtual void set_single_threaded_mode() { };
};

// Abstract reference processing task to execute.
class AbstractRefProcTaskExecutor::ProcessTask {
protected:
  ReferenceProcessor&           _ref_processor;
  // Indicates whether the phase could generate work that should be balanced across
  // threads after execution.
  bool                          _marks_oops_alive;
  ReferenceProcessorPhaseTimes* _phase_times;

  ProcessTask(ReferenceProcessor& ref_processor,
              bool marks_oops_alive,
              ReferenceProcessorPhaseTimes* phase_times)
    : _ref_processor(ref_processor),
      _marks_oops_alive(marks_oops_alive),
      _phase_times(phase_times)
  { }

public:
  virtual void work(uint worker_id,
                    BoolObjectClosure& is_alive,
                    OopClosure& keep_alive,
                    VoidClosure& complete_gc) = 0;

  bool marks_oops_alive() const { return _marks_oops_alive; }
};

<<<<<<< HEAD
  bool is_empty() const {
    return _ref_processor.total_count(_refs_lists) == 0;
  }

protected:
  ReferenceProcessor&           _ref_processor;
  DiscoveredList*               _refs_lists;
  ReferenceProcessorPhaseTimes* _phase_times;
  const bool                    _marks_oops_alive;
=======
// Temporarily change the number of workers based on given reference count.
// This ergonomically decided worker count will be used to activate worker threads.
class RefProcMTDegreeAdjuster : public StackObj {
  typedef ReferenceProcessor::RefProcPhases RefProcPhases;

  ReferenceProcessor* _rp;
  bool                _saved_mt_processing;
  uint                _saved_num_queues;

  // Calculate based on total of references.
  uint ergo_proc_thread_count(size_t ref_count,
                              uint max_threads,
                              RefProcPhases phase) const;

  bool use_max_threads(RefProcPhases phase) const;

public:
  RefProcMTDegreeAdjuster(ReferenceProcessor* rp,
                          RefProcPhases phase,
                          size_t ref_count);
  ~RefProcMTDegreeAdjuster();
>>>>>>> 4e83c0cc
};

#endif // SHARE_VM_GC_SHARED_REFERENCEPROCESSOR_HPP<|MERGE_RESOLUTION|>--- conflicted
+++ resolved
@@ -149,13 +149,8 @@
     } else {
       _current_discovered = _next_discovered;
     }
-<<<<<<< HEAD
     assert(! oopDesc::safe_equals(_current_discovered, _first_seen), "cyclic ref_list found");
-    NOT_PRODUCT(_processed++);
-=======
-    assert(_current_discovered != _first_seen, "cyclic ref_list found");
     _processed++;
->>>>>>> 4e83c0cc
   }
 };
 
@@ -170,11 +165,6 @@
 // straightforward manner in a general, non-generational, non-contiguous generation
 // (or heap) setting.
 class ReferenceProcessor : public ReferenceDiscoverer {
-<<<<<<< HEAD
-public:
-  size_t total_count(DiscoveredList lists[]) const;
-private:
-=======
   friend class RefProcPhase1Task;
   friend class RefProcPhase2Task;
   friend class RefProcPhase3Task;
@@ -205,7 +195,6 @@
   size_t total_count(DiscoveredList lists[]) const;
   void verify_total_count_zero(DiscoveredList lists[], const char* type) NOT_DEBUG_RETURN;
 
->>>>>>> 4e83c0cc
   // The SoftReference master timestamp clock
   static jlong _soft_ref_timestamp_clock;
 
@@ -683,17 +672,6 @@
   bool marks_oops_alive() const { return _marks_oops_alive; }
 };
 
-<<<<<<< HEAD
-  bool is_empty() const {
-    return _ref_processor.total_count(_refs_lists) == 0;
-  }
-
-protected:
-  ReferenceProcessor&           _ref_processor;
-  DiscoveredList*               _refs_lists;
-  ReferenceProcessorPhaseTimes* _phase_times;
-  const bool                    _marks_oops_alive;
-=======
 // Temporarily change the number of workers based on given reference count.
 // This ergonomically decided worker count will be used to activate worker threads.
 class RefProcMTDegreeAdjuster : public StackObj {
@@ -715,7 +693,6 @@
                           RefProcPhases phase,
                           size_t ref_count);
   ~RefProcMTDegreeAdjuster();
->>>>>>> 4e83c0cc
 };
 
 #endif // SHARE_VM_GC_SHARED_REFERENCEPROCESSOR_HPP