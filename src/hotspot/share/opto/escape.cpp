--- conflicted
+++ resolved
@@ -38,12 +38,8 @@
 #include "opto/phaseX.hpp"
 #include "opto/movenode.hpp"
 #include "opto/rootnode.hpp"
-<<<<<<< HEAD
 #include "opto/shenandoahSupport.hpp"
-#if INCLUDE_ALL_GCS
-=======
 #if INCLUDE_G1GC
->>>>>>> d5418758
 #include "gc/g1/g1ThreadLocalData.hpp"
 #endif // INCLUDE_G1GC
 
@@ -544,12 +540,8 @@
           // Pointer stores in G1 barriers looks like unsafe access.
           // Ignore such stores to be able scalar replace non-escaping
           // allocations.
-<<<<<<< HEAD
+#if INCLUDE_G1GC || INCLUDE_SHENANDOAHGC
           if ((UseG1GC || UseShenandoahGC) && adr->is_AddP()) {
-=======
-#if INCLUDE_G1GC
-          if (UseG1GC && adr->is_AddP()) {
->>>>>>> d5418758
             Node* base = get_addp_base(adr);
             if (base->Opcode() == Op_LoadP &&
                 base->in(MemNode::Address)->is_AddP()) {
