--- conflicted
+++ resolved
@@ -42,14 +42,12 @@
 #if INCLUDE_G1GC
 #include "gc/g1/g1ThreadLocalData.hpp"
 #endif // INCLUDE_G1GC
-<<<<<<< HEAD
+#if INCLUDE_ZGC
+#include "gc/z/c2/zBarrierSetC2.hpp"
+#endif
 #if INCLUDE_SHENANDOAHGC
 #include "gc/shenandoah/brooksPointer.hpp"
 #include "gc/shenandoah/c2/shenandoahSupport.hpp"
-=======
-#if INCLUDE_ZGC
-#include "gc/z/c2/zBarrierSetC2.hpp"
->>>>>>> c444168e
 #endif
 
 ConnectionGraph::ConnectionGraph(Compile * C, PhaseIterGVN *igvn) :
@@ -3229,11 +3227,8 @@
               op == Op_FastLock || op == Op_AryEq || op == Op_StrComp || op == Op_HasNegatives ||
               op == Op_StrCompressedCopy || op == Op_StrInflatedCopy ||
               op == Op_StrEquals || op == Op_StrIndexOf || op == Op_StrIndexOfChar ||
-<<<<<<< HEAD
-              op == Op_ShenandoahWBMemProj)) {
-=======
+              op == Op_ShenandoahWBMemProj ||
               BarrierSet::barrier_set()->barrier_set_c2()->is_gc_barrier_node(use))) {
->>>>>>> c444168e
           n->dump();
           use->dump();
           assert(false, "EA: missing allocation reference path");
