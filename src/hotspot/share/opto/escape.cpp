--- conflicted
+++ resolved
@@ -25,11 +25,9 @@
 #include "precompiled.hpp"
 #include "ci/bcEscapeAnalyzer.hpp"
 #include "compiler/compileLog.hpp"
-<<<<<<< HEAD
 #include "gc/shenandoah/brooksPointer.hpp"
-=======
+#include "gc/shenandoah/c2/shenandoahSupport.hpp"
 #include "gc/shared/c2/barrierSetC2.hpp"
->>>>>>> 4f1f11aa
 #include "libadt/vectset.hpp"
 #include "memory/allocation.hpp"
 #include "memory/resourceArea.hpp"
@@ -42,7 +40,6 @@
 #include "opto/phaseX.hpp"
 #include "opto/movenode.hpp"
 #include "opto/rootnode.hpp"
-#include "opto/shenandoahSupport.hpp"
 #if INCLUDE_G1GC
 #include "gc/g1/g1ThreadLocalData.hpp"
 #endif // INCLUDE_G1GC
@@ -1001,15 +998,7 @@
           if (!(is_arraycopy ||
                 BarrierSet::barrier_set()->barrier_set_c2()->is_gc_barrier_node(call) ||
                 (call->as_CallLeaf()->_name != NULL &&
-<<<<<<< HEAD
-                 (strcmp(call->as_CallLeaf()->_name, "g1_wb_pre")  == 0 ||
-                  strcmp(call->as_CallLeaf()->_name, "g1_wb_post") == 0 ||
-                  strcmp(call->as_CallLeaf()->_name, "shenandoah_clone_barrier")  == 0 ||
-                  strcmp(call->as_CallLeaf()->_name, "shenandoah_cas_obj")  == 0 ||
-                  strcmp(call->as_CallLeaf()->_name, "updateBytesCRC32") == 0 ||
-=======
                  (strcmp(call->as_CallLeaf()->_name, "updateBytesCRC32") == 0 ||
->>>>>>> 4f1f11aa
                   strcmp(call->as_CallLeaf()->_name, "updateBytesCRC32C") == 0 ||
                   strcmp(call->as_CallLeaf()->_name, "updateBytesAdler32") == 0 ||
                   strcmp(call->as_CallLeaf()->_name, "aescrypt_encryptBlock") == 0 ||
