/*
 * Copyright (c) 1997, 2018, Oracle and/or its affiliates. All rights reserved.
 * DO NOT ALTER OR REMOVE COPYRIGHT NOTICES OR THIS FILE HEADER.
 *
 * This code is free software; you can redistribute it and/or modify it
 * under the terms of the GNU General Public License version 2 only, as
 * published by the Free Software Foundation.
 *
 * This code is distributed in the hope that it will be useful, but WITHOUT
 * ANY WARRANTY; without even the implied warranty of MERCHANTABILITY or
 * FITNESS FOR A PARTICULAR PURPOSE.  See the GNU General Public License
 * version 2 for more details (a copy is included in the LICENSE file that
 * accompanied this code).
 *
 * You should have received a copy of the GNU General Public License version
 * 2 along with this work; if not, write to the Free Software Foundation,
 * Inc., 51 Franklin St, Fifth Floor, Boston, MA 02110-1301 USA.
 *
 * Please contact Oracle, 500 Oracle Parkway, Redwood Shores, CA 94065 USA
 * or visit www.oracle.com if you need additional information or have any
 * questions.
 *
 */

#include "precompiled.hpp"
#include "asm/macroAssembler.hpp"
#include "asm/macroAssembler.inline.hpp"
#include "ci/ciReplay.hpp"
#include "classfile/systemDictionary.hpp"
#include "code/exceptionHandlerTable.hpp"
#include "code/nmethod.hpp"
#include "compiler/compileBroker.hpp"
#include "compiler/compileLog.hpp"
#include "compiler/disassembler.hpp"
#include "compiler/oopMap.hpp"
<<<<<<< HEAD
#include "gc/shenandoah/brooksPointer.hpp"
=======
#include "gc/shared/barrierSet.hpp"
#include "gc/shared/c2/barrierSetC2.hpp"
>>>>>>> 4f1f11aa
#include "memory/resourceArea.hpp"
#include "opto/addnode.hpp"
#include "opto/block.hpp"
#include "opto/c2compiler.hpp"
#include "opto/callGenerator.hpp"
#include "opto/callnode.hpp"
#include "opto/castnode.hpp"
#include "opto/cfgnode.hpp"
#include "opto/chaitin.hpp"
#include "opto/compile.hpp"
#include "opto/connode.hpp"
#include "opto/convertnode.hpp"
#include "opto/divnode.hpp"
#include "opto/escape.hpp"
#include "opto/idealGraphPrinter.hpp"
#include "opto/loopnode.hpp"
#include "opto/machnode.hpp"
#include "opto/macro.hpp"
#include "opto/matcher.hpp"
#include "opto/mathexactnode.hpp"
#include "opto/memnode.hpp"
#include "opto/mulnode.hpp"
#include "opto/narrowptrnode.hpp"
#include "opto/node.hpp"
#include "opto/opcodes.hpp"
#include "opto/output.hpp"
#include "opto/parse.hpp"
#include "opto/phaseX.hpp"
#include "opto/rootnode.hpp"
#include "opto/runtime.hpp"
#include "opto/shenandoahSupport.hpp"
#include "opto/stringopts.hpp"
#include "opto/type.hpp"
#include "opto/vectornode.hpp"
#include "runtime/arguments.hpp"
#include "runtime/sharedRuntime.hpp"
#include "runtime/signature.hpp"
#include "runtime/stubRoutines.hpp"
#include "runtime/timer.hpp"
#include "utilities/align.hpp"
#include "utilities/copy.hpp"
#if INCLUDE_G1GC
#include "gc/g1/g1ThreadLocalData.hpp"
#endif // INCLUDE_G1GC


// -------------------- Compile::mach_constant_base_node -----------------------
// Constant table base node singleton.
MachConstantBaseNode* Compile::mach_constant_base_node() {
  if (_mach_constant_base_node == NULL) {
    _mach_constant_base_node = new MachConstantBaseNode();
    _mach_constant_base_node->add_req(C->root());
  }
  return _mach_constant_base_node;
}


/// Support for intrinsics.

// Return the index at which m must be inserted (or already exists).
// The sort order is by the address of the ciMethod, with is_virtual as minor key.
class IntrinsicDescPair {
 private:
  ciMethod* _m;
  bool _is_virtual;
 public:
  IntrinsicDescPair(ciMethod* m, bool is_virtual) : _m(m), _is_virtual(is_virtual) {}
  static int compare(IntrinsicDescPair* const& key, CallGenerator* const& elt) {
    ciMethod* m= elt->method();
    ciMethod* key_m = key->_m;
    if (key_m < m)      return -1;
    else if (key_m > m) return 1;
    else {
      bool is_virtual = elt->is_virtual();
      bool key_virtual = key->_is_virtual;
      if (key_virtual < is_virtual)      return -1;
      else if (key_virtual > is_virtual) return 1;
      else                               return 0;
    }
  }
};
int Compile::intrinsic_insertion_index(ciMethod* m, bool is_virtual, bool& found) {
#ifdef ASSERT
  for (int i = 1; i < _intrinsics->length(); i++) {
    CallGenerator* cg1 = _intrinsics->at(i-1);
    CallGenerator* cg2 = _intrinsics->at(i);
    assert(cg1->method() != cg2->method()
           ? cg1->method()     < cg2->method()
           : cg1->is_virtual() < cg2->is_virtual(),
           "compiler intrinsics list must stay sorted");
  }
#endif
  IntrinsicDescPair pair(m, is_virtual);
  return _intrinsics->find_sorted<IntrinsicDescPair*, IntrinsicDescPair::compare>(&pair, found);
}

void Compile::register_intrinsic(CallGenerator* cg) {
  if (_intrinsics == NULL) {
    _intrinsics = new (comp_arena())GrowableArray<CallGenerator*>(comp_arena(), 60, 0, NULL);
  }
  int len = _intrinsics->length();
  bool found = false;
  int index = intrinsic_insertion_index(cg->method(), cg->is_virtual(), found);
  assert(!found, "registering twice");
  _intrinsics->insert_before(index, cg);
  assert(find_intrinsic(cg->method(), cg->is_virtual()) == cg, "registration worked");
}

CallGenerator* Compile::find_intrinsic(ciMethod* m, bool is_virtual) {
  assert(m->is_loaded(), "don't try this on unloaded methods");
  if (_intrinsics != NULL) {
    bool found = false;
    int index = intrinsic_insertion_index(m, is_virtual, found);
     if (found) {
      return _intrinsics->at(index);
    }
  }
  // Lazily create intrinsics for intrinsic IDs well-known in the runtime.
  if (m->intrinsic_id() != vmIntrinsics::_none &&
      m->intrinsic_id() <= vmIntrinsics::LAST_COMPILER_INLINE) {
    CallGenerator* cg = make_vm_intrinsic(m, is_virtual);
    if (cg != NULL) {
      // Save it for next time:
      register_intrinsic(cg);
      return cg;
    } else {
      gather_intrinsic_statistics(m->intrinsic_id(), is_virtual, _intrinsic_disabled);
    }
  }
  return NULL;
}

// Compile:: register_library_intrinsics and make_vm_intrinsic are defined
// in library_call.cpp.


#ifndef PRODUCT
// statistics gathering...

juint  Compile::_intrinsic_hist_count[vmIntrinsics::ID_LIMIT] = {0};
jubyte Compile::_intrinsic_hist_flags[vmIntrinsics::ID_LIMIT] = {0};

bool Compile::gather_intrinsic_statistics(vmIntrinsics::ID id, bool is_virtual, int flags) {
  assert(id > vmIntrinsics::_none && id < vmIntrinsics::ID_LIMIT, "oob");
  int oflags = _intrinsic_hist_flags[id];
  assert(flags != 0, "what happened?");
  if (is_virtual) {
    flags |= _intrinsic_virtual;
  }
  bool changed = (flags != oflags);
  if ((flags & _intrinsic_worked) != 0) {
    juint count = (_intrinsic_hist_count[id] += 1);
    if (count == 1) {
      changed = true;           // first time
    }
    // increment the overall count also:
    _intrinsic_hist_count[vmIntrinsics::_none] += 1;
  }
  if (changed) {
    if (((oflags ^ flags) & _intrinsic_virtual) != 0) {
      // Something changed about the intrinsic's virtuality.
      if ((flags & _intrinsic_virtual) != 0) {
        // This is the first use of this intrinsic as a virtual call.
        if (oflags != 0) {
          // We already saw it as a non-virtual, so note both cases.
          flags |= _intrinsic_both;
        }
      } else if ((oflags & _intrinsic_both) == 0) {
        // This is the first use of this intrinsic as a non-virtual
        flags |= _intrinsic_both;
      }
    }
    _intrinsic_hist_flags[id] = (jubyte) (oflags | flags);
  }
  // update the overall flags also:
  _intrinsic_hist_flags[vmIntrinsics::_none] |= (jubyte) flags;
  return changed;
}

static char* format_flags(int flags, char* buf) {
  buf[0] = 0;
  if ((flags & Compile::_intrinsic_worked) != 0)    strcat(buf, ",worked");
  if ((flags & Compile::_intrinsic_failed) != 0)    strcat(buf, ",failed");
  if ((flags & Compile::_intrinsic_disabled) != 0)  strcat(buf, ",disabled");
  if ((flags & Compile::_intrinsic_virtual) != 0)   strcat(buf, ",virtual");
  if ((flags & Compile::_intrinsic_both) != 0)      strcat(buf, ",nonvirtual");
  if (buf[0] == 0)  strcat(buf, ",");
  assert(buf[0] == ',', "must be");
  return &buf[1];
}

void Compile::print_intrinsic_statistics() {
  char flagsbuf[100];
  ttyLocker ttyl;
  if (xtty != NULL)  xtty->head("statistics type='intrinsic'");
  tty->print_cr("Compiler intrinsic usage:");
  juint total = _intrinsic_hist_count[vmIntrinsics::_none];
  if (total == 0)  total = 1;  // avoid div0 in case of no successes
  #define PRINT_STAT_LINE(name, c, f) \
    tty->print_cr("  %4d (%4.1f%%) %s (%s)", (int)(c), ((c) * 100.0) / total, name, f);
  for (int index = 1 + (int)vmIntrinsics::_none; index < (int)vmIntrinsics::ID_LIMIT; index++) {
    vmIntrinsics::ID id = (vmIntrinsics::ID) index;
    int   flags = _intrinsic_hist_flags[id];
    juint count = _intrinsic_hist_count[id];
    if ((flags | count) != 0) {
      PRINT_STAT_LINE(vmIntrinsics::name_at(id), count, format_flags(flags, flagsbuf));
    }
  }
  PRINT_STAT_LINE("total", total, format_flags(_intrinsic_hist_flags[vmIntrinsics::_none], flagsbuf));
  if (xtty != NULL)  xtty->tail("statistics");
}

void Compile::print_statistics() {
  { ttyLocker ttyl;
    if (xtty != NULL)  xtty->head("statistics type='opto'");
    Parse::print_statistics();
    PhaseCCP::print_statistics();
    PhaseRegAlloc::print_statistics();
    Scheduling::print_statistics();
    PhasePeephole::print_statistics();
    PhaseIdealLoop::print_statistics();
    if (xtty != NULL)  xtty->tail("statistics");
  }
  if (_intrinsic_hist_flags[vmIntrinsics::_none] != 0) {
    // put this under its own <statistics> element.
    print_intrinsic_statistics();
  }
}
#endif //PRODUCT

// Support for bundling info
Bundle* Compile::node_bundling(const Node *n) {
  assert(valid_bundle_info(n), "oob");
  return &_node_bundling_base[n->_idx];
}

bool Compile::valid_bundle_info(const Node *n) {
  return (_node_bundling_limit > n->_idx);
}


void Compile::gvn_replace_by(Node* n, Node* nn) {
  for (DUIterator_Last imin, i = n->last_outs(imin); i >= imin; ) {
    Node* use = n->last_out(i);
    bool is_in_table = initial_gvn()->hash_delete(use);
    uint uses_found = 0;
    for (uint j = 0; j < use->len(); j++) {
      if (use->in(j) == n) {
        if (j < use->req())
          use->set_req(j, nn);
        else
          use->set_prec(j, nn);
        uses_found++;
      }
    }
    if (is_in_table) {
      // reinsert into table
      initial_gvn()->hash_find_insert(use);
    }
    record_for_igvn(use);
    i -= uses_found;    // we deleted 1 or more copies of this edge
  }
}


static inline bool not_a_node(const Node* n) {
  if (n == NULL)                   return true;
  if (((intptr_t)n & 1) != 0)      return true;  // uninitialized, etc.
  if (*(address*)n == badAddress)  return true;  // kill by Node::destruct
  return false;
}

// Identify all nodes that are reachable from below, useful.
// Use breadth-first pass that records state in a Unique_Node_List,
// recursive traversal is slower.
void Compile::identify_useful_nodes(Unique_Node_List &useful) {
  int estimated_worklist_size = live_nodes();
  useful.map( estimated_worklist_size, NULL );  // preallocate space

  // Initialize worklist
  if (root() != NULL)     { useful.push(root()); }
  // If 'top' is cached, declare it useful to preserve cached node
  if( cached_top_node() ) { useful.push(cached_top_node()); }

  // Push all useful nodes onto the list, breadthfirst
  for( uint next = 0; next < useful.size(); ++next ) {
    assert( next < unique(), "Unique useful nodes < total nodes");
    Node *n  = useful.at(next);
    uint max = n->len();
    for( uint i = 0; i < max; ++i ) {
      Node *m = n->in(i);
      if (not_a_node(m))  continue;
      useful.push(m);
    }
  }
}

// Update dead_node_list with any missing dead nodes using useful
// list. Consider all non-useful nodes to be useless i.e., dead nodes.
void Compile::update_dead_node_list(Unique_Node_List &useful) {
  uint max_idx = unique();
  VectorSet& useful_node_set = useful.member_set();

  for (uint node_idx = 0; node_idx < max_idx; node_idx++) {
    // If node with index node_idx is not in useful set,
    // mark it as dead in dead node list.
    if (! useful_node_set.test(node_idx) ) {
      record_dead_node(node_idx);
    }
  }
}

void Compile::remove_useless_late_inlines(GrowableArray<CallGenerator*>* inlines, Unique_Node_List &useful) {
  int shift = 0;
  for (int i = 0; i < inlines->length(); i++) {
    CallGenerator* cg = inlines->at(i);
    CallNode* call = cg->call_node();
    if (shift > 0) {
      inlines->at_put(i-shift, cg);
    }
    if (!useful.member(call)) {
      shift++;
    }
  }
  inlines->trunc_to(inlines->length()-shift);
}

// Disconnect all useless nodes by disconnecting those at the boundary.
void Compile::remove_useless_nodes(Unique_Node_List &useful) {
  uint next = 0;
  while (next < useful.size()) {
    Node *n = useful.at(next++);
    if (n->is_SafePoint()) {
      // We're done with a parsing phase. Replaced nodes are not valid
      // beyond that point.
      n->as_SafePoint()->delete_replaced_nodes();
    }
    // Use raw traversal of out edges since this code removes out edges
    int max = n->outcnt();
    for (int j = 0; j < max; ++j) {
      Node* child = n->raw_out(j);
      if (! useful.member(child)) {
        assert(!child->is_top() || child != top(),
               "If top is cached in Compile object it is in useful list");
        // Only need to remove this out-edge to the useless node
        n->raw_del_out(j);
        --j;
        --max;
      }
    }
    if (n->outcnt() == 1 && n->has_special_unique_user()) {
      record_for_igvn(n->unique_out());
    }
    if (n->Opcode() == Op_AddP && CallLeafNode::has_only_g1_wb_pre_uses(n)) {
      for (DUIterator_Fast imax, i = n->fast_outs(imax); i < imax; i++) {
        record_for_igvn(n->fast_out(i));
      }
    }
  }
  // Remove useless macro and predicate opaq nodes
  for (int i = C->macro_count()-1; i >= 0; i--) {
    Node* n = C->macro_node(i);
    if (!useful.member(n)) {
      remove_macro_node(n);
    }
  }
  // Remove useless CastII nodes with range check dependency
  for (int i = range_check_cast_count() - 1; i >= 0; i--) {
    Node* cast = range_check_cast_node(i);
    if (!useful.member(cast)) {
      remove_range_check_cast(cast);
    }
  }
  // Remove useless expensive nodes
  for (int i = C->expensive_count()-1; i >= 0; i--) {
    Node* n = C->expensive_node(i);
    if (!useful.member(n)) {
      remove_expensive_node(n);
    }
  }

  // Remove useless Opaque4 nodes
  for (int i = opaque4_count() - 1; i >= 0; i--) {
    Node* opaq = opaque4_node(i);
    if (!useful.member(opaq)) {
      remove_opaque4_node(opaq);
    }
  }
<<<<<<< HEAD
  for (int i = C->shenandoah_barriers_count()-1; i >= 0; i--) {
    ShenandoahWriteBarrierNode* n = C->shenandoah_barrier(i);
    if (!useful.member(n)) {
      remove_shenandoah_barrier(n);
    }
  }

=======
  BarrierSetC2* bs = BarrierSet::barrier_set()->barrier_set_c2();
  bs->eliminate_useless_gc_barriers(useful);
>>>>>>> 4f1f11aa
  // clean up the late inline lists
  remove_useless_late_inlines(&_string_late_inlines, useful);
  remove_useless_late_inlines(&_boxing_late_inlines, useful);
  remove_useless_late_inlines(&_late_inlines, useful);
  debug_only(verify_graph_edges(true/*check for no_dead_code*/);)
}

//------------------------------frame_size_in_words-----------------------------
// frame_slots in units of words
int Compile::frame_size_in_words() const {
  // shift is 0 in LP32 and 1 in LP64
  const int shift = (LogBytesPerWord - LogBytesPerInt);
  int words = _frame_slots >> shift;
  assert( words << shift == _frame_slots, "frame size must be properly aligned in LP64" );
  return words;
}

// To bang the stack of this compiled method we use the stack size
// that the interpreter would need in case of a deoptimization. This
// removes the need to bang the stack in the deoptimization blob which
// in turn simplifies stack overflow handling.
int Compile::bang_size_in_bytes() const {
  return MAX2(frame_size_in_bytes() + os::extra_bang_size_in_bytes(), _interpreter_frame_size);
}

// ============================================================================
//------------------------------CompileWrapper---------------------------------
class CompileWrapper : public StackObj {
  Compile *const _compile;
 public:
  CompileWrapper(Compile* compile);

  ~CompileWrapper();
};

CompileWrapper::CompileWrapper(Compile* compile) : _compile(compile) {
  // the Compile* pointer is stored in the current ciEnv:
  ciEnv* env = compile->env();
  assert(env == ciEnv::current(), "must already be a ciEnv active");
  assert(env->compiler_data() == NULL, "compile already active?");
  env->set_compiler_data(compile);
  assert(compile == Compile::current(), "sanity");

  compile->set_type_dict(NULL);
  compile->set_clone_map(new Dict(cmpkey, hashkey, _compile->comp_arena()));
  compile->clone_map().set_clone_idx(0);
  compile->set_type_hwm(NULL);
  compile->set_type_last_size(0);
  compile->set_last_tf(NULL, NULL);
  compile->set_indexSet_arena(NULL);
  compile->set_indexSet_free_block_list(NULL);
  compile->init_type_arena();
  Type::Initialize(compile);
  _compile->set_scratch_buffer_blob(NULL);
  _compile->begin_method();
  _compile->clone_map().set_debug(_compile->has_method() && _compile->directive()->CloneMapDebugOption);
}
CompileWrapper::~CompileWrapper() {
  _compile->end_method();
  if (_compile->scratch_buffer_blob() != NULL)
    BufferBlob::free(_compile->scratch_buffer_blob());
  _compile->env()->set_compiler_data(NULL);
}


//----------------------------print_compile_messages---------------------------
void Compile::print_compile_messages() {
#ifndef PRODUCT
  // Check if recompiling
  if (_subsume_loads == false && PrintOpto) {
    // Recompiling without allowing machine instructions to subsume loads
    tty->print_cr("*********************************************************");
    tty->print_cr("** Bailout: Recompile without subsuming loads          **");
    tty->print_cr("*********************************************************");
  }
  if (_do_escape_analysis != DoEscapeAnalysis && PrintOpto) {
    // Recompiling without escape analysis
    tty->print_cr("*********************************************************");
    tty->print_cr("** Bailout: Recompile without escape analysis          **");
    tty->print_cr("*********************************************************");
  }
  if (_eliminate_boxing != EliminateAutoBox && PrintOpto) {
    // Recompiling without boxing elimination
    tty->print_cr("*********************************************************");
    tty->print_cr("** Bailout: Recompile without boxing elimination       **");
    tty->print_cr("*********************************************************");
  }
  if (C->directive()->BreakAtCompileOption) {
    // Open the debugger when compiling this method.
    tty->print("### Breaking when compiling: ");
    method()->print_short_name();
    tty->cr();
    BREAKPOINT;
  }

  if( PrintOpto ) {
    if (is_osr_compilation()) {
      tty->print("[OSR]%3d", _compile_id);
    } else {
      tty->print("%3d", _compile_id);
    }
  }
#endif
}


//-----------------------init_scratch_buffer_blob------------------------------
// Construct a temporary BufferBlob and cache it for this compile.
void Compile::init_scratch_buffer_blob(int const_size) {
  // If there is already a scratch buffer blob allocated and the
  // constant section is big enough, use it.  Otherwise free the
  // current and allocate a new one.
  BufferBlob* blob = scratch_buffer_blob();
  if ((blob != NULL) && (const_size <= _scratch_const_size)) {
    // Use the current blob.
  } else {
    if (blob != NULL) {
      BufferBlob::free(blob);
    }

    ResourceMark rm;
    _scratch_const_size = const_size;
    int size = (MAX_inst_size + MAX_stubs_size + _scratch_const_size);
    blob = BufferBlob::create("Compile::scratch_buffer", size);
    // Record the buffer blob for next time.
    set_scratch_buffer_blob(blob);
    // Have we run out of code space?
    if (scratch_buffer_blob() == NULL) {
      // Let CompilerBroker disable further compilations.
      record_failure("Not enough space for scratch buffer in CodeCache");
      return;
    }
  }

  // Initialize the relocation buffers
  relocInfo* locs_buf = (relocInfo*) blob->content_end() - MAX_locs_size;
  set_scratch_locs_memory(locs_buf);
}


//-----------------------scratch_emit_size-------------------------------------
// Helper function that computes size by emitting code
uint Compile::scratch_emit_size(const Node* n) {
  // Start scratch_emit_size section.
  set_in_scratch_emit_size(true);

  // Emit into a trash buffer and count bytes emitted.
  // This is a pretty expensive way to compute a size,
  // but it works well enough if seldom used.
  // All common fixed-size instructions are given a size
  // method by the AD file.
  // Note that the scratch buffer blob and locs memory are
  // allocated at the beginning of the compile task, and
  // may be shared by several calls to scratch_emit_size.
  // The allocation of the scratch buffer blob is particularly
  // expensive, since it has to grab the code cache lock.
  BufferBlob* blob = this->scratch_buffer_blob();
  assert(blob != NULL, "Initialize BufferBlob at start");
  assert(blob->size() > MAX_inst_size, "sanity");
  relocInfo* locs_buf = scratch_locs_memory();
  address blob_begin = blob->content_begin();
  address blob_end   = (address)locs_buf;
  assert(blob->contains(blob_end), "sanity");
  CodeBuffer buf(blob_begin, blob_end - blob_begin);
  buf.initialize_consts_size(_scratch_const_size);
  buf.initialize_stubs_size(MAX_stubs_size);
  assert(locs_buf != NULL, "sanity");
  int lsize = MAX_locs_size / 3;
  buf.consts()->initialize_shared_locs(&locs_buf[lsize * 0], lsize);
  buf.insts()->initialize_shared_locs( &locs_buf[lsize * 1], lsize);
  buf.stubs()->initialize_shared_locs( &locs_buf[lsize * 2], lsize);
  // Mark as scratch buffer.
  buf.consts()->set_scratch_emit();
  buf.insts()->set_scratch_emit();
  buf.stubs()->set_scratch_emit();

  // Do the emission.

  Label fakeL; // Fake label for branch instructions.
  Label*   saveL = NULL;
  uint save_bnum = 0;
  bool is_branch = n->is_MachBranch();
  if (is_branch) {
    MacroAssembler masm(&buf);
    masm.bind(fakeL);
    n->as_MachBranch()->save_label(&saveL, &save_bnum);
    n->as_MachBranch()->label_set(&fakeL, 0);
  }
  n->emit(buf, this->regalloc());

  // Emitting into the scratch buffer should not fail
  assert (!failing(), "Must not have pending failure. Reason is: %s", failure_reason());

  if (is_branch) // Restore label.
    n->as_MachBranch()->label_set(saveL, save_bnum);

  // End scratch_emit_size section.
  set_in_scratch_emit_size(false);

  return buf.insts_size();
}


// ============================================================================
//------------------------------Compile standard-------------------------------
debug_only( int Compile::_debug_idx = 100000; )

// Compile a method.  entry_bci is -1 for normal compilations and indicates
// the continuation bci for on stack replacement.


Compile::Compile( ciEnv* ci_env, C2Compiler* compiler, ciMethod* target, int osr_bci,
                  bool subsume_loads, bool do_escape_analysis, bool eliminate_boxing, DirectiveSet* directive)
                : Phase(Compiler),
                  _env(ci_env),
                  _directive(directive),
                  _log(ci_env->log()),
                  _compile_id(ci_env->compile_id()),
                  _save_argument_registers(false),
                  _stub_name(NULL),
                  _stub_function(NULL),
                  _stub_entry_point(NULL),
                  _method(target),
                  _barrier_set_state(BarrierSet::barrier_set()->barrier_set_c2()->create_barrier_state(comp_arena())),
                  _entry_bci(osr_bci),
                  _initial_gvn(NULL),
                  _for_igvn(NULL),
                  _warm_calls(NULL),
                  _subsume_loads(subsume_loads),
                  _do_escape_analysis(do_escape_analysis),
                  _eliminate_boxing(eliminate_boxing),
                  _failure_reason(NULL),
                  _code_buffer("Compile::Fill_buffer"),
                  _orig_pc_slot(0),
                  _orig_pc_slot_offset_in_bytes(0),
                  _has_method_handle_invokes(false),
                  _mach_constant_base_node(NULL),
                  _node_bundling_limit(0),
                  _node_bundling_base(NULL),
                  _java_calls(0),
                  _inner_loops(0),
                  _scratch_const_size(-1),
                  _in_scratch_emit_size(false),
                  _dead_node_list(comp_arena()),
                  _dead_node_count(0),
#ifndef PRODUCT
                  _trace_opto_output(directive->TraceOptoOutputOption),
                  _in_dump_cnt(0),
                  _printer(IdealGraphPrinter::printer()),
#endif
                  _congraph(NULL),
                  _comp_arena(mtCompiler),
                  _node_arena(mtCompiler),
                  _old_arena(mtCompiler),
                  _Compile_types(mtCompiler),
                  _replay_inline_data(NULL),
                  _late_inlines(comp_arena(), 2, 0, NULL),
                  _string_late_inlines(comp_arena(), 2, 0, NULL),
                  _boxing_late_inlines(comp_arena(), 2, 0, NULL),
                  _late_inlines_pos(0),
                  _number_of_mh_late_inlines(0),
                  _inlining_progress(false),
                  _inlining_incrementally(false),
                  _print_inlining_list(NULL),
                  _print_inlining_stream(NULL),
                  _print_inlining_idx(0),
                  _print_inlining_output(NULL),
                  _interpreter_frame_size(0),
                  _max_node_limit(MaxNodeLimit),
                  _has_reserved_stack_access(target->has_reserved_stack_access()) {
  C = this;
#ifndef PRODUCT
  if (_printer != NULL) {
    _printer->set_compile(this);
  }
#endif
  CompileWrapper cw(this);

  if (CITimeVerbose) {
    tty->print(" ");
    target->holder()->name()->print();
    tty->print(".");
    target->print_short_name();
    tty->print("  ");
  }
  TraceTime t1("Total compilation time", &_t_totalCompilation, CITime, CITimeVerbose);
  TraceTime t2(NULL, &_t_methodCompilation, CITime, false);

#ifndef PRODUCT
  bool print_opto_assembly = directive->PrintOptoAssemblyOption;
  if (!print_opto_assembly) {
    bool print_assembly = directive->PrintAssemblyOption;
    if (print_assembly && !Disassembler::can_decode()) {
      tty->print_cr("PrintAssembly request changed to PrintOptoAssembly");
      print_opto_assembly = true;
    }
  }
  set_print_assembly(print_opto_assembly);
  set_parsed_irreducible_loop(false);

  if (directive->ReplayInlineOption) {
    _replay_inline_data = ciReplay::load_inline_data(method(), entry_bci(), ci_env->comp_level());
  }
#endif
  set_print_inlining(directive->PrintInliningOption || PrintOptoInlining);
  set_print_intrinsics(directive->PrintIntrinsicsOption);
  set_has_irreducible_loop(true); // conservative until build_loop_tree() reset it

  if (ProfileTraps RTM_OPT_ONLY( || UseRTMLocking )) {
    // Make sure the method being compiled gets its own MDO,
    // so we can at least track the decompile_count().
    // Need MDO to record RTM code generation state.
    method()->ensure_method_data();
  }

  Init(::AliasLevel);


  print_compile_messages();

  _ilt = InlineTree::build_inline_tree_root();

  // Even if NO memory addresses are used, MergeMem nodes must have at least 1 slice
  assert(num_alias_types() >= AliasIdxRaw, "");

#define MINIMUM_NODE_HASH  1023
  // Node list that Iterative GVN will start with
  Unique_Node_List for_igvn(comp_arena());
  set_for_igvn(&for_igvn);

  // GVN that will be run immediately on new nodes
  uint estimated_size = method()->code_size()*4+64;
  estimated_size = (estimated_size < MINIMUM_NODE_HASH ? MINIMUM_NODE_HASH : estimated_size);
  PhaseGVN gvn(node_arena(), estimated_size);
  set_initial_gvn(&gvn);

  print_inlining_init();
  { // Scope for timing the parser
    TracePhase tp("parse", &timers[_t_parser]);

    // Put top into the hash table ASAP.
    initial_gvn()->transform_no_reclaim(top());

    // Set up tf(), start(), and find a CallGenerator.
    CallGenerator* cg = NULL;
    if (is_osr_compilation()) {
      const TypeTuple *domain = StartOSRNode::osr_domain();
      const TypeTuple *range = TypeTuple::make_range(method()->signature());
      init_tf(TypeFunc::make(domain, range));
      StartNode* s = new StartOSRNode(root(), domain);
      initial_gvn()->set_type_bottom(s);
      init_start(s);
      cg = CallGenerator::for_osr(method(), entry_bci());
    } else {
      // Normal case.
      init_tf(TypeFunc::make(method()));
      StartNode* s = new StartNode(root(), tf()->domain());
      initial_gvn()->set_type_bottom(s);
      init_start(s);
<<<<<<< HEAD
      if (method()->intrinsic_id() == vmIntrinsics::_Reference_get && (UseG1GC || UseShenandoahGC)) {
=======
      if (method()->intrinsic_id() == vmIntrinsics::_Reference_get) {
>>>>>>> 4f1f11aa
        // With java.lang.ref.reference.get() we must go through the
        // intrinsic - even when get() is the root
        // method of the compile - so that, if necessary, the value in
        // the referent field of the reference object gets recorded by
        // the pre-barrier code.
        cg = find_intrinsic(method(), false);
      }
      if (cg == NULL) {
        float past_uses = method()->interpreter_invocation_count();
        float expected_uses = past_uses;
        cg = CallGenerator::for_inline(method(), expected_uses);
      }
    }
    if (failing())  return;
    if (cg == NULL) {
      record_method_not_compilable("cannot parse method");
      return;
    }
    JVMState* jvms = build_start_state(start(), tf());
    if ((jvms = cg->generate(jvms)) == NULL) {
      if (!failure_reason_is(C2Compiler::retry_class_loading_during_parsing())) {
        record_method_not_compilable("method parse failed");
      }
      return;
    }
    GraphKit kit(jvms);

    if (!kit.stopped()) {
      // Accept return values, and transfer control we know not where.
      // This is done by a special, unique ReturnNode bound to root.
      return_values(kit.jvms());
    }

    if (kit.has_exceptions()) {
      // Any exceptions that escape from this call must be rethrown
      // to whatever caller is dynamically above us on the stack.
      // This is done by a special, unique RethrowNode bound to root.
      rethrow_exceptions(kit.transfer_exceptions_into_jvms());
    }

    assert(IncrementalInline || (_late_inlines.length() == 0 && !has_mh_late_inlines()), "incremental inlining is off");

    if (_late_inlines.length() == 0 && !has_mh_late_inlines() && !failing() && has_stringbuilder()) {
      inline_string_calls(true);
    }

    if (failing())  return;

    print_method(PHASE_BEFORE_REMOVEUSELESS, 3);

    // Remove clutter produced by parsing.
    if (!failing()) {
      ResourceMark rm;
      PhaseRemoveUseless pru(initial_gvn(), &for_igvn);
    }
  }

  // Note:  Large methods are capped off in do_one_bytecode().
  if (failing())  return;

  // After parsing, node notes are no longer automagic.
  // They must be propagated by register_new_node_with_optimizer(),
  // clone(), or the like.
  set_default_node_notes(NULL);

  for (;;) {
    int successes = Inline_Warm();
    if (failing())  return;
    if (successes == 0)  break;
  }

  // Drain the list.
  Finish_Warm();
#ifndef PRODUCT
  if (_printer && _printer->should_print(1)) {
    _printer->print_inlining();
  }
#endif

  if (failing())  return;
  NOT_PRODUCT( verify_graph_edges(); )

  // Now optimize
  Optimize();
  if (failing())  return;
  NOT_PRODUCT( verify_graph_edges(); )

#ifndef PRODUCT
  if (PrintIdeal) {
    ttyLocker ttyl;  // keep the following output all in one block
    // This output goes directly to the tty, not the compiler log.
    // To enable tools to match it up with the compilation activity,
    // be sure to tag this tty output with the compile ID.
    if (xtty != NULL) {
      xtty->head("ideal compile_id='%d'%s", compile_id(),
                 is_osr_compilation()    ? " compile_kind='osr'" :
                 "");
    }
    root()->dump(9999);
    if (xtty != NULL) {
      xtty->tail("ideal");
    }
  }
#endif

  NOT_PRODUCT( verify_barriers(); )

  // Dump compilation data to replay it.
  if (directive->DumpReplayOption) {
    env()->dump_replay_data(_compile_id);
  }
  if (directive->DumpInlineOption && (ilt() != NULL)) {
    env()->dump_inline_data(_compile_id);
  }

  // Now that we know the size of all the monitors we can add a fixed slot
  // for the original deopt pc.

  _orig_pc_slot =  fixed_slots();
  int next_slot = _orig_pc_slot + (sizeof(address) / VMRegImpl::stack_slot_size);
  set_fixed_slots(next_slot);

  // Compute when to use implicit null checks. Used by matching trap based
  // nodes and NullCheck optimization.
  set_allowed_deopt_reasons();

  // Now generate code
  Code_Gen();
  if (failing())  return;

  // Check if we want to skip execution of all compiled code.
  {
#ifndef PRODUCT
    if (OptoNoExecute) {
      record_method_not_compilable("+OptoNoExecute");  // Flag as failed
      return;
    }
#endif
    TracePhase tp("install_code", &timers[_t_registerMethod]);

    if (is_osr_compilation()) {
      _code_offsets.set_value(CodeOffsets::Verified_Entry, 0);
      _code_offsets.set_value(CodeOffsets::OSR_Entry, _first_block_size);
    } else {
      _code_offsets.set_value(CodeOffsets::Verified_Entry, _first_block_size);
      _code_offsets.set_value(CodeOffsets::OSR_Entry, 0);
    }

    env()->register_method(_method, _entry_bci,
                           &_code_offsets,
                           _orig_pc_slot_offset_in_bytes,
                           code_buffer(),
                           frame_size_in_words(), _oop_map_set,
                           &_handler_table, &_inc_table,
                           compiler,
                           has_unsafe_access(),
                           SharedRuntime::is_wide_vector(max_vector_size()),
                           rtm_state()
                           );

    if (log() != NULL) // Print code cache state into compiler log
      log()->code_cache_state();
  }
}

//------------------------------Compile----------------------------------------
// Compile a runtime stub
Compile::Compile( ciEnv* ci_env,
                  TypeFunc_generator generator,
                  address stub_function,
                  const char *stub_name,
                  int is_fancy_jump,
                  bool pass_tls,
                  bool save_arg_registers,
                  bool return_pc,
                  DirectiveSet* directive)
  : Phase(Compiler),
    _env(ci_env),
    _directive(directive),
    _log(ci_env->log()),
    _compile_id(0),
    _save_argument_registers(save_arg_registers),
    _method(NULL),
    _stub_name(stub_name),
    _stub_function(stub_function),
    _stub_entry_point(NULL),
    _entry_bci(InvocationEntryBci),
    _initial_gvn(NULL),
    _for_igvn(NULL),
    _warm_calls(NULL),
    _orig_pc_slot(0),
    _orig_pc_slot_offset_in_bytes(0),
    _subsume_loads(true),
    _do_escape_analysis(false),
    _eliminate_boxing(false),
    _failure_reason(NULL),
    _code_buffer("Compile::Fill_buffer"),
    _has_method_handle_invokes(false),
    _mach_constant_base_node(NULL),
    _node_bundling_limit(0),
    _node_bundling_base(NULL),
    _java_calls(0),
    _inner_loops(0),
#ifndef PRODUCT
    _trace_opto_output(directive->TraceOptoOutputOption),
    _in_dump_cnt(0),
    _printer(NULL),
#endif
    _comp_arena(mtCompiler),
    _node_arena(mtCompiler),
    _old_arena(mtCompiler),
    _Compile_types(mtCompiler),
    _dead_node_list(comp_arena()),
    _dead_node_count(0),
    _congraph(NULL),
    _replay_inline_data(NULL),
    _number_of_mh_late_inlines(0),
    _inlining_progress(false),
    _inlining_incrementally(false),
    _print_inlining_list(NULL),
    _print_inlining_stream(NULL),
    _print_inlining_idx(0),
    _print_inlining_output(NULL),
    _allowed_reasons(0),
    _interpreter_frame_size(0),
    _max_node_limit(MaxNodeLimit),
    _has_reserved_stack_access(false) {
  C = this;

  TraceTime t1(NULL, &_t_totalCompilation, CITime, false);
  TraceTime t2(NULL, &_t_stubCompilation, CITime, false);

#ifndef PRODUCT
  set_print_assembly(PrintFrameConverterAssembly);
  set_parsed_irreducible_loop(false);
#endif
  set_has_irreducible_loop(false); // no loops

  CompileWrapper cw(this);
  Init(/*AliasLevel=*/ 0);
  init_tf((*generator)());

  {
    // The following is a dummy for the sake of GraphKit::gen_stub
    Unique_Node_List for_igvn(comp_arena());
    set_for_igvn(&for_igvn);  // not used, but some GraphKit guys push on this
    PhaseGVN gvn(Thread::current()->resource_area(),255);
    set_initial_gvn(&gvn);    // not significant, but GraphKit guys use it pervasively
    gvn.transform_no_reclaim(top());

    GraphKit kit;
    kit.gen_stub(stub_function, stub_name, is_fancy_jump, pass_tls, return_pc);
  }

  NOT_PRODUCT( verify_graph_edges(); )
  Code_Gen();
  if (failing())  return;


  // Entry point will be accessed using compile->stub_entry_point();
  if (code_buffer() == NULL) {
    Matcher::soft_match_failure();
  } else {
    if (PrintAssembly && (WizardMode || Verbose))
      tty->print_cr("### Stub::%s", stub_name);

    if (!failing()) {
      assert(_fixed_slots == 0, "no fixed slots used for runtime stubs");

      // Make the NMethod
      // For now we mark the frame as never safe for profile stackwalking
      RuntimeStub *rs = RuntimeStub::new_runtime_stub(stub_name,
                                                      code_buffer(),
                                                      CodeOffsets::frame_never_safe,
                                                      // _code_offsets.value(CodeOffsets::Frame_Complete),
                                                      frame_size_in_words(),
                                                      _oop_map_set,
                                                      save_arg_registers);
      assert(rs != NULL && rs->is_runtime_stub(), "sanity check");

      _stub_entry_point = rs->entry_point();
    }
  }
}

//------------------------------Init-------------------------------------------
// Prepare for a single compilation
void Compile::Init(int aliaslevel) {
  _unique  = 0;
  _regalloc = NULL;

  _tf      = NULL;  // filled in later
  _top     = NULL;  // cached later
  _matcher = NULL;  // filled in later
  _cfg     = NULL;  // filled in later

  set_24_bit_selection_and_mode(Use24BitFP, false);

  _node_note_array = NULL;
  _default_node_notes = NULL;
  DEBUG_ONLY( _modified_nodes = NULL; ) // Used in Optimize()

  _immutable_memory = NULL; // filled in at first inquiry

  // Globally visible Nodes
  // First set TOP to NULL to give safe behavior during creation of RootNode
  set_cached_top_node(NULL);
  set_root(new RootNode());
  // Now that you have a Root to point to, create the real TOP
  set_cached_top_node( new ConNode(Type::TOP) );
  set_recent_alloc(NULL, NULL);

  // Create Debug Information Recorder to record scopes, oopmaps, etc.
  env()->set_oop_recorder(new OopRecorder(env()->arena()));
  env()->set_debug_info(new DebugInformationRecorder(env()->oop_recorder()));
  env()->set_dependencies(new Dependencies(env()));

  _fixed_slots = 0;
  set_has_split_ifs(false);
  set_has_loops(has_method() && method()->has_loops()); // first approximation
  set_has_stringbuilder(false);
  set_has_boxed_value(false);
  _trap_can_recompile = false;  // no traps emitted yet
  _major_progress = true; // start out assuming good things will happen
  set_has_unsafe_access(false);
  set_max_vector_size(0);
  set_clear_upper_avx(false);  //false as default for clear upper bits of ymm registers
  Copy::zero_to_bytes(_trap_hist, sizeof(_trap_hist));
  set_decompile_count(0);

  set_do_freq_based_layout(_directive->BlockLayoutByFrequencyOption);
  set_num_loop_opts(LoopOptsCount);
  set_do_inlining(Inline);
  set_max_inline_size(MaxInlineSize);
  set_freq_inline_size(FreqInlineSize);
  set_do_scheduling(OptoScheduling);
  set_do_count_invocations(false);
  set_do_method_data_update(false);

  set_do_vector_loop(false);

  if (AllowVectorizeOnDemand) {
    if (has_method() && (_directive->VectorizeOption || _directive->VectorizeDebugOption)) {
      set_do_vector_loop(true);
      NOT_PRODUCT(if (do_vector_loop() && Verbose) {tty->print("Compile::Init: do vectorized loops (SIMD like) for method %s\n",  method()->name()->as_quoted_ascii());})
    } else if (has_method() && method()->name() != 0 &&
               method()->intrinsic_id() == vmIntrinsics::_forEachRemaining) {
      set_do_vector_loop(true);
    }
  }
  set_use_cmove(UseCMoveUnconditionally /* || do_vector_loop()*/); //TODO: consider do_vector_loop() mandate use_cmove unconditionally
  NOT_PRODUCT(if (use_cmove() && Verbose && has_method()) {tty->print("Compile::Init: use CMove without profitability tests for method %s\n",  method()->name()->as_quoted_ascii());})

  set_age_code(has_method() && method()->profile_aging());
  set_rtm_state(NoRTM); // No RTM lock eliding by default
  _max_node_limit = _directive->MaxNodeLimitOption;

#if INCLUDE_RTM_OPT
  if (UseRTMLocking && has_method() && (method()->method_data_or_null() != NULL)) {
    int rtm_state = method()->method_data()->rtm_state();
    if (method_has_option("NoRTMLockEliding") || ((rtm_state & NoRTM) != 0)) {
      // Don't generate RTM lock eliding code.
      set_rtm_state(NoRTM);
    } else if (method_has_option("UseRTMLockEliding") || ((rtm_state & UseRTM) != 0) || !UseRTMDeopt) {
      // Generate RTM lock eliding code without abort ratio calculation code.
      set_rtm_state(UseRTM);
    } else if (UseRTMDeopt) {
      // Generate RTM lock eliding code and include abort ratio calculation
      // code if UseRTMDeopt is on.
      set_rtm_state(ProfileRTM);
    }
  }
#endif
  if (debug_info()->recording_non_safepoints()) {
    set_node_note_array(new(comp_arena()) GrowableArray<Node_Notes*>
                        (comp_arena(), 8, 0, NULL));
    set_default_node_notes(Node_Notes::make(this));
  }

  // // -- Initialize types before each compile --
  // // Update cached type information
  // if( _method && _method->constants() )
  //   Type::update_loaded_types(_method, _method->constants());

  // Init alias_type map.
  if (!_do_escape_analysis && aliaslevel == 3)
    aliaslevel = 2;  // No unique types without escape analysis
  _AliasLevel = aliaslevel;
  const int grow_ats = 16;
  _max_alias_types = grow_ats;
  _alias_types   = NEW_ARENA_ARRAY(comp_arena(), AliasType*, grow_ats);
  AliasType* ats = NEW_ARENA_ARRAY(comp_arena(), AliasType,  grow_ats);
  Copy::zero_to_bytes(ats, sizeof(AliasType)*grow_ats);
  {
    for (int i = 0; i < grow_ats; i++)  _alias_types[i] = &ats[i];
  }
  // Initialize the first few types.
  _alias_types[AliasIdxTop]->Init(AliasIdxTop, NULL);
  _alias_types[AliasIdxBot]->Init(AliasIdxBot, TypePtr::BOTTOM);
  _alias_types[AliasIdxRaw]->Init(AliasIdxRaw, TypeRawPtr::BOTTOM);
  _num_alias_types = AliasIdxRaw+1;
  // Zero out the alias type cache.
  Copy::zero_to_bytes(_alias_cache, sizeof(_alias_cache));
  // A NULL adr_type hits in the cache right away.  Preload the right answer.
  probe_alias_cache(NULL)->_index = AliasIdxTop;

  _intrinsics = NULL;
  _macro_nodes = new(comp_arena()) GrowableArray<Node*>(comp_arena(), 8,  0, NULL);
  _predicate_opaqs = new(comp_arena()) GrowableArray<Node*>(comp_arena(), 8,  0, NULL);
  _expensive_nodes = new(comp_arena()) GrowableArray<Node*>(comp_arena(), 8,  0, NULL);
  _range_check_casts = new(comp_arena()) GrowableArray<Node*>(comp_arena(), 8,  0, NULL);
  _opaque4_nodes = new(comp_arena()) GrowableArray<Node*>(comp_arena(), 8,  0, NULL);
  _shenandoah_barriers = new(comp_arena()) GrowableArray<ShenandoahWriteBarrierNode*>(comp_arena(), 8,  0, NULL);
  register_library_intrinsics();
}

//---------------------------init_start----------------------------------------
// Install the StartNode on this compile object.
void Compile::init_start(StartNode* s) {
  if (failing())
    return; // already failing
  assert(s == start(), "");
}

/**
 * Return the 'StartNode'. We must not have a pending failure, since the ideal graph
 * can be in an inconsistent state, i.e., we can get segmentation faults when traversing
 * the ideal graph.
 */
StartNode* Compile::start() const {
  assert (!failing(), "Must not have pending failure. Reason is: %s", failure_reason());
  for (DUIterator_Fast imax, i = root()->fast_outs(imax); i < imax; i++) {
    Node* start = root()->fast_out(i);
    if (start->is_Start()) {
      return start->as_Start();
    }
  }
  fatal("Did not find Start node!");
  return NULL;
}

//-------------------------------immutable_memory-------------------------------------
// Access immutable memory
Node* Compile::immutable_memory() {
  if (_immutable_memory != NULL) {
    return _immutable_memory;
  }
  StartNode* s = start();
  for (DUIterator_Fast imax, i = s->fast_outs(imax); true; i++) {
    Node *p = s->fast_out(i);
    if (p != s && p->as_Proj()->_con == TypeFunc::Memory) {
      _immutable_memory = p;
      return _immutable_memory;
    }
  }
  ShouldNotReachHere();
  return NULL;
}

//----------------------set_cached_top_node------------------------------------
// Install the cached top node, and make sure Node::is_top works correctly.
void Compile::set_cached_top_node(Node* tn) {
  if (tn != NULL)  verify_top(tn);
  Node* old_top = _top;
  _top = tn;
  // Calling Node::setup_is_top allows the nodes the chance to adjust
  // their _out arrays.
  if (_top != NULL)     _top->setup_is_top();
  if (old_top != NULL)  old_top->setup_is_top();
  assert(_top == NULL || top()->is_top(), "");
}

#ifdef ASSERT
uint Compile::count_live_nodes_by_graph_walk() {
  Unique_Node_List useful(comp_arena());
  // Get useful node list by walking the graph.
  identify_useful_nodes(useful);
  return useful.size();
}

void Compile::print_missing_nodes() {

  // Return if CompileLog is NULL and PrintIdealNodeCount is false.
  if ((_log == NULL) && (! PrintIdealNodeCount)) {
    return;
  }

  // This is an expensive function. It is executed only when the user
  // specifies VerifyIdealNodeCount option or otherwise knows the
  // additional work that needs to be done to identify reachable nodes
  // by walking the flow graph and find the missing ones using
  // _dead_node_list.

  Unique_Node_List useful(comp_arena());
  // Get useful node list by walking the graph.
  identify_useful_nodes(useful);

  uint l_nodes = C->live_nodes();
  uint l_nodes_by_walk = useful.size();

  if (l_nodes != l_nodes_by_walk) {
    if (_log != NULL) {
      _log->begin_head("mismatched_nodes count='%d'", abs((int) (l_nodes - l_nodes_by_walk)));
      _log->stamp();
      _log->end_head();
    }
    VectorSet& useful_member_set = useful.member_set();
    int last_idx = l_nodes_by_walk;
    for (int i = 0; i < last_idx; i++) {
      if (useful_member_set.test(i)) {
        if (_dead_node_list.test(i)) {
          if (_log != NULL) {
            _log->elem("mismatched_node_info node_idx='%d' type='both live and dead'", i);
          }
          if (PrintIdealNodeCount) {
            // Print the log message to tty
              tty->print_cr("mismatched_node idx='%d' both live and dead'", i);
              useful.at(i)->dump();
          }
        }
      }
      else if (! _dead_node_list.test(i)) {
        if (_log != NULL) {
          _log->elem("mismatched_node_info node_idx='%d' type='neither live nor dead'", i);
        }
        if (PrintIdealNodeCount) {
          // Print the log message to tty
          tty->print_cr("mismatched_node idx='%d' type='neither live nor dead'", i);
        }
      }
    }
    if (_log != NULL) {
      _log->tail("mismatched_nodes");
    }
  }
}
void Compile::record_modified_node(Node* n) {
  if (_modified_nodes != NULL && !_inlining_incrementally &&
      n->outcnt() != 0 && !n->is_Con()) {
    _modified_nodes->push(n);
  }
}

void Compile::remove_modified_node(Node* n) {
  if (_modified_nodes != NULL) {
    _modified_nodes->remove(n);
  }
}
#endif

#ifndef PRODUCT
void Compile::verify_top(Node* tn) const {
  if (tn != NULL) {
    assert(tn->is_Con(), "top node must be a constant");
    assert(((ConNode*)tn)->type() == Type::TOP, "top node must have correct type");
    assert(tn->in(0) != NULL, "must have live top node");
  }
}
#endif


///-------------------Managing Per-Node Debug & Profile Info-------------------

void Compile::grow_node_notes(GrowableArray<Node_Notes*>* arr, int grow_by) {
  guarantee(arr != NULL, "");
  int num_blocks = arr->length();
  if (grow_by < num_blocks)  grow_by = num_blocks;
  int num_notes = grow_by * _node_notes_block_size;
  Node_Notes* notes = NEW_ARENA_ARRAY(node_arena(), Node_Notes, num_notes);
  Copy::zero_to_bytes(notes, num_notes * sizeof(Node_Notes));
  while (num_notes > 0) {
    arr->append(notes);
    notes     += _node_notes_block_size;
    num_notes -= _node_notes_block_size;
  }
  assert(num_notes == 0, "exact multiple, please");
}

bool Compile::copy_node_notes_to(Node* dest, Node* source) {
  if (source == NULL || dest == NULL)  return false;

  if (dest->is_Con())
    return false;               // Do not push debug info onto constants.

#ifdef ASSERT
  // Leave a bread crumb trail pointing to the original node:
  if (dest != NULL && dest != source && dest->debug_orig() == NULL) {
    dest->set_debug_orig(source);
  }
#endif

  if (node_note_array() == NULL)
    return false;               // Not collecting any notes now.

  // This is a copy onto a pre-existing node, which may already have notes.
  // If both nodes have notes, do not overwrite any pre-existing notes.
  Node_Notes* source_notes = node_notes_at(source->_idx);
  if (source_notes == NULL || source_notes->is_clear())  return false;
  Node_Notes* dest_notes   = node_notes_at(dest->_idx);
  if (dest_notes == NULL || dest_notes->is_clear()) {
    return set_node_notes_at(dest->_idx, source_notes);
  }

  Node_Notes merged_notes = (*source_notes);
  // The order of operations here ensures that dest notes will win...
  merged_notes.update_from(dest_notes);
  return set_node_notes_at(dest->_idx, &merged_notes);
}


//--------------------------allow_range_check_smearing-------------------------
// Gating condition for coalescing similar range checks.
// Sometimes we try 'speculatively' replacing a series of a range checks by a
// single covering check that is at least as strong as any of them.
// If the optimization succeeds, the simplified (strengthened) range check
// will always succeed.  If it fails, we will deopt, and then give up
// on the optimization.
bool Compile::allow_range_check_smearing() const {
  // If this method has already thrown a range-check,
  // assume it was because we already tried range smearing
  // and it failed.
  uint already_trapped = trap_count(Deoptimization::Reason_range_check);
  return !already_trapped;
}


//------------------------------flatten_alias_type-----------------------------
const TypePtr *Compile::flatten_alias_type( const TypePtr *tj ) const {
  int offset = tj->offset();
  TypePtr::PTR ptr = tj->ptr();

  // Known instance (scalarizable allocation) alias only with itself.
  bool is_known_inst = tj->isa_oopptr() != NULL &&
                       tj->is_oopptr()->is_known_instance();

  // Process weird unsafe references.
  if (offset == Type::OffsetBot && (tj->isa_instptr() /*|| tj->isa_klassptr()*/)) {
    assert(InlineUnsafeOps, "indeterminate pointers come only from unsafe ops");
    assert(!is_known_inst, "scalarizable allocation should not have unsafe references");
    tj = TypeOopPtr::BOTTOM;
    ptr = tj->ptr();
    offset = tj->offset();
  }

  // Array pointers need some flattening
  const TypeAryPtr *ta = tj->isa_aryptr();
  if (ta && ta->is_stable()) {
    // Erase stability property for alias analysis.
    tj = ta = ta->cast_to_stable(false);
  }
  if( ta && is_known_inst ) {
    if ( offset != Type::OffsetBot &&
         offset > arrayOopDesc::length_offset_in_bytes() ) {
      offset = Type::OffsetBot; // Flatten constant access into array body only
      tj = ta = TypeAryPtr::make(ptr, ta->ary(), ta->klass(), true, offset, ta->instance_id());
    }
  } else if( ta && _AliasLevel >= 2 ) {
    // For arrays indexed by constant indices, we flatten the alias
    // space to include all of the array body.  Only the header, klass
    // and array length can be accessed un-aliased.
    if( offset != Type::OffsetBot ) {
      if( ta->const_oop() ) { // MethodData* or Method*
        offset = Type::OffsetBot;   // Flatten constant access into array body
        tj = ta = TypeAryPtr::make(ptr,ta->const_oop(),ta->ary(),ta->klass(),false,offset);
      } else if( offset == arrayOopDesc::length_offset_in_bytes() ) {
        // range is OK as-is.
        tj = ta = TypeAryPtr::RANGE;
      } else if( offset == oopDesc::klass_offset_in_bytes() ) {
        tj = TypeInstPtr::KLASS; // all klass loads look alike
        ta = TypeAryPtr::RANGE; // generic ignored junk
        ptr = TypePtr::BotPTR;
      } else if( offset == oopDesc::mark_offset_in_bytes() ) {
        tj = TypeInstPtr::MARK;
        ta = TypeAryPtr::RANGE; // generic ignored junk
        ptr = TypePtr::BotPTR;
      } else if (offset == BrooksPointer::byte_offset() && UseShenandoahGC) {
        // Need to distinguish brooks ptr as is.
        tj = ta = TypeAryPtr::make(ptr,ta->ary(),ta->klass(),false,offset);
      } else {                  // Random constant offset into array body
        offset = Type::OffsetBot;   // Flatten constant access into array body
        tj = ta = TypeAryPtr::make(ptr,ta->ary(),ta->klass(),false,offset);
      }
    }
    // Arrays of fixed size alias with arrays of unknown size.
    if (ta->size() != TypeInt::POS) {
      const TypeAry *tary = TypeAry::make(ta->elem(), TypeInt::POS);
      tj = ta = TypeAryPtr::make(ptr,ta->const_oop(),tary,ta->klass(),false,offset);
    }
    // Arrays of known objects become arrays of unknown objects.
    if (ta->elem()->isa_narrowoop() && ta->elem() != TypeNarrowOop::BOTTOM) {
      const TypeAry *tary = TypeAry::make(TypeNarrowOop::BOTTOM, ta->size());
      tj = ta = TypeAryPtr::make(ptr,ta->const_oop(),tary,NULL,false,offset);
    }
    if (ta->elem()->isa_oopptr() && ta->elem() != TypeInstPtr::BOTTOM) {
      const TypeAry *tary = TypeAry::make(TypeInstPtr::BOTTOM, ta->size());
      tj = ta = TypeAryPtr::make(ptr,ta->const_oop(),tary,NULL,false,offset);
    }
    // Arrays of bytes and of booleans both use 'bastore' and 'baload' so
    // cannot be distinguished by bytecode alone.
    if (ta->elem() == TypeInt::BOOL) {
      const TypeAry *tary = TypeAry::make(TypeInt::BYTE, ta->size());
      ciKlass* aklass = ciTypeArrayKlass::make(T_BYTE);
      tj = ta = TypeAryPtr::make(ptr,ta->const_oop(),tary,aklass,false,offset);
    }
    // During the 2nd round of IterGVN, NotNull castings are removed.
    // Make sure the Bottom and NotNull variants alias the same.
    // Also, make sure exact and non-exact variants alias the same.
    if (ptr == TypePtr::NotNull || ta->klass_is_exact() || ta->speculative() != NULL) {
      tj = ta = TypeAryPtr::make(TypePtr::BotPTR,ta->ary(),ta->klass(),false,offset);
    }
  }

  // Oop pointers need some flattening
  const TypeInstPtr *to = tj->isa_instptr();
  if( to && _AliasLevel >= 2 && to != TypeOopPtr::BOTTOM ) {
    ciInstanceKlass *k = to->klass()->as_instance_klass();
    if( ptr == TypePtr::Constant ) {
      if (to->klass() != ciEnv::current()->Class_klass() ||
          offset < k->size_helper() * wordSize) {
        // No constant oop pointers (such as Strings); they alias with
        // unknown strings.
        assert(!is_known_inst, "not scalarizable allocation");
        tj = to = TypeInstPtr::make(TypePtr::BotPTR,to->klass(),false,0,offset);
      }
    } else if( is_known_inst ) {
      tj = to; // Keep NotNull and klass_is_exact for instance type
    } else if( ptr == TypePtr::NotNull || to->klass_is_exact() ) {
      // During the 2nd round of IterGVN, NotNull castings are removed.
      // Make sure the Bottom and NotNull variants alias the same.
      // Also, make sure exact and non-exact variants alias the same.
      tj = to = TypeInstPtr::make(TypePtr::BotPTR,to->klass(),false,0,offset);
    }
    if (to->speculative() != NULL) {
      tj = to = TypeInstPtr::make(to->ptr(),to->klass(),to->klass_is_exact(),to->const_oop(),to->offset(), to->instance_id());
    }
    // Canonicalize the holder of this field
    if (offset >= 0 && offset < instanceOopDesc::base_offset_in_bytes()) {
      // First handle header references such as a LoadKlassNode, even if the
      // object's klass is unloaded at compile time (4965979).
      if (!is_known_inst) { // Do it only for non-instance types
        tj = to = TypeInstPtr::make(TypePtr::BotPTR, env()->Object_klass(), false, NULL, offset);
      }
    } else if ((offset != BrooksPointer::byte_offset() || !UseShenandoahGC) && (offset < 0 || offset >= k->size_helper() * wordSize)) {
      // Static fields are in the space above the normal instance
      // fields in the java.lang.Class instance.
      if (to->klass() != ciEnv::current()->Class_klass()) {
        to = NULL;
        tj = TypeOopPtr::BOTTOM;
        offset = tj->offset();
      }
    } else {
      ciInstanceKlass *canonical_holder = k->get_canonical_holder(offset);
      if (!k->equals(canonical_holder) || tj->offset() != offset) {
        if( is_known_inst ) {
          tj = to = TypeInstPtr::make(to->ptr(), canonical_holder, true, NULL, offset, to->instance_id());
        } else {
          tj = to = TypeInstPtr::make(to->ptr(), canonical_holder, false, NULL, offset);
        }
      }
    }
  }

  // Klass pointers to object array klasses need some flattening
  const TypeKlassPtr *tk = tj->isa_klassptr();
  if( tk ) {
    // If we are referencing a field within a Klass, we need
    // to assume the worst case of an Object.  Both exact and
    // inexact types must flatten to the same alias class so
    // use NotNull as the PTR.
    if ( offset == Type::OffsetBot || (offset >= 0 && (size_t)offset < sizeof(Klass)) ) {

      tj = tk = TypeKlassPtr::make(TypePtr::NotNull,
                                   TypeKlassPtr::OBJECT->klass(),
                                   offset);
    }

    ciKlass* klass = tk->klass();
    if( klass->is_obj_array_klass() ) {
      ciKlass* k = TypeAryPtr::OOPS->klass();
      if( !k || !k->is_loaded() )                  // Only fails for some -Xcomp runs
        k = TypeInstPtr::BOTTOM->klass();
      tj = tk = TypeKlassPtr::make( TypePtr::NotNull, k, offset );
    }

    // Check for precise loads from the primary supertype array and force them
    // to the supertype cache alias index.  Check for generic array loads from
    // the primary supertype array and also force them to the supertype cache
    // alias index.  Since the same load can reach both, we need to merge
    // these 2 disparate memories into the same alias class.  Since the
    // primary supertype array is read-only, there's no chance of confusion
    // where we bypass an array load and an array store.
    int primary_supers_offset = in_bytes(Klass::primary_supers_offset());
    if (offset == Type::OffsetBot ||
        (offset >= primary_supers_offset &&
         offset < (int)(primary_supers_offset + Klass::primary_super_limit() * wordSize)) ||
        offset == (int)in_bytes(Klass::secondary_super_cache_offset())) {
      offset = in_bytes(Klass::secondary_super_cache_offset());
      tj = tk = TypeKlassPtr::make( TypePtr::NotNull, tk->klass(), offset );
    }
  }

  // Flatten all Raw pointers together.
  if (tj->base() == Type::RawPtr)
    tj = TypeRawPtr::BOTTOM;

  if (tj->base() == Type::AnyPtr)
    tj = TypePtr::BOTTOM;      // An error, which the caller must check for.

  // Flatten all to bottom for now
  switch( _AliasLevel ) {
  case 0:
    tj = TypePtr::BOTTOM;
    break;
  case 1:                       // Flatten to: oop, static, field or array
    switch (tj->base()) {
    //case Type::AryPtr: tj = TypeAryPtr::RANGE;    break;
    case Type::RawPtr:   tj = TypeRawPtr::BOTTOM;   break;
    case Type::AryPtr:   // do not distinguish arrays at all
    case Type::InstPtr:  tj = TypeInstPtr::BOTTOM;  break;
    case Type::KlassPtr: tj = TypeKlassPtr::OBJECT; break;
    case Type::AnyPtr:   tj = TypePtr::BOTTOM;      break;  // caller checks it
    default: ShouldNotReachHere();
    }
    break;
  case 2:                       // No collapsing at level 2; keep all splits
  case 3:                       // No collapsing at level 3; keep all splits
    break;
  default:
    Unimplemented();
  }

  offset = tj->offset();
  assert( offset != Type::OffsetTop, "Offset has fallen from constant" );

  assert( (offset != Type::OffsetBot && tj->base() != Type::AryPtr) ||
          (offset == Type::OffsetBot && tj->base() == Type::AryPtr) ||
          (offset == Type::OffsetBot && tj == TypeOopPtr::BOTTOM) ||
          (offset == Type::OffsetBot && tj == TypePtr::BOTTOM) ||
          (offset == oopDesc::mark_offset_in_bytes() && tj->base() == Type::AryPtr) ||
          (offset == oopDesc::klass_offset_in_bytes() && tj->base() == Type::AryPtr) ||
          (offset == arrayOopDesc::length_offset_in_bytes() && tj->base() == Type::AryPtr) ||
          (offset == BrooksPointer::byte_offset() && tj->base() == Type::AryPtr && UseShenandoahGC),
          "For oops, klasses, raw offset must be constant; for arrays the offset is never known" );
  assert( tj->ptr() != TypePtr::TopPTR &&
          tj->ptr() != TypePtr::AnyNull &&
          tj->ptr() != TypePtr::Null, "No imprecise addresses" );
//    assert( tj->ptr() != TypePtr::Constant ||
//            tj->base() == Type::RawPtr ||
//            tj->base() == Type::KlassPtr, "No constant oop addresses" );

  return tj;
}

void Compile::AliasType::Init(int i, const TypePtr* at) {
  _index = i;
  _adr_type = at;
  _field = NULL;
  _element = NULL;
  _is_rewritable = true; // default
  const TypeOopPtr *atoop = (at != NULL) ? at->isa_oopptr() : NULL;
  if (atoop != NULL && atoop->is_known_instance()) {
    const TypeOopPtr *gt = atoop->cast_to_instance_id(TypeOopPtr::InstanceBot);
    _general_index = Compile::current()->get_alias_index(gt);
  } else {
    _general_index = 0;
  }
}

BasicType Compile::AliasType::basic_type() const {
  if (element() != NULL) {
    const Type* element = adr_type()->is_aryptr()->elem();
    return element->isa_narrowoop() ? T_OBJECT : element->array_element_basic_type();
  } if (field() != NULL) {
    return field()->layout_type();
  } else {
    return T_ILLEGAL; // unknown
  }
}

//---------------------------------print_on------------------------------------
#ifndef PRODUCT
void Compile::AliasType::print_on(outputStream* st) {
  if (index() < 10)
        st->print("@ <%d> ", index());
  else  st->print("@ <%d>",  index());
  st->print(is_rewritable() ? "   " : " RO");
  int offset = adr_type()->offset();
  if (offset == Type::OffsetBot)
        st->print(" +any");
  else  st->print(" +%-3d", offset);
  st->print(" in ");
  adr_type()->dump_on(st);
  const TypeOopPtr* tjp = adr_type()->isa_oopptr();
  if (field() != NULL && tjp) {
    if (tjp->klass()  != field()->holder() ||
        tjp->offset() != field()->offset_in_bytes()) {
      st->print(" != ");
      field()->print();
      st->print(" ***");
    }
  }
}

void print_alias_types() {
  Compile* C = Compile::current();
  tty->print_cr("--- Alias types, AliasIdxBot .. %d", C->num_alias_types()-1);
  for (int idx = Compile::AliasIdxBot; idx < C->num_alias_types(); idx++) {
    C->alias_type(idx)->print_on(tty);
    tty->cr();
  }
}
#endif


//----------------------------probe_alias_cache--------------------------------
Compile::AliasCacheEntry* Compile::probe_alias_cache(const TypePtr* adr_type) {
  intptr_t key = (intptr_t) adr_type;
  key ^= key >> logAliasCacheSize;
  return &_alias_cache[key & right_n_bits(logAliasCacheSize)];
}


//-----------------------------grow_alias_types--------------------------------
void Compile::grow_alias_types() {
  const int old_ats  = _max_alias_types; // how many before?
  const int new_ats  = old_ats;          // how many more?
  const int grow_ats = old_ats+new_ats;  // how many now?
  _max_alias_types = grow_ats;
  _alias_types =  REALLOC_ARENA_ARRAY(comp_arena(), AliasType*, _alias_types, old_ats, grow_ats);
  AliasType* ats =    NEW_ARENA_ARRAY(comp_arena(), AliasType, new_ats);
  Copy::zero_to_bytes(ats, sizeof(AliasType)*new_ats);
  for (int i = 0; i < new_ats; i++)  _alias_types[old_ats+i] = &ats[i];
}


//--------------------------------find_alias_type------------------------------
Compile::AliasType* Compile::find_alias_type(const TypePtr* adr_type, bool no_create, ciField* original_field) {
  if (_AliasLevel == 0)
    return alias_type(AliasIdxBot);

  AliasCacheEntry* ace = probe_alias_cache(adr_type);
  if (ace->_adr_type == adr_type) {
    return alias_type(ace->_index);
  }

  // Handle special cases.
  if (adr_type == NULL)             return alias_type(AliasIdxTop);
  if (adr_type == TypePtr::BOTTOM)  return alias_type(AliasIdxBot);

  // Do it the slow way.
  const TypePtr* flat = flatten_alias_type(adr_type);

#ifdef ASSERT
  {
    ResourceMark rm;
    assert(flat == flatten_alias_type(flat), "not idempotent: adr_type = %s; flat = %s => %s",
           Type::str(adr_type), Type::str(flat), Type::str(flatten_alias_type(flat)));
    assert(flat != TypePtr::BOTTOM, "cannot alias-analyze an untyped ptr: adr_type = %s",
           Type::str(adr_type));
    if (flat->isa_oopptr() && !flat->isa_klassptr()) {
      const TypeOopPtr* foop = flat->is_oopptr();
      // Scalarizable allocations have exact klass always.
      bool exact = !foop->klass_is_exact() || foop->is_known_instance();
      const TypePtr* xoop = foop->cast_to_exactness(exact)->is_ptr();
      assert(foop == flatten_alias_type(xoop), "exactness must not affect alias type: foop = %s; xoop = %s",
             Type::str(foop), Type::str(xoop));
    }
  }
#endif

  int idx = AliasIdxTop;
  for (int i = 0; i < num_alias_types(); i++) {
    if (alias_type(i)->adr_type() == flat) {
      idx = i;
      break;
    }
  }

  if (idx == AliasIdxTop) {
    if (no_create)  return NULL;
    // Grow the array if necessary.
    if (_num_alias_types == _max_alias_types)  grow_alias_types();
    // Add a new alias type.
    idx = _num_alias_types++;
    _alias_types[idx]->Init(idx, flat);
    if (flat == TypeInstPtr::KLASS)  alias_type(idx)->set_rewritable(false);
    if (flat == TypeAryPtr::RANGE)   alias_type(idx)->set_rewritable(false);
    if (flat->isa_instptr()) {
      if (flat->offset() == java_lang_Class::klass_offset_in_bytes()
          && flat->is_instptr()->klass() == env()->Class_klass())
        alias_type(idx)->set_rewritable(false);
    }
    if (flat->isa_aryptr()) {
#ifdef ASSERT
      const int header_size_min  = arrayOopDesc::base_offset_in_bytes(T_BYTE);
      // (T_BYTE has the weakest alignment and size restrictions...)
      assert(flat->offset() < header_size_min, "array body reference must be OffsetBot");
#endif
      if (flat->offset() == TypePtr::OffsetBot) {
        alias_type(idx)->set_element(flat->is_aryptr()->elem());
      }
    }
    if (flat->isa_klassptr()) {
      if (flat->offset() == in_bytes(Klass::super_check_offset_offset()))
        alias_type(idx)->set_rewritable(false);
      if (flat->offset() == in_bytes(Klass::modifier_flags_offset()))
        alias_type(idx)->set_rewritable(false);
      if (flat->offset() == in_bytes(Klass::access_flags_offset()))
        alias_type(idx)->set_rewritable(false);
      if (flat->offset() == in_bytes(Klass::java_mirror_offset()))
        alias_type(idx)->set_rewritable(false);
    }
    // %%% (We would like to finalize JavaThread::threadObj_offset(),
    // but the base pointer type is not distinctive enough to identify
    // references into JavaThread.)

    // Check for final fields.
    const TypeInstPtr* tinst = flat->isa_instptr();
    if (tinst && tinst->offset() >= instanceOopDesc::base_offset_in_bytes()) {
      ciField* field;
      if (tinst->const_oop() != NULL &&
          tinst->klass() == ciEnv::current()->Class_klass() &&
          tinst->offset() >= (tinst->klass()->as_instance_klass()->size_helper() * wordSize)) {
        // static field
        ciInstanceKlass* k = tinst->const_oop()->as_instance()->java_lang_Class_klass()->as_instance_klass();
        field = k->get_field_by_offset(tinst->offset(), true);
      } else {
        ciInstanceKlass *k = tinst->klass()->as_instance_klass();
        field = k->get_field_by_offset(tinst->offset(), false);
      }
      assert(field == NULL ||
             original_field == NULL ||
             (field->holder() == original_field->holder() &&
              field->offset() == original_field->offset() &&
              field->is_static() == original_field->is_static()), "wrong field?");
      // Set field() and is_rewritable() attributes.
      if (field != NULL)  alias_type(idx)->set_field(field);
    }
  }

  // Fill the cache for next time.
  ace->_adr_type = adr_type;
  ace->_index    = idx;
  assert(alias_type(adr_type) == alias_type(idx),  "type must be installed");

  // Might as well try to fill the cache for the flattened version, too.
  AliasCacheEntry* face = probe_alias_cache(flat);
  if (face->_adr_type == NULL) {
    face->_adr_type = flat;
    face->_index    = idx;
    assert(alias_type(flat) == alias_type(idx), "flat type must work too");
  }

  return alias_type(idx);
}


Compile::AliasType* Compile::alias_type(ciField* field) {
  const TypeOopPtr* t;
  if (field->is_static())
    t = TypeInstPtr::make(field->holder()->java_mirror());
  else
    t = TypeOopPtr::make_from_klass_raw(field->holder());
  AliasType* atp = alias_type(t->add_offset(field->offset_in_bytes()), field);
  assert((field->is_final() || field->is_stable()) == !atp->is_rewritable(), "must get the rewritable bits correct");
  return atp;
}


//------------------------------have_alias_type--------------------------------
bool Compile::have_alias_type(const TypePtr* adr_type) {
  AliasCacheEntry* ace = probe_alias_cache(adr_type);
  if (ace->_adr_type == adr_type) {
    return true;
  }

  // Handle special cases.
  if (adr_type == NULL)             return true;
  if (adr_type == TypePtr::BOTTOM)  return true;

  return find_alias_type(adr_type, true, NULL) != NULL;
}

//-----------------------------must_alias--------------------------------------
// True if all values of the given address type are in the given alias category.
bool Compile::must_alias(const TypePtr* adr_type, int alias_idx) {
  if (alias_idx == AliasIdxBot)         return true;  // the universal category
  if (adr_type == NULL)                 return true;  // NULL serves as TypePtr::TOP
  if (alias_idx == AliasIdxTop)         return false; // the empty category
  if (adr_type->base() == Type::AnyPtr) return false; // TypePtr::BOTTOM or its twins

  // the only remaining possible overlap is identity
  int adr_idx = get_alias_index(adr_type);
  assert(adr_idx != AliasIdxBot && adr_idx != AliasIdxTop, "");
  assert(adr_idx == alias_idx ||
         (alias_type(alias_idx)->adr_type() != TypeOopPtr::BOTTOM
          && adr_type                       != TypeOopPtr::BOTTOM),
         "should not be testing for overlap with an unsafe pointer");
  return adr_idx == alias_idx;
}

//------------------------------can_alias--------------------------------------
// True if any values of the given address type are in the given alias category.
bool Compile::can_alias(const TypePtr* adr_type, int alias_idx) {
  if (alias_idx == AliasIdxTop)         return false; // the empty category
  if (adr_type == NULL)                 return false; // NULL serves as TypePtr::TOP
  if (alias_idx == AliasIdxBot)         return true;  // the universal category
  if (adr_type->base() == Type::AnyPtr) return true;  // TypePtr::BOTTOM or its twins

  // the only remaining possible overlap is identity
  int adr_idx = get_alias_index(adr_type);
  assert(adr_idx != AliasIdxBot && adr_idx != AliasIdxTop, "");
  return adr_idx == alias_idx;
}



//---------------------------pop_warm_call-------------------------------------
WarmCallInfo* Compile::pop_warm_call() {
  WarmCallInfo* wci = _warm_calls;
  if (wci != NULL)  _warm_calls = wci->remove_from(wci);
  return wci;
}

//----------------------------Inline_Warm--------------------------------------
int Compile::Inline_Warm() {
  // If there is room, try to inline some more warm call sites.
  // %%% Do a graph index compaction pass when we think we're out of space?
  if (!InlineWarmCalls)  return 0;

  int calls_made_hot = 0;
  int room_to_grow   = NodeCountInliningCutoff - unique();
  int amount_to_grow = MIN2(room_to_grow, (int)NodeCountInliningStep);
  int amount_grown   = 0;
  WarmCallInfo* call;
  while (amount_to_grow > 0 && (call = pop_warm_call()) != NULL) {
    int est_size = (int)call->size();
    if (est_size > (room_to_grow - amount_grown)) {
      // This one won't fit anyway.  Get rid of it.
      call->make_cold();
      continue;
    }
    call->make_hot();
    calls_made_hot++;
    amount_grown   += est_size;
    amount_to_grow -= est_size;
  }

  if (calls_made_hot > 0)  set_major_progress();
  return calls_made_hot;
}


//----------------------------Finish_Warm--------------------------------------
void Compile::Finish_Warm() {
  if (!InlineWarmCalls)  return;
  if (failing())  return;
  if (warm_calls() == NULL)  return;

  // Clean up loose ends, if we are out of space for inlining.
  WarmCallInfo* call;
  while ((call = pop_warm_call()) != NULL) {
    call->make_cold();
  }
}

//---------------------cleanup_loop_predicates-----------------------
// Remove the opaque nodes that protect the predicates so that all unused
// checks and uncommon_traps will be eliminated from the ideal graph
void Compile::cleanup_loop_predicates(PhaseIterGVN &igvn) {
  if (predicate_count()==0) return;
  for (int i = predicate_count(); i > 0; i--) {
    Node * n = predicate_opaque1_node(i-1);
    assert(n->Opcode() == Op_Opaque1, "must be");
    igvn.replace_node(n, n->in(1));
  }
  assert(predicate_count()==0, "should be clean!");
}

void Compile::add_range_check_cast(Node* n) {
  assert(n->isa_CastII()->has_range_check(), "CastII should have range check dependency");
  assert(!_range_check_casts->contains(n), "duplicate entry in range check casts");
  _range_check_casts->append(n);
}

// Remove all range check dependent CastIINodes.
void Compile::remove_range_check_casts(PhaseIterGVN &igvn) {
  for (int i = range_check_cast_count(); i > 0; i--) {
    Node* cast = range_check_cast_node(i-1);
    assert(cast->isa_CastII()->has_range_check(), "CastII should have range check dependency");
    igvn.replace_node(cast, cast->in(1));
  }
  assert(range_check_cast_count() == 0, "should be empty");
}

void Compile::add_opaque4_node(Node* n) {
  assert(n->Opcode() == Op_Opaque4, "Opaque4 only");
  assert(!_opaque4_nodes->contains(n), "duplicate entry in Opaque4 list");
  _opaque4_nodes->append(n);
}

// Remove all Opaque4 nodes.
void Compile::remove_opaque4_nodes(PhaseIterGVN &igvn) {
  for (int i = opaque4_count(); i > 0; i--) {
    Node* opaq = opaque4_node(i-1);
    assert(opaq->Opcode() == Op_Opaque4, "Opaque4 only");
    igvn.replace_node(opaq, opaq->in(2));
  }
  assert(opaque4_count() == 0, "should be empty");
}

// StringOpts and late inlining of string methods
void Compile::inline_string_calls(bool parse_time) {
  {
    // remove useless nodes to make the usage analysis simpler
    ResourceMark rm;
    PhaseRemoveUseless pru(initial_gvn(), for_igvn());
  }

  {
    ResourceMark rm;
    print_method(PHASE_BEFORE_STRINGOPTS, 3);
    PhaseStringOpts pso(initial_gvn(), for_igvn());
    print_method(PHASE_AFTER_STRINGOPTS, 3);
  }

  // now inline anything that we skipped the first time around
  if (!parse_time) {
    _late_inlines_pos = _late_inlines.length();
  }

  while (_string_late_inlines.length() > 0) {
    CallGenerator* cg = _string_late_inlines.pop();
    cg->do_late_inline();
    if (failing())  return;
  }
  _string_late_inlines.trunc_to(0);
}

// Late inlining of boxing methods
void Compile::inline_boxing_calls(PhaseIterGVN& igvn) {
  if (_boxing_late_inlines.length() > 0) {
    assert(has_boxed_value(), "inconsistent");

    PhaseGVN* gvn = initial_gvn();
    set_inlining_incrementally(true);

    assert( igvn._worklist.size() == 0, "should be done with igvn" );
    for_igvn()->clear();
    gvn->replace_with(&igvn);

    _late_inlines_pos = _late_inlines.length();

    while (_boxing_late_inlines.length() > 0) {
      CallGenerator* cg = _boxing_late_inlines.pop();
      cg->do_late_inline();
      if (failing())  return;
    }
    _boxing_late_inlines.trunc_to(0);

    {
      ResourceMark rm;
      PhaseRemoveUseless pru(gvn, for_igvn());
    }

    igvn = PhaseIterGVN(gvn);
    igvn.optimize();

    set_inlining_progress(false);
    set_inlining_incrementally(false);
  }
}

void Compile::inline_incrementally_one(PhaseIterGVN& igvn) {
  assert(IncrementalInline, "incremental inlining should be on");
  PhaseGVN* gvn = initial_gvn();

  set_inlining_progress(false);
  for_igvn()->clear();
  gvn->replace_with(&igvn);

  {
    TracePhase tp("incrementalInline_inline", &timers[_t_incrInline_inline]);
    int i = 0;
    for (; i <_late_inlines.length() && !inlining_progress(); i++) {
      CallGenerator* cg = _late_inlines.at(i);
      _late_inlines_pos = i+1;
      cg->do_late_inline();
      if (failing())  return;
    }
    int j = 0;
    for (; i < _late_inlines.length(); i++, j++) {
      _late_inlines.at_put(j, _late_inlines.at(i));
    }
    _late_inlines.trunc_to(j);
  }

  {
    TracePhase tp("incrementalInline_pru", &timers[_t_incrInline_pru]);
    ResourceMark rm;
    PhaseRemoveUseless pru(gvn, for_igvn());
  }

  {
    TracePhase tp("incrementalInline_igvn", &timers[_t_incrInline_igvn]);
    igvn = PhaseIterGVN(gvn);
  }
}

// Perform incremental inlining until bound on number of live nodes is reached
void Compile::inline_incrementally(PhaseIterGVN& igvn) {
  TracePhase tp("incrementalInline", &timers[_t_incrInline]);

  PhaseGVN* gvn = initial_gvn();

  set_inlining_incrementally(true);
  set_inlining_progress(true);
  uint low_live_nodes = 0;

  while(inlining_progress() && _late_inlines.length() > 0) {

    if (live_nodes() > (uint)LiveNodeCountInliningCutoff) {
      if (low_live_nodes < (uint)LiveNodeCountInliningCutoff * 8 / 10) {
        TracePhase tp("incrementalInline_ideal", &timers[_t_incrInline_ideal]);
        // PhaseIdealLoop is expensive so we only try it once we are
        // out of live nodes and we only try it again if the previous
        // helped got the number of nodes down significantly
        PhaseIdealLoop ideal_loop(igvn, LoopOptsNone);
        if (failing())  return;
        low_live_nodes = live_nodes();
        _major_progress = true;
      }

      if (live_nodes() > (uint)LiveNodeCountInliningCutoff) {
        break;
      }
    }

    inline_incrementally_one(igvn);

    if (failing())  return;

    {
      TracePhase tp("incrementalInline_igvn", &timers[_t_incrInline_igvn]);
      igvn.optimize();
    }

    if (failing())  return;
  }

  assert( igvn._worklist.size() == 0, "should be done with igvn" );

  if (_string_late_inlines.length() > 0) {
    assert(has_stringbuilder(), "inconsistent");
    for_igvn()->clear();
    initial_gvn()->replace_with(&igvn);

    inline_string_calls(false);

    if (failing())  return;

    {
      TracePhase tp("incrementalInline_pru", &timers[_t_incrInline_pru]);
      ResourceMark rm;
      PhaseRemoveUseless pru(initial_gvn(), for_igvn());
    }

    {
      TracePhase tp("incrementalInline_igvn", &timers[_t_incrInline_igvn]);
      igvn = PhaseIterGVN(gvn);
      igvn.optimize();
    }
  }

  set_inlining_incrementally(false);
}


bool Compile::optimize_loops(int& loop_opts_cnt, PhaseIterGVN& igvn, LoopOptsMode mode) {
  if(loop_opts_cnt > 0) {
    debug_only( int cnt = 0; );
    while(major_progress() && (loop_opts_cnt > 0)) {
      TracePhase tp("idealLoop", &timers[_t_idealLoop]);
      assert( cnt++ < 40, "infinite cycle in loop optimization" );
      PhaseIdealLoop ideal_loop(igvn, mode);
      loop_opts_cnt--;
      if (failing())  return false;
      if (major_progress()) print_method(PHASE_PHASEIDEALLOOP_ITERATIONS, 2);
    }
  }
  return true;
}

//------------------------------Optimize---------------------------------------
// Given a graph, optimize it.
void Compile::Optimize() {
  TracePhase tp("optimizer", &timers[_t_optimizer]);

#ifndef PRODUCT
  if (_directive->BreakAtCompileOption) {
    BREAKPOINT;
  }

#endif

  ResourceMark rm;
  int          loop_opts_cnt;

  print_inlining_reinit();

  NOT_PRODUCT( verify_graph_edges(); )

  print_method(PHASE_AFTER_PARSING);

 {
  // Iterative Global Value Numbering, including ideal transforms
  // Initialize IterGVN with types and values from parse-time GVN
  PhaseIterGVN igvn(initial_gvn());
#ifdef ASSERT
  _modified_nodes = new (comp_arena()) Unique_Node_List(comp_arena());
#endif
  {
    TracePhase tp("iterGVN", &timers[_t_iterGVN]);
    igvn.optimize();
  }

  if (failing())  return;

  print_method(PHASE_ITER_GVN1, 2);

  inline_incrementally(igvn);

  print_method(PHASE_INCREMENTAL_INLINE, 2);

  if (failing())  return;

  if (eliminate_boxing()) {
    // Inline valueOf() methods now.
    inline_boxing_calls(igvn);

    if (AlwaysIncrementalInline) {
      inline_incrementally(igvn);
    }

    print_method(PHASE_INCREMENTAL_BOXING_INLINE, 2);

    if (failing())  return;
  }

  // Remove the speculative part of types and clean up the graph from
  // the extra CastPP nodes whose only purpose is to carry them. Do
  // that early so that optimizations are not disrupted by the extra
  // CastPP nodes.
  remove_speculative_types(igvn);

  // No more new expensive nodes will be added to the list from here
  // so keep only the actual candidates for optimizations.
  cleanup_expensive_nodes(igvn);

  if (!failing() && RenumberLiveNodes && live_nodes() + NodeLimitFudgeFactor < unique()) {
    Compile::TracePhase tp("", &timers[_t_renumberLive]);
    initial_gvn()->replace_with(&igvn);
    for_igvn()->clear();
    Unique_Node_List new_worklist(C->comp_arena());
    {
      ResourceMark rm;
      PhaseRenumberLive prl = PhaseRenumberLive(initial_gvn(), for_igvn(), &new_worklist);
    }
    set_for_igvn(&new_worklist);
    igvn = PhaseIterGVN(initial_gvn());
    igvn.optimize();
  }

  // Perform escape analysis
  if (_do_escape_analysis && ConnectionGraph::has_candidates(this)) {
    if (has_loops()) {
      // Cleanup graph (remove dead nodes).
      TracePhase tp("idealLoop", &timers[_t_idealLoop]);
      PhaseIdealLoop ideal_loop(igvn, LoopOptsNone);
      if (major_progress()) print_method(PHASE_PHASEIDEAL_BEFORE_EA, 2);
      if (failing())  return;
    }
    ConnectionGraph::do_analysis(this, &igvn);

    if (failing())  return;

    // Optimize out fields loads from scalar replaceable allocations.
    igvn.optimize();
    print_method(PHASE_ITER_GVN_AFTER_EA, 2);

    if (failing())  return;

    if (congraph() != NULL && macro_count() > 0) {
      TracePhase tp("macroEliminate", &timers[_t_macroEliminate]);
      PhaseMacroExpand mexp(igvn);
      mexp.eliminate_macro_nodes();
      igvn.set_delay_transform(false);

      igvn.optimize();
      print_method(PHASE_ITER_GVN_AFTER_ELIMINATION, 2);

      if (failing())  return;
    }
  }

  // Loop transforms on the ideal graph.  Range Check Elimination,
  // peeling, unrolling, etc.

  // Set loop opts counter
  loop_opts_cnt = num_loop_opts();
  if((loop_opts_cnt > 0) && (has_loops() || has_split_ifs())) {
    {
      TracePhase tp("idealLoop", &timers[_t_idealLoop]);
      PhaseIdealLoop ideal_loop(igvn, LoopOptsDefault);
      loop_opts_cnt--;
      if (major_progress()) print_method(PHASE_PHASEIDEALLOOP1, 2);
      if (failing())  return;
    }
    // Loop opts pass if partial peeling occurred in previous pass
    if(PartialPeelLoop && major_progress() && (loop_opts_cnt > 0)) {
      TracePhase tp("idealLoop", &timers[_t_idealLoop]);
      PhaseIdealLoop ideal_loop(igvn, LoopOptsSkipSplitIf);
      loop_opts_cnt--;
      if (major_progress()) print_method(PHASE_PHASEIDEALLOOP2, 2);
      if (failing())  return;
    }
    // Loop opts pass for loop-unrolling before CCP
    if(major_progress() && (loop_opts_cnt > 0)) {
      TracePhase tp("idealLoop", &timers[_t_idealLoop]);
      PhaseIdealLoop ideal_loop(igvn, LoopOptsSkipSplitIf);
      loop_opts_cnt--;
      if (major_progress()) print_method(PHASE_PHASEIDEALLOOP3, 2);
    }
    if (!failing()) {
      // Verify that last round of loop opts produced a valid graph
      TracePhase tp("idealLoopVerify", &timers[_t_idealLoopVerify]);
      PhaseIdealLoop::verify(igvn);
    }
  }
  if (failing())  return;

  // Conditional Constant Propagation;
  PhaseCCP ccp( &igvn );
  assert( true, "Break here to ccp.dump_nodes_and_types(_root,999,1)");
  {
    TracePhase tp("ccp", &timers[_t_ccp]);
    ccp.do_transform();
  }
  print_method(PHASE_CPP1, 2);

  assert( true, "Break here to ccp.dump_old2new_map()");

  // Iterative Global Value Numbering, including ideal transforms
  {
    TracePhase tp("iterGVN2", &timers[_t_iterGVN2]);
    igvn = ccp;
    igvn.optimize();
  }

  print_method(PHASE_ITER_GVN2, 2);

  if (failing())  return;

  // Loop transforms on the ideal graph.  Range Check Elimination,
  // peeling, unrolling, etc.
  if (!optimize_loops(loop_opts_cnt, igvn, LoopOptsDefault)) {
    return;
  }

  if (failing())  return;

  // Ensure that major progress is now clear
  C->clear_major_progress();

  {
    // Verify that all previous optimizations produced a valid graph
    // at least to this point, even if no loop optimizations were done.
    TracePhase tp("idealLoopVerify", &timers[_t_idealLoopVerify]);
    PhaseIdealLoop::verify(igvn);
  }

  if (range_check_cast_count() > 0) {
    // No more loop optimizations. Remove all range check dependent CastIINodes.
    C->remove_range_check_casts(igvn);
    igvn.optimize();
  }

#ifdef ASSERT
<<<<<<< HEAD
  if (UseShenandoahGC && ShenandoahVerifyOptoBarriers) {
    ShenandoahBarrierNode::verify(C->root());
  }
=======
  BarrierSetC2* bs = BarrierSet::barrier_set()->barrier_set_c2();
  bs->verify_gc_barriers(false);
>>>>>>> 4f1f11aa
#endif

  {
    TracePhase tp("macroExpand", &timers[_t_macroExpand]);
    PhaseMacroExpand  mex(igvn);
    if (mex.expand_macro_nodes()) {
      assert(failing(), "must bail out w/ explicit message");
      return;
    }
  }

  print_method(PHASE_BEFORE_BARRIER_EXPAND, 2);

  if (!ShenandoahWriteBarrierNode::expand(this, igvn, loop_opts_cnt)) {
    assert(failing(), "must bail out w/ explicit message");
    return;
  }

  if (opaque4_count() > 0) {
    C->remove_opaque4_nodes(igvn);
    igvn.optimize();
  }

  DEBUG_ONLY( _modified_nodes = NULL; )
 } // (End scope of igvn; run destructor if necessary for asserts.)

 process_print_inlining();
 // A method with only infinite loops has no edges entering loops from root
 {
   TracePhase tp("graphReshape", &timers[_t_graphReshaping]);
   if (final_graph_reshaping()) {
     assert(failing(), "must bail out w/ explicit message");
     return;
   }
 }

 print_method(PHASE_OPTIMIZE_FINISHED, 2);
}


//------------------------------Code_Gen---------------------------------------
// Given a graph, generate code for it
void Compile::Code_Gen() {
  if (failing()) {
    return;
  }

  // Perform instruction selection.  You might think we could reclaim Matcher
  // memory PDQ, but actually the Matcher is used in generating spill code.
  // Internals of the Matcher (including some VectorSets) must remain live
  // for awhile - thus I cannot reclaim Matcher memory lest a VectorSet usage
  // set a bit in reclaimed memory.

  // In debug mode can dump m._nodes.dump() for mapping of ideal to machine
  // nodes.  Mapping is only valid at the root of each matched subtree.
  NOT_PRODUCT( verify_graph_edges(); )

  Matcher matcher;
  _matcher = &matcher;
  {
    TracePhase tp("matcher", &timers[_t_matcher]);
    matcher.match();
  }
  // In debug mode can dump m._nodes.dump() for mapping of ideal to machine
  // nodes.  Mapping is only valid at the root of each matched subtree.
  NOT_PRODUCT( verify_graph_edges(); )

  // If you have too many nodes, or if matching has failed, bail out
  check_node_count(0, "out of nodes matching instructions");
  if (failing()) {
    return;
  }

  // Build a proper-looking CFG
  PhaseCFG cfg(node_arena(), root(), matcher);
  _cfg = &cfg;
  {
    TracePhase tp("scheduler", &timers[_t_scheduler]);
    bool success = cfg.do_global_code_motion();
    if (!success) {
      return;
    }

    print_method(PHASE_GLOBAL_CODE_MOTION, 2);
    NOT_PRODUCT( verify_graph_edges(); )
    debug_only( cfg.verify(); )
  }

  PhaseChaitin regalloc(unique(), cfg, matcher, false);
  _regalloc = &regalloc;
  {
    TracePhase tp("regalloc", &timers[_t_registerAllocation]);
    // Perform register allocation.  After Chaitin, use-def chains are
    // no longer accurate (at spill code) and so must be ignored.
    // Node->LRG->reg mappings are still accurate.
    _regalloc->Register_Allocate();

    // Bail out if the allocator builds too many nodes
    if (failing()) {
      return;
    }
  }

  // Prior to register allocation we kept empty basic blocks in case the
  // the allocator needed a place to spill.  After register allocation we
  // are not adding any new instructions.  If any basic block is empty, we
  // can now safely remove it.
  {
    TracePhase tp("blockOrdering", &timers[_t_blockOrdering]);
    cfg.remove_empty_blocks();
    if (do_freq_based_layout()) {
      PhaseBlockLayout layout(cfg);
    } else {
      cfg.set_loop_alignment();
    }
    cfg.fixup_flow();
  }

  // Apply peephole optimizations
  if( OptoPeephole ) {
    TracePhase tp("peephole", &timers[_t_peephole]);
    PhasePeephole peep( _regalloc, cfg);
    peep.do_transform();
  }

  // Do late expand if CPU requires this.
  if (Matcher::require_postalloc_expand) {
    TracePhase tp("postalloc_expand", &timers[_t_postalloc_expand]);
    cfg.postalloc_expand(_regalloc);
  }

  // Convert Nodes to instruction bits in a buffer
  {
    TraceTime tp("output", &timers[_t_output], CITime);
    Output();
  }

  print_method(PHASE_FINAL_CODE);

  // He's dead, Jim.
  _cfg     = (PhaseCFG*)((intptr_t)0xdeadbeef);
  _regalloc = (PhaseChaitin*)((intptr_t)0xdeadbeef);
}


//------------------------------dump_asm---------------------------------------
// Dump formatted assembly
#ifndef PRODUCT
void Compile::dump_asm(int *pcs, uint pc_limit) {
  bool cut_short = false;
  tty->print_cr("#");
  tty->print("#  ");  _tf->dump();  tty->cr();
  tty->print_cr("#");

  // For all blocks
  int pc = 0x0;                 // Program counter
  char starts_bundle = ' ';
  _regalloc->dump_frame();

  Node *n = NULL;
  for (uint i = 0; i < _cfg->number_of_blocks(); i++) {
    if (VMThread::should_terminate()) {
      cut_short = true;
      break;
    }
    Block* block = _cfg->get_block(i);
    if (block->is_connector() && !Verbose) {
      continue;
    }
    n = block->head();
    if (pcs && n->_idx < pc_limit) {
      tty->print("%3.3x   ", pcs[n->_idx]);
    } else {
      tty->print("      ");
    }
    block->dump_head(_cfg);
    if (block->is_connector()) {
      tty->print_cr("        # Empty connector block");
    } else if (block->num_preds() == 2 && block->pred(1)->is_CatchProj() && block->pred(1)->as_CatchProj()->_con == CatchProjNode::fall_through_index) {
      tty->print_cr("        # Block is sole successor of call");
    }

    // For all instructions
    Node *delay = NULL;
    for (uint j = 0; j < block->number_of_nodes(); j++) {
      if (VMThread::should_terminate()) {
        cut_short = true;
        break;
      }
      n = block->get_node(j);
      if (valid_bundle_info(n)) {
        Bundle* bundle = node_bundling(n);
        if (bundle->used_in_unconditional_delay()) {
          delay = n;
          continue;
        }
        if (bundle->starts_bundle()) {
          starts_bundle = '+';
        }
      }

      if (WizardMode) {
        n->dump();
      }

      if( !n->is_Region() &&    // Dont print in the Assembly
          !n->is_Phi() &&       // a few noisely useless nodes
          !n->is_Proj() &&
          !n->is_MachTemp() &&
          !n->is_SafePointScalarObject() &&
          !n->is_Catch() &&     // Would be nice to print exception table targets
          !n->is_MergeMem() &&  // Not very interesting
          !n->is_top() &&       // Debug info table constants
          !(n->is_Con() && !n->is_Mach())// Debug info table constants
          ) {
        if (pcs && n->_idx < pc_limit)
          tty->print("%3.3x", pcs[n->_idx]);
        else
          tty->print("   ");
        tty->print(" %c ", starts_bundle);
        starts_bundle = ' ';
        tty->print("\t");
        n->format(_regalloc, tty);
        tty->cr();
      }

      // If we have an instruction with a delay slot, and have seen a delay,
      // then back up and print it
      if (valid_bundle_info(n) && node_bundling(n)->use_unconditional_delay()) {
        assert(delay != NULL, "no unconditional delay instruction");
        if (WizardMode) delay->dump();

        if (node_bundling(delay)->starts_bundle())
          starts_bundle = '+';
        if (pcs && n->_idx < pc_limit)
          tty->print("%3.3x", pcs[n->_idx]);
        else
          tty->print("   ");
        tty->print(" %c ", starts_bundle);
        starts_bundle = ' ';
        tty->print("\t");
        delay->format(_regalloc, tty);
        tty->cr();
        delay = NULL;
      }

      // Dump the exception table as well
      if( n->is_Catch() && (Verbose || WizardMode) ) {
        // Print the exception table for this offset
        _handler_table.print_subtable_for(pc);
      }
    }

    if (pcs && n->_idx < pc_limit)
      tty->print_cr("%3.3x", pcs[n->_idx]);
    else
      tty->cr();

    assert(cut_short || delay == NULL, "no unconditional delay branch");

  } // End of per-block dump
  tty->cr();

  if (cut_short)  tty->print_cr("*** disassembly is cut short ***");
}
#endif

//------------------------------Final_Reshape_Counts---------------------------
// This class defines counters to help identify when a method
// may/must be executed using hardware with only 24-bit precision.
struct Final_Reshape_Counts : public StackObj {
  int  _call_count;             // count non-inlined 'common' calls
  int  _float_count;            // count float ops requiring 24-bit precision
  int  _double_count;           // count double ops requiring more precision
  int  _java_call_count;        // count non-inlined 'java' calls
  int  _inner_loop_count;       // count loops which need alignment
  VectorSet _visited;           // Visitation flags
  Node_List _tests;             // Set of IfNodes & PCTableNodes

  Final_Reshape_Counts() :
    _call_count(0), _float_count(0), _double_count(0),
    _java_call_count(0), _inner_loop_count(0),
    _visited( Thread::current()->resource_area() ) { }

  void inc_call_count  () { _call_count  ++; }
  void inc_float_count () { _float_count ++; }
  void inc_double_count() { _double_count++; }
  void inc_java_call_count() { _java_call_count++; }
  void inc_inner_loop_count() { _inner_loop_count++; }

  int  get_call_count  () const { return _call_count  ; }
  int  get_float_count () const { return _float_count ; }
  int  get_double_count() const { return _double_count; }
  int  get_java_call_count() const { return _java_call_count; }
  int  get_inner_loop_count() const { return _inner_loop_count; }
};

#ifdef ASSERT
static bool oop_offset_is_sane(const TypeInstPtr* tp) {
  ciInstanceKlass *k = tp->klass()->as_instance_klass();
  // Make sure the offset goes inside the instance layout.
  return k->contains_field_offset(tp->offset());
  // Note that OffsetBot and OffsetTop are very negative.
}
#endif

// Eliminate trivially redundant StoreCMs and accumulate their
// precedence edges.
void Compile::eliminate_redundant_card_marks(Node* n) {
  assert(n->Opcode() == Op_StoreCM, "expected StoreCM");
  if (n->in(MemNode::Address)->outcnt() > 1) {
    // There are multiple users of the same address so it might be
    // possible to eliminate some of the StoreCMs
    Node* mem = n->in(MemNode::Memory);
    Node* adr = n->in(MemNode::Address);
    Node* val = n->in(MemNode::ValueIn);
    Node* prev = n;
    bool done = false;
    // Walk the chain of StoreCMs eliminating ones that match.  As
    // long as it's a chain of single users then the optimization is
    // safe.  Eliminating partially redundant StoreCMs would require
    // cloning copies down the other paths.
    while (mem->Opcode() == Op_StoreCM && mem->outcnt() == 1 && !done) {
      if (adr == mem->in(MemNode::Address) &&
          val == mem->in(MemNode::ValueIn)) {
        // redundant StoreCM
        if (mem->req() > MemNode::OopStore) {
          // Hasn't been processed by this code yet.
          n->add_prec(mem->in(MemNode::OopStore));
        } else {
          // Already converted to precedence edge
          for (uint i = mem->req(); i < mem->len(); i++) {
            // Accumulate any precedence edges
            if (mem->in(i) != NULL) {
              n->add_prec(mem->in(i));
            }
          }
          // Everything above this point has been processed.
          done = true;
        }
        // Eliminate the previous StoreCM
        prev->set_req(MemNode::Memory, mem->in(MemNode::Memory));
        assert(mem->outcnt() == 0, "should be dead");
        mem->disconnect_inputs(NULL, this);
      } else {
        prev = mem;
      }
      mem = prev->in(MemNode::Memory);
    }
  }
}

//------------------------------final_graph_reshaping_impl----------------------
// Implement items 1-5 from final_graph_reshaping below.
void Compile::final_graph_reshaping_impl( Node *n, Final_Reshape_Counts &frc) {

  if ( n->outcnt() == 0 ) return; // dead node
  uint nop = n->Opcode();

  // Check for 2-input instruction with "last use" on right input.
  // Swap to left input.  Implements item (2).
  if( n->req() == 3 &&          // two-input instruction
      n->in(1)->outcnt() > 1 && // left use is NOT a last use
      (!n->in(1)->is_Phi() || n->in(1)->in(2) != n) && // it is not data loop
      n->in(2)->outcnt() == 1 &&// right use IS a last use
      !n->in(2)->is_Con() ) {   // right use is not a constant
    // Check for commutative opcode
    switch( nop ) {
    case Op_AddI:  case Op_AddF:  case Op_AddD:  case Op_AddL:
    case Op_MaxI:  case Op_MinI:
    case Op_MulI:  case Op_MulF:  case Op_MulD:  case Op_MulL:
    case Op_AndL:  case Op_XorL:  case Op_OrL:
    case Op_AndI:  case Op_XorI:  case Op_OrI: {
      // Move "last use" input to left by swapping inputs
      n->swap_edges(1, 2);
      break;
    }
    default:
      break;
    }
  }

#ifdef ASSERT
  if( n->is_Mem() ) {
    int alias_idx = get_alias_index(n->as_Mem()->adr_type());
    assert( n->in(0) != NULL || alias_idx != Compile::AliasIdxRaw ||
            // oop will be recorded in oop map if load crosses safepoint
            n->is_Load() && (n->as_Load()->bottom_type()->isa_oopptr() ||
                             LoadNode::is_immutable_value(n->in(MemNode::Address))),
            "raw memory operations should have control edge");
  }
#endif
  // Count FPU ops and common calls, implements item (3)
  switch( nop ) {
  // Count all float operations that may use FPU
  case Op_AddF:
  case Op_SubF:
  case Op_MulF:
  case Op_DivF:
  case Op_NegF:
  case Op_ModF:
  case Op_ConvI2F:
  case Op_ConF:
  case Op_CmpF:
  case Op_CmpF3:
  // case Op_ConvL2F: // longs are split into 32-bit halves
    frc.inc_float_count();
    break;

  case Op_ConvF2D:
  case Op_ConvD2F:
    frc.inc_float_count();
    frc.inc_double_count();
    break;

  // Count all double operations that may use FPU
  case Op_AddD:
  case Op_SubD:
  case Op_MulD:
  case Op_DivD:
  case Op_NegD:
  case Op_ModD:
  case Op_ConvI2D:
  case Op_ConvD2I:
  // case Op_ConvL2D: // handled by leaf call
  // case Op_ConvD2L: // handled by leaf call
  case Op_ConD:
  case Op_CmpD:
  case Op_CmpD3:
    frc.inc_double_count();
    break;
  case Op_Opaque1:              // Remove Opaque Nodes before matching
  case Op_Opaque2:              // Remove Opaque Nodes before matching
  case Op_Opaque3:
    n->subsume_by(n->in(1), this);
    break;
  case Op_CallStaticJava:
  case Op_CallJava:
  case Op_CallDynamicJava:
    frc.inc_java_call_count(); // Count java call site;
  case Op_CallRuntime:
  case Op_CallLeaf:
  case Op_CallLeafNoFP: {
    assert (n->is_Call(), "");
    CallNode *call = n->as_Call();
    if (UseShenandoahGC && call->is_g1_wb_pre_call()) {
      uint cnt = OptoRuntime::g1_wb_pre_Type()->domain()->cnt();
      if (call->req() > cnt) {
        assert(call->req() == cnt+1, "only one extra input");
        Node* addp = call->in(cnt);
        assert(!CallLeafNode::has_only_g1_wb_pre_uses(addp), "useless address computation?");
        call->del_req(cnt);
      }
    }
    // Count call sites where the FP mode bit would have to be flipped.
    // Do not count uncommon runtime calls:
    // uncommon_trap, _complete_monitor_locking, _complete_monitor_unlocking,
    // _new_Java, _new_typeArray, _new_objArray, _rethrow_Java, ...
    if (!call->is_CallStaticJava() || !call->as_CallStaticJava()->_name) {
      frc.inc_call_count();   // Count the call site
    } else {                  // See if uncommon argument is shared
      Node *n = call->in(TypeFunc::Parms);
      int nop = n->Opcode();
      // Clone shared simple arguments to uncommon calls, item (1).
      if (n->outcnt() > 1 &&
          !n->is_Proj() &&
          nop != Op_CreateEx &&
          nop != Op_CheckCastPP &&
          nop != Op_DecodeN &&
          nop != Op_DecodeNKlass &&
          !n->is_Mem() &&
          !n->is_Phi()) {
        Node *x = n->clone();
        call->set_req(TypeFunc::Parms, x);
      }
    }
    break;
  }

  case Op_StoreD:
  case Op_LoadD:
  case Op_LoadD_unaligned:
    frc.inc_double_count();
    goto handle_mem;
  case Op_StoreF:
  case Op_LoadF:
    frc.inc_float_count();
    goto handle_mem;

  case Op_StoreCM:
    {
      // Convert OopStore dependence into precedence edge
      Node* prec = n->in(MemNode::OopStore);
      n->del_req(MemNode::OopStore);
      n->add_prec(prec);
      eliminate_redundant_card_marks(n);
    }

    // fall through

  case Op_StoreB:
  case Op_StoreC:
  case Op_StorePConditional:
  case Op_StoreI:
  case Op_StoreL:
  case Op_StoreIConditional:
  case Op_StoreLConditional:
  case Op_CompareAndSwapB:
  case Op_CompareAndSwapS:
  case Op_CompareAndSwapI:
  case Op_CompareAndSwapL:
  case Op_CompareAndSwapP:
  case Op_CompareAndSwapN:
  case Op_WeakCompareAndSwapB:
  case Op_WeakCompareAndSwapS:
  case Op_WeakCompareAndSwapI:
  case Op_WeakCompareAndSwapL:
  case Op_WeakCompareAndSwapP:
  case Op_WeakCompareAndSwapN:
  case Op_CompareAndExchangeB:
  case Op_CompareAndExchangeS:
  case Op_CompareAndExchangeI:
  case Op_CompareAndExchangeL:
  case Op_CompareAndExchangeP:
  case Op_CompareAndExchangeN:
  case Op_GetAndAddS:
  case Op_GetAndAddB:
  case Op_GetAndAddI:
  case Op_GetAndAddL:
  case Op_GetAndSetS:
  case Op_GetAndSetB:
  case Op_GetAndSetI:
  case Op_GetAndSetL:
  case Op_GetAndSetP:
  case Op_GetAndSetN:
  case Op_StoreP:
  case Op_StoreN:
  case Op_StoreNKlass:
  case Op_LoadB:
  case Op_LoadUB:
  case Op_LoadUS:
  case Op_LoadI:
  case Op_LoadKlass:
  case Op_LoadNKlass:
  case Op_LoadL:
  case Op_LoadL_unaligned:
  case Op_LoadPLocked:
  case Op_LoadP:
  case Op_LoadN:
  case Op_LoadRange:
  case Op_LoadS: {
  handle_mem:
#ifdef ASSERT
    if( VerifyOptoOopOffsets ) {
      assert( n->is_Mem(), "" );
      MemNode *mem  = (MemNode*)n;
      // Check to see if address types have grounded out somehow.
      const TypeInstPtr *tp = mem->in(MemNode::Address)->bottom_type()->isa_instptr();
      assert( !tp || oop_offset_is_sane(tp), "" );
    }
#endif
    break;
  }

  case Op_AddP: {               // Assert sane base pointers
    Node *addp = n->in(AddPNode::Address);
    assert( !addp->is_AddP() ||
            addp->in(AddPNode::Base)->is_top() || // Top OK for allocation
            addp->in(AddPNode::Base) == n->in(AddPNode::Base),
            "Base pointers must match (addp %u)", addp->_idx );
#ifdef _LP64
    if ((UseCompressedOops || UseCompressedClassPointers) &&
        addp->Opcode() == Op_ConP &&
        addp == n->in(AddPNode::Base) &&
        n->in(AddPNode::Offset)->is_Con()) {
      // If the transformation of ConP to ConN+DecodeN is beneficial depends
      // on the platform and on the compressed oops mode.
      // Use addressing with narrow klass to load with offset on x86.
      // Some platforms can use the constant pool to load ConP.
      // Do this transformation here since IGVN will convert ConN back to ConP.
      const Type* t = addp->bottom_type();
      bool is_oop   = t->isa_oopptr() != NULL;
      bool is_klass = t->isa_klassptr() != NULL;

      if ((is_oop   && Matcher::const_oop_prefer_decode()  ) ||
          (is_klass && Matcher::const_klass_prefer_decode())) {
        Node* nn = NULL;

        int op = is_oop ? Op_ConN : Op_ConNKlass;

        // Look for existing ConN node of the same exact type.
        Node* r  = root();
        uint cnt = r->outcnt();
        for (uint i = 0; i < cnt; i++) {
          Node* m = r->raw_out(i);
          if (m!= NULL && m->Opcode() == op &&
              m->bottom_type()->make_ptr() == t) {
            nn = m;
            break;
          }
        }
        if (nn != NULL) {
          // Decode a narrow oop to match address
          // [R12 + narrow_oop_reg<<3 + offset]
          if (is_oop) {
            nn = new DecodeNNode(nn, t);
          } else {
            nn = new DecodeNKlassNode(nn, t);
          }
          // Check for succeeding AddP which uses the same Base.
          // Otherwise we will run into the assertion above when visiting that guy.
          for (uint i = 0; i < n->outcnt(); ++i) {
            Node *out_i = n->raw_out(i);
            if (out_i && out_i->is_AddP() && out_i->in(AddPNode::Base) == addp) {
              out_i->set_req(AddPNode::Base, nn);
#ifdef ASSERT
              for (uint j = 0; j < out_i->outcnt(); ++j) {
                Node *out_j = out_i->raw_out(j);
                assert(out_j == NULL || !out_j->is_AddP() || out_j->in(AddPNode::Base) != addp,
                       "more than 2 AddP nodes in a chain (out_j %u)", out_j->_idx);
              }
#endif
            }
          }
          n->set_req(AddPNode::Base, nn);
          n->set_req(AddPNode::Address, nn);
          if (addp->outcnt() == 0) {
            addp->disconnect_inputs(NULL, this);
          }
        }
      }
    }
#endif
    // platform dependent reshaping of the address expression
    reshape_address(n->as_AddP());
    break;
  }

  case Op_CastPP: {
    // Remove CastPP nodes to gain more freedom during scheduling but
    // keep the dependency they encode as control or precedence edges
    // (if control is set already) on memory operations. Some CastPP
    // nodes don't have a control (don't carry a dependency): skip
    // those.
    if (n->in(0) != NULL) {
      ResourceMark rm;
      Unique_Node_List wq;
      wq.push(n);
      for (uint next = 0; next < wq.size(); ++next) {
        Node *m = wq.at(next);
        for (DUIterator_Fast imax, i = m->fast_outs(imax); i < imax; i++) {
          Node* use = m->fast_out(i);
          if (use->is_Mem() || use->is_EncodeNarrowPtr() || use->is_ShenandoahBarrier()) {
            use->ensure_control_or_add_prec(n->in(0));
          } else {
            switch(use->Opcode()) {
            case Op_AddP:
            case Op_DecodeN:
            case Op_DecodeNKlass:
            case Op_CheckCastPP:
            case Op_CastPP:
              wq.push(use);
              break;
            }
          }
        }
      }
    }
    const bool is_LP64 = LP64_ONLY(true) NOT_LP64(false);
    if (is_LP64 && n->in(1)->is_DecodeN() && Matcher::gen_narrow_oop_implicit_null_checks()) {
      Node* in1 = n->in(1);
      const Type* t = n->bottom_type();
      Node* new_in1 = in1->clone();
      new_in1->as_DecodeN()->set_type(t);

      if (!Matcher::narrow_oop_use_complex_address()) {
        //
        // x86, ARM and friends can handle 2 adds in addressing mode
        // and Matcher can fold a DecodeN node into address by using
        // a narrow oop directly and do implicit NULL check in address:
        //
        // [R12 + narrow_oop_reg<<3 + offset]
        // NullCheck narrow_oop_reg
        //
        // On other platforms (Sparc) we have to keep new DecodeN node and
        // use it to do implicit NULL check in address:
        //
        // decode_not_null narrow_oop_reg, base_reg
        // [base_reg + offset]
        // NullCheck base_reg
        //
        // Pin the new DecodeN node to non-null path on these platform (Sparc)
        // to keep the information to which NULL check the new DecodeN node
        // corresponds to use it as value in implicit_null_check().
        //
        new_in1->set_req(0, n->in(0));
      }

      n->subsume_by(new_in1, this);
      if (in1->outcnt() == 0) {
        in1->disconnect_inputs(NULL, this);
      }
    } else {
      n->subsume_by(n->in(1), this);
      if (n->outcnt() == 0) {
        n->disconnect_inputs(NULL, this);
      }
    }
    break;
  }
#ifdef _LP64
  case Op_CmpP:
    // Do this transformation here to preserve CmpPNode::sub() and
    // other TypePtr related Ideal optimizations (for example, ptr nullness).
    if (n->in(1)->is_DecodeNarrowPtr() || n->in(2)->is_DecodeNarrowPtr()) {
      Node* in1 = n->in(1);
      Node* in2 = n->in(2);
      if (!in1->is_DecodeNarrowPtr()) {
        in2 = in1;
        in1 = n->in(2);
      }
      assert(in1->is_DecodeNarrowPtr(), "sanity");

      Node* new_in2 = NULL;
      if (in2->is_DecodeNarrowPtr()) {
        assert(in2->Opcode() == in1->Opcode(), "must be same node type");
        new_in2 = in2->in(1);
      } else if (in2->Opcode() == Op_ConP) {
        const Type* t = in2->bottom_type();
        if (t == TypePtr::NULL_PTR) {
          assert(in1->is_DecodeN(), "compare klass to null?");
          // Don't convert CmpP null check into CmpN if compressed
          // oops implicit null check is not generated.
          // This will allow to generate normal oop implicit null check.
          if (Matcher::gen_narrow_oop_implicit_null_checks())
            new_in2 = ConNode::make(TypeNarrowOop::NULL_PTR);
          //
          // This transformation together with CastPP transformation above
          // will generated code for implicit NULL checks for compressed oops.
          //
          // The original code after Optimize()
          //
          //    LoadN memory, narrow_oop_reg
          //    decode narrow_oop_reg, base_reg
          //    CmpP base_reg, NULL
          //    CastPP base_reg // NotNull
          //    Load [base_reg + offset], val_reg
          //
          // after these transformations will be
          //
          //    LoadN memory, narrow_oop_reg
          //    CmpN narrow_oop_reg, NULL
          //    decode_not_null narrow_oop_reg, base_reg
          //    Load [base_reg + offset], val_reg
          //
          // and the uncommon path (== NULL) will use narrow_oop_reg directly
          // since narrow oops can be used in debug info now (see the code in
          // final_graph_reshaping_walk()).
          //
          // At the end the code will be matched to
          // on x86:
          //
          //    Load_narrow_oop memory, narrow_oop_reg
          //    Load [R12 + narrow_oop_reg<<3 + offset], val_reg
          //    NullCheck narrow_oop_reg
          //
          // and on sparc:
          //
          //    Load_narrow_oop memory, narrow_oop_reg
          //    decode_not_null narrow_oop_reg, base_reg
          //    Load [base_reg + offset], val_reg
          //    NullCheck base_reg
          //
        } else if (t->isa_oopptr()) {
          new_in2 = ConNode::make(t->make_narrowoop());
        } else if (t->isa_klassptr()) {
          new_in2 = ConNode::make(t->make_narrowklass());
        }
      }
      if (new_in2 != NULL) {
        Node* cmpN = new CmpNNode(in1->in(1), new_in2);
        n->subsume_by(cmpN, this);
        if (in1->outcnt() == 0) {
          in1->disconnect_inputs(NULL, this);
        }
        if (in2->outcnt() == 0) {
          in2->disconnect_inputs(NULL, this);
        }
      }
    }
    break;

  case Op_DecodeN:
  case Op_DecodeNKlass:
    assert(!n->in(1)->is_EncodeNarrowPtr(), "should be optimized out");
    // DecodeN could be pinned when it can't be fold into
    // an address expression, see the code for Op_CastPP above.
    assert(n->in(0) == NULL || (UseCompressedOops && !Matcher::narrow_oop_use_complex_address()), "no control");
    break;

  case Op_EncodeP:
  case Op_EncodePKlass: {
    Node* in1 = n->in(1);
    if (in1->is_DecodeNarrowPtr()) {
      n->subsume_by(in1->in(1), this);
    } else if (in1->Opcode() == Op_ConP) {
      const Type* t = in1->bottom_type();
      if (t == TypePtr::NULL_PTR) {
        assert(t->isa_oopptr(), "null klass?");
        n->subsume_by(ConNode::make(TypeNarrowOop::NULL_PTR), this);
      } else if (t->isa_oopptr()) {
        n->subsume_by(ConNode::make(t->make_narrowoop()), this);
      } else if (t->isa_klassptr()) {
        n->subsume_by(ConNode::make(t->make_narrowklass()), this);
      }
    }
    if (in1->outcnt() == 0) {
      in1->disconnect_inputs(NULL, this);
    }
    break;
  }

  case Op_Proj: {
    if (OptimizeStringConcat) {
      ProjNode* p = n->as_Proj();
      if (p->_is_io_use) {
        // Separate projections were used for the exception path which
        // are normally removed by a late inline.  If it wasn't inlined
        // then they will hang around and should just be replaced with
        // the original one.
        Node* proj = NULL;
        // Replace with just one
        for (SimpleDUIterator i(p->in(0)); i.has_next(); i.next()) {
          Node *use = i.get();
          if (use->is_Proj() && p != use && use->as_Proj()->_con == p->_con) {
            proj = use;
            break;
          }
        }
        assert(proj != NULL, "must be found");
        p->subsume_by(proj, this);
      }
    }
    break;
  }

  case Op_Phi:
    if (n->as_Phi()->bottom_type()->isa_narrowoop() || n->as_Phi()->bottom_type()->isa_narrowklass()) {
      // The EncodeP optimization may create Phi with the same edges
      // for all paths. It is not handled well by Register Allocator.
      Node* unique_in = n->in(1);
      assert(unique_in != NULL, "");
      uint cnt = n->req();
      for (uint i = 2; i < cnt; i++) {
        Node* m = n->in(i);
        assert(m != NULL, "");
        if (unique_in != m)
          unique_in = NULL;
      }
      if (unique_in != NULL) {
        n->subsume_by(unique_in, this);
      }
    }
    break;

#endif

#ifdef ASSERT
  case Op_CastII:
    // Verify that all range check dependent CastII nodes were removed.
    if (n->isa_CastII()->has_range_check()) {
      n->dump(3);
      assert(false, "Range check dependent CastII node was not removed");
    }
    break;
#endif

  case Op_ModI:
    if (UseDivMod) {
      // Check if a%b and a/b both exist
      Node* d = n->find_similar(Op_DivI);
      if (d) {
        // Replace them with a fused divmod if supported
        if (Matcher::has_match_rule(Op_DivModI)) {
          DivModINode* divmod = DivModINode::make(n);
          d->subsume_by(divmod->div_proj(), this);
          n->subsume_by(divmod->mod_proj(), this);
        } else {
          // replace a%b with a-((a/b)*b)
          Node* mult = new MulINode(d, d->in(2));
          Node* sub  = new SubINode(d->in(1), mult);
          n->subsume_by(sub, this);
        }
      }
    }
    break;

  case Op_ModL:
    if (UseDivMod) {
      // Check if a%b and a/b both exist
      Node* d = n->find_similar(Op_DivL);
      if (d) {
        // Replace them with a fused divmod if supported
        if (Matcher::has_match_rule(Op_DivModL)) {
          DivModLNode* divmod = DivModLNode::make(n);
          d->subsume_by(divmod->div_proj(), this);
          n->subsume_by(divmod->mod_proj(), this);
        } else {
          // replace a%b with a-((a/b)*b)
          Node* mult = new MulLNode(d, d->in(2));
          Node* sub  = new SubLNode(d->in(1), mult);
          n->subsume_by(sub, this);
        }
      }
    }
    break;

  case Op_LoadVector:
  case Op_StoreVector:
    break;

  case Op_AddReductionVI:
  case Op_AddReductionVL:
  case Op_AddReductionVF:
  case Op_AddReductionVD:
  case Op_MulReductionVI:
  case Op_MulReductionVL:
  case Op_MulReductionVF:
  case Op_MulReductionVD:
    break;

  case Op_PackB:
  case Op_PackS:
  case Op_PackI:
  case Op_PackF:
  case Op_PackL:
  case Op_PackD:
    if (n->req()-1 > 2) {
      // Replace many operand PackNodes with a binary tree for matching
      PackNode* p = (PackNode*) n;
      Node* btp = p->binary_tree_pack(1, n->req());
      n->subsume_by(btp, this);
    }
    break;
  case Op_Loop:
  case Op_CountedLoop:
  case Op_OuterStripMinedLoop:
    if (n->as_Loop()->is_inner_loop()) {
      frc.inc_inner_loop_count();
    }
    n->as_Loop()->verify_strip_mined(0);
    break;
  case Op_LShiftI:
  case Op_RShiftI:
  case Op_URShiftI:
  case Op_LShiftL:
  case Op_RShiftL:
  case Op_URShiftL:
    if (Matcher::need_masked_shift_count) {
      // The cpu's shift instructions don't restrict the count to the
      // lower 5/6 bits. We need to do the masking ourselves.
      Node* in2 = n->in(2);
      juint mask = (n->bottom_type() == TypeInt::INT) ? (BitsPerInt - 1) : (BitsPerLong - 1);
      const TypeInt* t = in2->find_int_type();
      if (t != NULL && t->is_con()) {
        juint shift = t->get_con();
        if (shift > mask) { // Unsigned cmp
          n->set_req(2, ConNode::make(TypeInt::make(shift & mask)));
        }
      } else {
        if (t == NULL || t->_lo < 0 || t->_hi > (int)mask) {
          Node* shift = new AndINode(in2, ConNode::make(TypeInt::make(mask)));
          n->set_req(2, shift);
        }
      }
      if (in2->outcnt() == 0) { // Remove dead node
        in2->disconnect_inputs(NULL, this);
      }
    }
    break;
  case Op_MemBarStoreStore:
  case Op_MemBarRelease:
    // Break the link with AllocateNode: it is no longer useful and
    // confuses register allocation.
    if (n->req() > MemBarNode::Precedent) {
      n->set_req(MemBarNode::Precedent, top());
    }
    break;
  case Op_ShenandoahReadBarrier:
    break;
  case Op_ShenandoahWriteBarrier:
    assert(!ShenandoahWriteBarrierToIR, "should have been expanded already");
    break;
  case Op_RangeCheck: {
    RangeCheckNode* rc = n->as_RangeCheck();
    Node* iff = new IfNode(rc->in(0), rc->in(1), rc->_prob, rc->_fcnt);
    n->subsume_by(iff, this);
    frc._tests.push(iff);
    break;
  }
  case Op_ConvI2L: {
    if (!Matcher::convi2l_type_required) {
      // Code generation on some platforms doesn't need accurate
      // ConvI2L types. Widening the type can help remove redundant
      // address computations.
      n->as_Type()->set_type(TypeLong::INT);
      ResourceMark rm;
      Node_List wq;
      wq.push(n);
      for (uint next = 0; next < wq.size(); next++) {
        Node *m = wq.at(next);

        for(;;) {
          // Loop over all nodes with identical inputs edges as m
          Node* k = m->find_similar(m->Opcode());
          if (k == NULL) {
            break;
          }
          // Push their uses so we get a chance to remove node made
          // redundant
          for (DUIterator_Fast imax, i = k->fast_outs(imax); i < imax; i++) {
            Node* u = k->fast_out(i);
            assert(!wq.contains(u), "shouldn't process one node several times");
            if (u->Opcode() == Op_LShiftL ||
                u->Opcode() == Op_AddL ||
                u->Opcode() == Op_SubL ||
                u->Opcode() == Op_AddP) {
              wq.push(u);
            }
          }
          // Replace all nodes with identical edges as m with m
          k->subsume_by(m, this);
        }
      }
    }
    break;
  }
  case Op_CmpUL: {
    if (!Matcher::has_match_rule(Op_CmpUL)) {
      // We don't support unsigned long comparisons. Set 'max_idx_expr'
      // to max_julong if < 0 to make the signed comparison fail.
      ConINode* sign_pos = new ConINode(TypeInt::make(BitsPerLong - 1));
      Node* sign_bit_mask = new RShiftLNode(n->in(1), sign_pos);
      Node* orl = new OrLNode(n->in(1), sign_bit_mask);
      ConLNode* remove_sign_mask = new ConLNode(TypeLong::make(max_jlong));
      Node* andl = new AndLNode(orl, remove_sign_mask);
      Node* cmp = new CmpLNode(andl, n->in(2));
      n->subsume_by(cmp, this);
    }
    break;
  }
  default:
    assert( !n->is_Call(), "" );
    assert( !n->is_Mem(), "" );
    assert( nop != Op_ProfileBoolean, "should be eliminated during IGVN");
    break;
  }

  // Collect CFG split points
  if (n->is_MultiBranch() && !n->is_RangeCheck()) {
    frc._tests.push(n);
  }
}

//------------------------------final_graph_reshaping_walk---------------------
// Replacing Opaque nodes with their input in final_graph_reshaping_impl(),
// requires that the walk visits a node's inputs before visiting the node.
void Compile::final_graph_reshaping_walk( Node_Stack &nstack, Node *root, Final_Reshape_Counts &frc ) {
  ResourceArea *area = Thread::current()->resource_area();
  Unique_Node_List sfpt(area);

  frc._visited.set(root->_idx); // first, mark node as visited
  uint cnt = root->req();
  Node *n = root;
  uint  i = 0;
  while (true) {
    if (i < cnt) {
      // Place all non-visited non-null inputs onto stack
      Node* m = n->in(i);
      ++i;
      if (m != NULL && !frc._visited.test_set(m->_idx)) {
        if (m->is_SafePoint() && m->as_SafePoint()->jvms() != NULL) {
          // compute worst case interpreter size in case of a deoptimization
          update_interpreter_frame_size(m->as_SafePoint()->jvms()->interpreter_frame_size());

          sfpt.push(m);
        }
        cnt = m->req();
        nstack.push(n, i); // put on stack parent and next input's index
        n = m;
        i = 0;
      }
    } else {
      // Now do post-visit work
      final_graph_reshaping_impl( n, frc );
      if (nstack.is_empty())
        break;             // finished
      n = nstack.node();   // Get node from stack
      cnt = n->req();
      i = nstack.index();
      nstack.pop();        // Shift to the next node on stack
    }
  }

  // Skip next transformation if compressed oops are not used.
  if ((UseCompressedOops && !Matcher::gen_narrow_oop_implicit_null_checks()) ||
      (!UseCompressedOops && !UseCompressedClassPointers))
    return;

  // Go over safepoints nodes to skip DecodeN/DecodeNKlass nodes for debug edges.
  // It could be done for an uncommon traps or any safepoints/calls
  // if the DecodeN/DecodeNKlass node is referenced only in a debug info.
  while (sfpt.size() > 0) {
    n = sfpt.pop();
    JVMState *jvms = n->as_SafePoint()->jvms();
    assert(jvms != NULL, "sanity");
    int start = jvms->debug_start();
    int end   = n->req();
    bool is_uncommon = (n->is_CallStaticJava() &&
                        n->as_CallStaticJava()->uncommon_trap_request() != 0);
    for (int j = start; j < end; j++) {
      Node* in = n->in(j);
      if (in->is_DecodeNarrowPtr()) {
        bool safe_to_skip = true;
        if (!is_uncommon ) {
          // Is it safe to skip?
          for (uint i = 0; i < in->outcnt(); i++) {
            Node* u = in->raw_out(i);
            if (!u->is_SafePoint() ||
                (u->is_Call() && u->as_Call()->has_non_debug_use(n))) {
              safe_to_skip = false;
            }
          }
        }
        if (safe_to_skip) {
          n->set_req(j, in->in(1));
        }
        if (in->outcnt() == 0) {
          in->disconnect_inputs(NULL, this);
        }
      }
    }
  }
}

//------------------------------final_graph_reshaping--------------------------
// Final Graph Reshaping.
//
// (1) Clone simple inputs to uncommon calls, so they can be scheduled late
//     and not commoned up and forced early.  Must come after regular
//     optimizations to avoid GVN undoing the cloning.  Clone constant
//     inputs to Loop Phis; these will be split by the allocator anyways.
//     Remove Opaque nodes.
// (2) Move last-uses by commutative operations to the left input to encourage
//     Intel update-in-place two-address operations and better register usage
//     on RISCs.  Must come after regular optimizations to avoid GVN Ideal
//     calls canonicalizing them back.
// (3) Count the number of double-precision FP ops, single-precision FP ops
//     and call sites.  On Intel, we can get correct rounding either by
//     forcing singles to memory (requires extra stores and loads after each
//     FP bytecode) or we can set a rounding mode bit (requires setting and
//     clearing the mode bit around call sites).  The mode bit is only used
//     if the relative frequency of single FP ops to calls is low enough.
//     This is a key transform for SPEC mpeg_audio.
// (4) Detect infinite loops; blobs of code reachable from above but not
//     below.  Several of the Code_Gen algorithms fail on such code shapes,
//     so we simply bail out.  Happens a lot in ZKM.jar, but also happens
//     from time to time in other codes (such as -Xcomp finalizer loops, etc).
//     Detection is by looking for IfNodes where only 1 projection is
//     reachable from below or CatchNodes missing some targets.
// (5) Assert for insane oop offsets in debug mode.

bool Compile::final_graph_reshaping() {
  // an infinite loop may have been eliminated by the optimizer,
  // in which case the graph will be empty.
  if (root()->req() == 1) {
    record_method_not_compilable("trivial infinite loop");
    return true;
  }

  // Expensive nodes have their control input set to prevent the GVN
  // from freely commoning them. There's no GVN beyond this point so
  // no need to keep the control input. We want the expensive nodes to
  // be freely moved to the least frequent code path by gcm.
  assert(OptimizeExpensiveOps || expensive_count() == 0, "optimization off but list non empty?");
  for (int i = 0; i < expensive_count(); i++) {
    _expensive_nodes->at(i)->set_req(0, NULL);
  }

  Final_Reshape_Counts frc;

  // Visit everybody reachable!
  // Allocate stack of size C->live_nodes()/2 to avoid frequent realloc
  Node_Stack nstack(live_nodes() >> 1);
  final_graph_reshaping_walk(nstack, root(), frc);

  // Check for unreachable (from below) code (i.e., infinite loops).
  for( uint i = 0; i < frc._tests.size(); i++ ) {
    MultiBranchNode *n = frc._tests[i]->as_MultiBranch();
    // Get number of CFG targets.
    // Note that PCTables include exception targets after calls.
    uint required_outcnt = n->required_outcnt();
    if (n->outcnt() != required_outcnt) {
      // Check for a few special cases.  Rethrow Nodes never take the
      // 'fall-thru' path, so expected kids is 1 less.
      if (n->is_PCTable() && n->in(0) && n->in(0)->in(0)) {
        if (n->in(0)->in(0)->is_Call()) {
          CallNode *call = n->in(0)->in(0)->as_Call();
          if (call->entry_point() == OptoRuntime::rethrow_stub()) {
            required_outcnt--;      // Rethrow always has 1 less kid
          } else if (call->req() > TypeFunc::Parms &&
                     call->is_CallDynamicJava()) {
            // Check for null receiver. In such case, the optimizer has
            // detected that the virtual call will always result in a null
            // pointer exception. The fall-through projection of this CatchNode
            // will not be populated.
            Node *arg0 = call->in(TypeFunc::Parms);
            if (arg0->is_Type() &&
                arg0->as_Type()->type()->higher_equal(TypePtr::NULL_PTR)) {
              required_outcnt--;
            }
          } else if (call->entry_point() == OptoRuntime::new_array_Java() &&
                     call->req() > TypeFunc::Parms+1 &&
                     call->is_CallStaticJava()) {
            // Check for negative array length. In such case, the optimizer has
            // detected that the allocation attempt will always result in an
            // exception. There is no fall-through projection of this CatchNode .
            Node *arg1 = call->in(TypeFunc::Parms+1);
            if (arg1->is_Type() &&
                arg1->as_Type()->type()->join(TypeInt::POS)->empty()) {
              required_outcnt--;
            }
          }
        }
      }
      // Recheck with a better notion of 'required_outcnt'
      if (n->outcnt() != required_outcnt) {
        record_method_not_compilable("malformed control flow");
        return true;            // Not all targets reachable!
      }
    }
    // Check that I actually visited all kids.  Unreached kids
    // must be infinite loops.
    for (DUIterator_Fast jmax, j = n->fast_outs(jmax); j < jmax; j++)
      if (!frc._visited.test(n->fast_out(j)->_idx)) {
        record_method_not_compilable("infinite loop");
        return true;            // Found unvisited kid; must be unreach
      }

    // Here so verification code in final_graph_reshaping_walk()
    // always see an OuterStripMinedLoopEnd
    if (n->is_OuterStripMinedLoopEnd()) {
      IfNode* init_iff = n->as_If();
      Node* iff = new IfNode(init_iff->in(0), init_iff->in(1), init_iff->_prob, init_iff->_fcnt);
      n->subsume_by(iff, this);
    }
  }

  // If original bytecodes contained a mixture of floats and doubles
  // check if the optimizer has made it homogenous, item (3).
  if( Use24BitFPMode && Use24BitFP && UseSSE == 0 &&
      frc.get_float_count() > 32 &&
      frc.get_double_count() == 0 &&
      (10 * frc.get_call_count() < frc.get_float_count()) ) {
    set_24_bit_selection_and_mode( false,  true );
  }

  set_java_calls(frc.get_java_call_count());
  set_inner_loops(frc.get_inner_loop_count());

  // No infinite loops, no reason to bail out.
  return false;
}

//-----------------------------too_many_traps----------------------------------
// Report if there are too many traps at the current method and bci.
// Return true if there was a trap, and/or PerMethodTrapLimit is exceeded.
bool Compile::too_many_traps(ciMethod* method,
                             int bci,
                             Deoptimization::DeoptReason reason) {
  ciMethodData* md = method->method_data();
  if (md->is_empty()) {
    // Assume the trap has not occurred, or that it occurred only
    // because of a transient condition during start-up in the interpreter.
    return false;
  }
  ciMethod* m = Deoptimization::reason_is_speculate(reason) ? this->method() : NULL;
  if (md->has_trap_at(bci, m, reason) != 0) {
    // Assume PerBytecodeTrapLimit==0, for a more conservative heuristic.
    // Also, if there are multiple reasons, or if there is no per-BCI record,
    // assume the worst.
    if (log())
      log()->elem("observe trap='%s' count='%d'",
                  Deoptimization::trap_reason_name(reason),
                  md->trap_count(reason));
    return true;
  } else {
    // Ignore method/bci and see if there have been too many globally.
    return too_many_traps(reason, md);
  }
}

// Less-accurate variant which does not require a method and bci.
bool Compile::too_many_traps(Deoptimization::DeoptReason reason,
                             ciMethodData* logmd) {
  if (trap_count(reason) >= Deoptimization::per_method_trap_limit(reason)) {
    // Too many traps globally.
    // Note that we use cumulative trap_count, not just md->trap_count.
    if (log()) {
      int mcount = (logmd == NULL)? -1: (int)logmd->trap_count(reason);
      log()->elem("observe trap='%s' count='0' mcount='%d' ccount='%d'",
                  Deoptimization::trap_reason_name(reason),
                  mcount, trap_count(reason));
    }
    return true;
  } else {
    // The coast is clear.
    return false;
  }
}

//--------------------------too_many_recompiles--------------------------------
// Report if there are too many recompiles at the current method and bci.
// Consults PerBytecodeRecompilationCutoff and PerMethodRecompilationCutoff.
// Is not eager to return true, since this will cause the compiler to use
// Action_none for a trap point, to avoid too many recompilations.
bool Compile::too_many_recompiles(ciMethod* method,
                                  int bci,
                                  Deoptimization::DeoptReason reason) {
  ciMethodData* md = method->method_data();
  if (md->is_empty()) {
    // Assume the trap has not occurred, or that it occurred only
    // because of a transient condition during start-up in the interpreter.
    return false;
  }
  // Pick a cutoff point well within PerBytecodeRecompilationCutoff.
  uint bc_cutoff = (uint) PerBytecodeRecompilationCutoff / 8;
  uint m_cutoff  = (uint) PerMethodRecompilationCutoff / 2 + 1;  // not zero
  Deoptimization::DeoptReason per_bc_reason
    = Deoptimization::reason_recorded_per_bytecode_if_any(reason);
  ciMethod* m = Deoptimization::reason_is_speculate(reason) ? this->method() : NULL;
  if ((per_bc_reason == Deoptimization::Reason_none
       || md->has_trap_at(bci, m, reason) != 0)
      // The trap frequency measure we care about is the recompile count:
      && md->trap_recompiled_at(bci, m)
      && md->overflow_recompile_count() >= bc_cutoff) {
    // Do not emit a trap here if it has already caused recompilations.
    // Also, if there are multiple reasons, or if there is no per-BCI record,
    // assume the worst.
    if (log())
      log()->elem("observe trap='%s recompiled' count='%d' recompiles2='%d'",
                  Deoptimization::trap_reason_name(reason),
                  md->trap_count(reason),
                  md->overflow_recompile_count());
    return true;
  } else if (trap_count(reason) != 0
             && decompile_count() >= m_cutoff) {
    // Too many recompiles globally, and we have seen this sort of trap.
    // Use cumulative decompile_count, not just md->decompile_count.
    if (log())
      log()->elem("observe trap='%s' count='%d' mcount='%d' decompiles='%d' mdecompiles='%d'",
                  Deoptimization::trap_reason_name(reason),
                  md->trap_count(reason), trap_count(reason),
                  md->decompile_count(), decompile_count());
    return true;
  } else {
    // The coast is clear.
    return false;
  }
}

// Compute when not to trap. Used by matching trap based nodes and
// NullCheck optimization.
void Compile::set_allowed_deopt_reasons() {
  _allowed_reasons = 0;
  if (is_method_compilation()) {
    for (int rs = (int)Deoptimization::Reason_none+1; rs < Compile::trapHistLength; rs++) {
      assert(rs < BitsPerInt, "recode bit map");
      if (!too_many_traps((Deoptimization::DeoptReason) rs)) {
        _allowed_reasons |= nth_bit(rs);
      }
    }
  }
}

#ifndef PRODUCT
//------------------------------verify_graph_edges---------------------------
// Walk the Graph and verify that there is a one-to-one correspondence
// between Use-Def edges and Def-Use edges in the graph.
void Compile::verify_graph_edges(bool no_dead_code) {
  if (VerifyGraphEdges) {
    ResourceArea *area = Thread::current()->resource_area();
    Unique_Node_List visited(area);
    // Call recursive graph walk to check edges
    _root->verify_edges(visited);
    if (no_dead_code) {
      // Now make sure that no visited node is used by an unvisited node.
      bool dead_nodes = false;
      Unique_Node_List checked(area);
      while (visited.size() > 0) {
        Node* n = visited.pop();
        checked.push(n);
        for (uint i = 0; i < n->outcnt(); i++) {
          Node* use = n->raw_out(i);
          if (checked.member(use))  continue;  // already checked
          if (visited.member(use))  continue;  // already in the graph
          if (use->is_Con())        continue;  // a dead ConNode is OK
          // At this point, we have found a dead node which is DU-reachable.
          if (!dead_nodes) {
            tty->print_cr("*** Dead nodes reachable via DU edges:");
            dead_nodes = true;
          }
          use->dump(2);
          tty->print_cr("---");
          checked.push(use);  // No repeats; pretend it is now checked.
        }
      }
      assert(!dead_nodes, "using nodes must be reachable from root");
    }
  }
}

// Verify GC barriers consistency
// Currently supported:
// - G1 pre-barriers (see GraphKit::g1_write_barrier_pre())
void Compile::verify_barriers() {
#if INCLUDE_G1GC || INCLUDE_SHENANDOAHGC
  if (UseG1GC || UseShenandoahGC) {
    // Verify G1 pre-barriers
    const int marking_offset = in_bytes(UseG1GC ? G1ThreadLocalData::satb_mark_queue_active_offset()
                                                : ShenandoahThreadLocalData::satb_mark_queue_active_offset());

    ResourceArea *area = Thread::current()->resource_area();
    Unique_Node_List visited(area);
    Node_List worklist(area);
    // We're going to walk control flow backwards starting from the Root
    worklist.push(_root);
    while (worklist.size() > 0) {
      Node* x = worklist.pop();
      if (x == NULL || x == top()) continue;
      if (visited.member(x)) {
        continue;
      } else {
        visited.push(x);
      }

      if (x->is_Region()) {
        for (uint i = 1; i < x->req(); i++) {
          worklist.push(x->in(i));
        }
      } else {
        worklist.push(x->in(0));
        // We are looking for the pattern:
        //                            /->ThreadLocal
        // If->Bool->CmpI->LoadB->AddP->ConL(marking_offset)
        //              \->ConI(0)
        // We want to verify that the If and the LoadB have the same control
        // See GraphKit::g1_write_barrier_pre()
        if (x->is_If()) {
          IfNode *iff = x->as_If();
          if (iff->in(1)->is_Bool() && iff->in(1)->in(1)->is_Cmp()) {
            CmpNode *cmp = iff->in(1)->in(1)->as_Cmp();
            if (cmp->Opcode() == Op_CmpI && cmp->in(2)->is_Con() && cmp->in(2)->bottom_type()->is_int()->get_con() == 0
                && cmp->in(1)->is_Load()) {
              LoadNode* load = cmp->in(1)->as_Load();
              if (load->is_g1_marking_load()) {

                Node* if_ctrl = iff->in(0);
                Node* load_ctrl = load->in(0);

                if (if_ctrl != load_ctrl) {
                  // Skip possible CProj->NeverBranch in infinite loops
                  if ((if_ctrl->is_Proj() && if_ctrl->Opcode() == Op_CProj)
                      && (if_ctrl->in(0)->is_MultiBranch() && if_ctrl->in(0)->Opcode() == Op_NeverBranch)) {
                    if_ctrl = if_ctrl->in(0)->in(0);
                  }
                }
                assert(load_ctrl != NULL && if_ctrl == load_ctrl, "controls must match");
              }
            }
          }
        }
      }
    }
  }
#endif
}

#endif

// The Compile object keeps track of failure reasons separately from the ciEnv.
// This is required because there is not quite a 1-1 relation between the
// ciEnv and its compilation task and the Compile object.  Note that one
// ciEnv might use two Compile objects, if C2Compiler::compile_method decides
// to backtrack and retry without subsuming loads.  Other than this backtracking
// behavior, the Compile's failure reason is quietly copied up to the ciEnv
// by the logic in C2Compiler.
void Compile::record_failure(const char* reason) {
  if (log() != NULL) {
    log()->elem("failure reason='%s' phase='compile'", reason);
  }
  if (_failure_reason == NULL) {
    // Record the first failure reason.
    _failure_reason = reason;
  }

  if (!C->failure_reason_is(C2Compiler::retry_no_subsuming_loads())) {
    C->print_method(PHASE_FAILURE);
  }
  _root = NULL;  // flush the graph, too
}

Compile::TracePhase::TracePhase(const char* name, elapsedTimer* accumulator)
  : TraceTime(name, accumulator, CITime, CITimeVerbose),
    _phase_name(name), _dolog(CITimeVerbose)
{
  if (_dolog) {
    C = Compile::current();
    _log = C->log();
  } else {
    C = NULL;
    _log = NULL;
  }
  if (_log != NULL) {
    _log->begin_head("phase name='%s' nodes='%d' live='%d'", _phase_name, C->unique(), C->live_nodes());
    _log->stamp();
    _log->end_head();
  }
}

Compile::TracePhase::~TracePhase() {

  C = Compile::current();
  if (_dolog) {
    _log = C->log();
  } else {
    _log = NULL;
  }

#ifdef ASSERT
  if (PrintIdealNodeCount) {
    tty->print_cr("phase name='%s' nodes='%d' live='%d' live_graph_walk='%d'",
                  _phase_name, C->unique(), C->live_nodes(), C->count_live_nodes_by_graph_walk());
  }

  if (VerifyIdealNodeCount) {
    Compile::current()->print_missing_nodes();
  }
#endif

  if (_log != NULL) {
    _log->done("phase name='%s' nodes='%d' live='%d'", _phase_name, C->unique(), C->live_nodes());
  }
}

//=============================================================================
// Two Constant's are equal when the type and the value are equal.
bool Compile::Constant::operator==(const Constant& other) {
  if (type()          != other.type()         )  return false;
  if (can_be_reused() != other.can_be_reused())  return false;
  // For floating point values we compare the bit pattern.
  switch (type()) {
  case T_INT:
  case T_FLOAT:   return (_v._value.i == other._v._value.i);
  case T_LONG:
  case T_DOUBLE:  return (_v._value.j == other._v._value.j);
  case T_OBJECT:
  case T_ADDRESS: return (_v._value.l == other._v._value.l);
  case T_VOID:    return (_v._value.l == other._v._value.l);  // jump-table entries
  case T_METADATA: return (_v._metadata == other._v._metadata);
  default: ShouldNotReachHere(); return false;
  }
}

static int type_to_size_in_bytes(BasicType t) {
  switch (t) {
  case T_INT:     return sizeof(jint   );
  case T_LONG:    return sizeof(jlong  );
  case T_FLOAT:   return sizeof(jfloat );
  case T_DOUBLE:  return sizeof(jdouble);
  case T_METADATA: return sizeof(Metadata*);
    // We use T_VOID as marker for jump-table entries (labels) which
    // need an internal word relocation.
  case T_VOID:
  case T_ADDRESS:
  case T_OBJECT:  return sizeof(jobject);
  default:
    ShouldNotReachHere();
    return -1;
  }
}

int Compile::ConstantTable::qsort_comparator(Constant* a, Constant* b) {
  // sort descending
  if (a->freq() > b->freq())  return -1;
  if (a->freq() < b->freq())  return  1;
  return 0;
}

void Compile::ConstantTable::calculate_offsets_and_size() {
  // First, sort the array by frequencies.
  _constants.sort(qsort_comparator);

#ifdef ASSERT
  // Make sure all jump-table entries were sorted to the end of the
  // array (they have a negative frequency).
  bool found_void = false;
  for (int i = 0; i < _constants.length(); i++) {
    Constant con = _constants.at(i);
    if (con.type() == T_VOID)
      found_void = true;  // jump-tables
    else
      assert(!found_void, "wrong sorting");
  }
#endif

  int offset = 0;
  for (int i = 0; i < _constants.length(); i++) {
    Constant* con = _constants.adr_at(i);

    // Align offset for type.
    int typesize = type_to_size_in_bytes(con->type());
    offset = align_up(offset, typesize);
    con->set_offset(offset);   // set constant's offset

    if (con->type() == T_VOID) {
      MachConstantNode* n = (MachConstantNode*) con->get_jobject();
      offset = offset + typesize * n->outcnt();  // expand jump-table
    } else {
      offset = offset + typesize;
    }
  }

  // Align size up to the next section start (which is insts; see
  // CodeBuffer::align_at_start).
  assert(_size == -1, "already set?");
  _size = align_up(offset, (int)CodeEntryAlignment);
}

void Compile::ConstantTable::emit(CodeBuffer& cb) {
  MacroAssembler _masm(&cb);
  for (int i = 0; i < _constants.length(); i++) {
    Constant con = _constants.at(i);
    address constant_addr = NULL;
    switch (con.type()) {
    case T_INT:    constant_addr = _masm.int_constant(   con.get_jint()   ); break;
    case T_LONG:   constant_addr = _masm.long_constant(  con.get_jlong()  ); break;
    case T_FLOAT:  constant_addr = _masm.float_constant( con.get_jfloat() ); break;
    case T_DOUBLE: constant_addr = _masm.double_constant(con.get_jdouble()); break;
    case T_OBJECT: {
      jobject obj = con.get_jobject();
      int oop_index = _masm.oop_recorder()->find_index(obj);
      constant_addr = _masm.address_constant((address) obj, oop_Relocation::spec(oop_index));
      break;
    }
    case T_ADDRESS: {
      address addr = (address) con.get_jobject();
      constant_addr = _masm.address_constant(addr);
      break;
    }
    // We use T_VOID as marker for jump-table entries (labels) which
    // need an internal word relocation.
    case T_VOID: {
      MachConstantNode* n = (MachConstantNode*) con.get_jobject();
      // Fill the jump-table with a dummy word.  The real value is
      // filled in later in fill_jump_table.
      address dummy = (address) n;
      constant_addr = _masm.address_constant(dummy);
      // Expand jump-table
      for (uint i = 1; i < n->outcnt(); i++) {
        address temp_addr = _masm.address_constant(dummy + i);
        assert(temp_addr, "consts section too small");
      }
      break;
    }
    case T_METADATA: {
      Metadata* obj = con.get_metadata();
      int metadata_index = _masm.oop_recorder()->find_index(obj);
      constant_addr = _masm.address_constant((address) obj, metadata_Relocation::spec(metadata_index));
      break;
    }
    default: ShouldNotReachHere();
    }
    assert(constant_addr, "consts section too small");
    assert((constant_addr - _masm.code()->consts()->start()) == con.offset(),
            "must be: %d == %d", (int) (constant_addr - _masm.code()->consts()->start()), (int)(con.offset()));
  }
}

int Compile::ConstantTable::find_offset(Constant& con) const {
  int idx = _constants.find(con);
  assert(idx != -1, "constant must be in constant table");
  int offset = _constants.at(idx).offset();
  assert(offset != -1, "constant table not emitted yet?");
  return offset;
}

void Compile::ConstantTable::add(Constant& con) {
  if (con.can_be_reused()) {
    int idx = _constants.find(con);
    if (idx != -1 && _constants.at(idx).can_be_reused()) {
      _constants.adr_at(idx)->inc_freq(con.freq());  // increase the frequency by the current value
      return;
    }
  }
  (void) _constants.append(con);
}

Compile::Constant Compile::ConstantTable::add(MachConstantNode* n, BasicType type, jvalue value) {
  Block* b = Compile::current()->cfg()->get_block_for_node(n);
  Constant con(type, value, b->_freq);
  add(con);
  return con;
}

Compile::Constant Compile::ConstantTable::add(Metadata* metadata) {
  Constant con(metadata);
  add(con);
  return con;
}

Compile::Constant Compile::ConstantTable::add(MachConstantNode* n, MachOper* oper) {
  jvalue value;
  BasicType type = oper->type()->basic_type();
  switch (type) {
  case T_LONG:    value.j = oper->constantL(); break;
  case T_FLOAT:   value.f = oper->constantF(); break;
  case T_DOUBLE:  value.d = oper->constantD(); break;
  case T_OBJECT:
  case T_ADDRESS: value.l = (jobject) oper->constant(); break;
  case T_METADATA: return add((Metadata*)oper->constant()); break;
  default: guarantee(false, "unhandled type: %s", type2name(type));
  }
  return add(n, type, value);
}

Compile::Constant Compile::ConstantTable::add_jump_table(MachConstantNode* n) {
  jvalue value;
  // We can use the node pointer here to identify the right jump-table
  // as this method is called from Compile::Fill_buffer right before
  // the MachNodes are emitted and the jump-table is filled (means the
  // MachNode pointers do not change anymore).
  value.l = (jobject) n;
  Constant con(T_VOID, value, next_jump_table_freq(), false);  // Labels of a jump-table cannot be reused.
  add(con);
  return con;
}

void Compile::ConstantTable::fill_jump_table(CodeBuffer& cb, MachConstantNode* n, GrowableArray<Label*> labels) const {
  // If called from Compile::scratch_emit_size do nothing.
  if (Compile::current()->in_scratch_emit_size())  return;

  assert(labels.is_nonempty(), "must be");
  assert((uint) labels.length() == n->outcnt(), "must be equal: %d == %d", labels.length(), n->outcnt());

  // Since MachConstantNode::constant_offset() also contains
  // table_base_offset() we need to subtract the table_base_offset()
  // to get the plain offset into the constant table.
  int offset = n->constant_offset() - table_base_offset();

  MacroAssembler _masm(&cb);
  address* jump_table_base = (address*) (_masm.code()->consts()->start() + offset);

  for (uint i = 0; i < n->outcnt(); i++) {
    address* constant_addr = &jump_table_base[i];
    assert(*constant_addr == (((address) n) + i), "all jump-table entries must contain adjusted node pointer: " INTPTR_FORMAT " == " INTPTR_FORMAT, p2i(*constant_addr), p2i(((address) n) + i));
    *constant_addr = cb.consts()->target(*labels.at(i), (address) constant_addr);
    cb.consts()->relocate((address) constant_addr, relocInfo::internal_word_type);
  }
}

//----------------------------static_subtype_check-----------------------------
// Shortcut important common cases when superklass is exact:
// (0) superklass is java.lang.Object (can occur in reflective code)
// (1) subklass is already limited to a subtype of superklass => always ok
// (2) subklass does not overlap with superklass => always fail
// (3) superklass has NO subtypes and we can check with a simple compare.
int Compile::static_subtype_check(ciKlass* superk, ciKlass* subk) {
  if (StressReflectiveCode) {
    return SSC_full_test;       // Let caller generate the general case.
  }

  if (superk == env()->Object_klass()) {
    return SSC_always_true;     // (0) this test cannot fail
  }

  ciType* superelem = superk;
  if (superelem->is_array_klass())
    superelem = superelem->as_array_klass()->base_element_type();

  if (!subk->is_interface()) {  // cannot trust static interface types yet
    if (subk->is_subtype_of(superk)) {
      return SSC_always_true;   // (1) false path dead; no dynamic test needed
    }
    if (!(superelem->is_klass() && superelem->as_klass()->is_interface()) &&
        !superk->is_subtype_of(subk)) {
      return SSC_always_false;
    }
  }

  // If casting to an instance klass, it must have no subtypes
  if (superk->is_interface()) {
    // Cannot trust interfaces yet.
    // %%% S.B. superk->nof_implementors() == 1
  } else if (superelem->is_instance_klass()) {
    ciInstanceKlass* ik = superelem->as_instance_klass();
    if (!ik->has_subklass() && !ik->is_interface()) {
      if (!ik->is_final()) {
        // Add a dependency if there is a chance of a later subclass.
        dependencies()->assert_leaf_type(ik);
      }
      return SSC_easy_test;     // (3) caller can do a simple ptr comparison
    }
  } else {
    // A primitive array type has no subtypes.
    return SSC_easy_test;       // (3) caller can do a simple ptr comparison
  }

  return SSC_full_test;
}

Node* Compile::conv_I2X_index(PhaseGVN* phase, Node* idx, const TypeInt* sizetype, Node* ctrl) {
#ifdef _LP64
  // The scaled index operand to AddP must be a clean 64-bit value.
  // Java allows a 32-bit int to be incremented to a negative
  // value, which appears in a 64-bit register as a large
  // positive number.  Using that large positive number as an
  // operand in pointer arithmetic has bad consequences.
  // On the other hand, 32-bit overflow is rare, and the possibility
  // can often be excluded, if we annotate the ConvI2L node with
  // a type assertion that its value is known to be a small positive
  // number.  (The prior range check has ensured this.)
  // This assertion is used by ConvI2LNode::Ideal.
  int index_max = max_jint - 1;  // array size is max_jint, index is one less
  if (sizetype != NULL) index_max = sizetype->_hi - 1;
  const TypeInt* iidxtype = TypeInt::make(0, index_max, Type::WidenMax);
  idx = constrained_convI2L(phase, idx, iidxtype, ctrl);
#endif
  return idx;
}

// Convert integer value to a narrowed long type dependent on ctrl (for example, a range check)
Node* Compile::constrained_convI2L(PhaseGVN* phase, Node* value, const TypeInt* itype, Node* ctrl) {
  if (ctrl != NULL) {
    // Express control dependency by a CastII node with a narrow type.
    value = new CastIINode(value, itype, false, true /* range check dependency */);
    // Make the CastII node dependent on the control input to prevent the narrowed ConvI2L
    // node from floating above the range check during loop optimizations. Otherwise, the
    // ConvI2L node may be eliminated independently of the range check, causing the data path
    // to become TOP while the control path is still there (although it's unreachable).
    value->set_req(0, ctrl);
    // Save CastII node to remove it after loop optimizations.
    phase->C->add_range_check_cast(value);
    value = phase->transform(value);
  }
  const TypeLong* ltype = TypeLong::make(itype->_lo, itype->_hi, itype->_widen);
  return phase->transform(new ConvI2LNode(value, ltype));
}

// The message about the current inlining is accumulated in
// _print_inlining_stream and transfered into the _print_inlining_list
// once we know whether inlining succeeds or not. For regular
// inlining, messages are appended to the buffer pointed by
// _print_inlining_idx in the _print_inlining_list. For late inlining,
// a new buffer is added after _print_inlining_idx in the list. This
// way we can update the inlining message for late inlining call site
// when the inlining is attempted again.
void Compile::print_inlining_init() {
  if (print_inlining() || print_intrinsics()) {
    _print_inlining_stream = new stringStream();
    _print_inlining_list = new (comp_arena())GrowableArray<PrintInliningBuffer>(comp_arena(), 1, 1, PrintInliningBuffer());
  }
}

void Compile::print_inlining_reinit() {
  if (print_inlining() || print_intrinsics()) {
    // Re allocate buffer when we change ResourceMark
    _print_inlining_stream = new stringStream();
  }
}

void Compile::print_inlining_reset() {
  _print_inlining_stream->reset();
}

void Compile::print_inlining_commit() {
  assert(print_inlining() || print_intrinsics(), "PrintInlining off?");
  // Transfer the message from _print_inlining_stream to the current
  // _print_inlining_list buffer and clear _print_inlining_stream.
  _print_inlining_list->at(_print_inlining_idx).ss()->write(_print_inlining_stream->as_string(), _print_inlining_stream->size());
  print_inlining_reset();
}

void Compile::print_inlining_push() {
  // Add new buffer to the _print_inlining_list at current position
  _print_inlining_idx++;
  _print_inlining_list->insert_before(_print_inlining_idx, PrintInliningBuffer());
}

Compile::PrintInliningBuffer& Compile::print_inlining_current() {
  return _print_inlining_list->at(_print_inlining_idx);
}

void Compile::print_inlining_update(CallGenerator* cg) {
  if (print_inlining() || print_intrinsics()) {
    if (!cg->is_late_inline()) {
      if (print_inlining_current().cg() != NULL) {
        print_inlining_push();
      }
      print_inlining_commit();
    } else {
      if (print_inlining_current().cg() != cg &&
          (print_inlining_current().cg() != NULL ||
           print_inlining_current().ss()->size() != 0)) {
        print_inlining_push();
      }
      print_inlining_commit();
      print_inlining_current().set_cg(cg);
    }
  }
}

void Compile::print_inlining_move_to(CallGenerator* cg) {
  // We resume inlining at a late inlining call site. Locate the
  // corresponding inlining buffer so that we can update it.
  if (print_inlining()) {
    for (int i = 0; i < _print_inlining_list->length(); i++) {
      if (_print_inlining_list->adr_at(i)->cg() == cg) {
        _print_inlining_idx = i;
        return;
      }
    }
    ShouldNotReachHere();
  }
}

void Compile::print_inlining_update_delayed(CallGenerator* cg) {
  if (print_inlining()) {
    assert(_print_inlining_stream->size() > 0, "missing inlining msg");
    assert(print_inlining_current().cg() == cg, "wrong entry");
    // replace message with new message
    _print_inlining_list->at_put(_print_inlining_idx, PrintInliningBuffer());
    print_inlining_commit();
    print_inlining_current().set_cg(cg);
  }
}

void Compile::print_inlining_assert_ready() {
  assert(!_print_inlining || _print_inlining_stream->size() == 0, "loosing data");
}

void Compile::process_print_inlining() {
  bool do_print_inlining = print_inlining() || print_intrinsics();
  if (do_print_inlining || log() != NULL) {
    // Print inlining message for candidates that we couldn't inline
    // for lack of space
    for (int i = 0; i < _late_inlines.length(); i++) {
      CallGenerator* cg = _late_inlines.at(i);
      if (!cg->is_mh_late_inline()) {
        const char* msg = "live nodes > LiveNodeCountInliningCutoff";
        if (do_print_inlining) {
          cg->print_inlining_late(msg);
        }
        log_late_inline_failure(cg, msg);
      }
    }
  }
  if (do_print_inlining) {
    ResourceMark rm;
    stringStream ss;
    for (int i = 0; i < _print_inlining_list->length(); i++) {
      ss.print("%s", _print_inlining_list->adr_at(i)->ss()->as_string());
    }
    size_t end = ss.size();
    _print_inlining_output = NEW_ARENA_ARRAY(comp_arena(), char, end+1);
    strncpy(_print_inlining_output, ss.base(), end+1);
    _print_inlining_output[end] = 0;
  }
}

void Compile::dump_print_inlining() {
  if (_print_inlining_output != NULL) {
    tty->print_raw(_print_inlining_output);
  }
}

void Compile::log_late_inline(CallGenerator* cg) {
  if (log() != NULL) {
    log()->head("late_inline method='%d'  inline_id='" JLONG_FORMAT "'", log()->identify(cg->method()),
                cg->unique_id());
    JVMState* p = cg->call_node()->jvms();
    while (p != NULL) {
      log()->elem("jvms bci='%d' method='%d'", p->bci(), log()->identify(p->method()));
      p = p->caller();
    }
    log()->tail("late_inline");
  }
}

void Compile::log_late_inline_failure(CallGenerator* cg, const char* msg) {
  log_late_inline(cg);
  if (log() != NULL) {
    log()->inline_fail(msg);
  }
}

void Compile::log_inline_id(CallGenerator* cg) {
  if (log() != NULL) {
    // The LogCompilation tool needs a unique way to identify late
    // inline call sites. This id must be unique for this call site in
    // this compilation. Try to have it unique across compilations as
    // well because it can be convenient when grepping through the log
    // file.
    // Distinguish OSR compilations from others in case CICountOSR is
    // on.
    jlong id = ((jlong)unique()) + (((jlong)compile_id()) << 33) + (CICountOSR && is_osr_compilation() ? ((jlong)1) << 32 : 0);
    cg->set_unique_id(id);
    log()->elem("inline_id id='" JLONG_FORMAT "'", id);
  }
}

void Compile::log_inline_failure(const char* msg) {
  if (C->log() != NULL) {
    C->log()->inline_fail(msg);
  }
}


// Dump inlining replay data to the stream.
// Don't change thread state and acquire any locks.
void Compile::dump_inline_data(outputStream* out) {
  InlineTree* inl_tree = ilt();
  if (inl_tree != NULL) {
    out->print(" inline %d", inl_tree->count());
    inl_tree->dump_replay_data(out);
  }
}

int Compile::cmp_expensive_nodes(Node* n1, Node* n2) {
  if (n1->Opcode() < n2->Opcode())      return -1;
  else if (n1->Opcode() > n2->Opcode()) return 1;

  assert(n1->req() == n2->req(), "can't compare %s nodes: n1->req() = %d, n2->req() = %d", NodeClassNames[n1->Opcode()], n1->req(), n2->req());
  for (uint i = 1; i < n1->req(); i++) {
    if (n1->in(i) < n2->in(i))      return -1;
    else if (n1->in(i) > n2->in(i)) return 1;
  }

  return 0;
}

int Compile::cmp_expensive_nodes(Node** n1p, Node** n2p) {
  Node* n1 = *n1p;
  Node* n2 = *n2p;

  return cmp_expensive_nodes(n1, n2);
}

void Compile::sort_expensive_nodes() {
  if (!expensive_nodes_sorted()) {
    _expensive_nodes->sort(cmp_expensive_nodes);
  }
}

bool Compile::expensive_nodes_sorted() const {
  for (int i = 1; i < _expensive_nodes->length(); i++) {
    if (cmp_expensive_nodes(_expensive_nodes->adr_at(i), _expensive_nodes->adr_at(i-1)) < 0) {
      return false;
    }
  }
  return true;
}

bool Compile::should_optimize_expensive_nodes(PhaseIterGVN &igvn) {
  if (_expensive_nodes->length() == 0) {
    return false;
  }

  assert(OptimizeExpensiveOps, "optimization off?");

  // Take this opportunity to remove dead nodes from the list
  int j = 0;
  for (int i = 0; i < _expensive_nodes->length(); i++) {
    Node* n = _expensive_nodes->at(i);
    if (!n->is_unreachable(igvn)) {
      assert(n->is_expensive(), "should be expensive");
      _expensive_nodes->at_put(j, n);
      j++;
    }
  }
  _expensive_nodes->trunc_to(j);

  // Then sort the list so that similar nodes are next to each other
  // and check for at least two nodes of identical kind with same data
  // inputs.
  sort_expensive_nodes();

  for (int i = 0; i < _expensive_nodes->length()-1; i++) {
    if (cmp_expensive_nodes(_expensive_nodes->adr_at(i), _expensive_nodes->adr_at(i+1)) == 0) {
      return true;
    }
  }

  return false;
}

void Compile::cleanup_expensive_nodes(PhaseIterGVN &igvn) {
  if (_expensive_nodes->length() == 0) {
    return;
  }

  assert(OptimizeExpensiveOps, "optimization off?");

  // Sort to bring similar nodes next to each other and clear the
  // control input of nodes for which there's only a single copy.
  sort_expensive_nodes();

  int j = 0;
  int identical = 0;
  int i = 0;
  bool modified = false;
  for (; i < _expensive_nodes->length()-1; i++) {
    assert(j <= i, "can't write beyond current index");
    if (_expensive_nodes->at(i)->Opcode() == _expensive_nodes->at(i+1)->Opcode()) {
      identical++;
      _expensive_nodes->at_put(j++, _expensive_nodes->at(i));
      continue;
    }
    if (identical > 0) {
      _expensive_nodes->at_put(j++, _expensive_nodes->at(i));
      identical = 0;
    } else {
      Node* n = _expensive_nodes->at(i);
      igvn.replace_input_of(n, 0, NULL);
      igvn.hash_insert(n);
      modified = true;
    }
  }
  if (identical > 0) {
    _expensive_nodes->at_put(j++, _expensive_nodes->at(i));
  } else if (_expensive_nodes->length() >= 1) {
    Node* n = _expensive_nodes->at(i);
    igvn.replace_input_of(n, 0, NULL);
    igvn.hash_insert(n);
    modified = true;
  }
  _expensive_nodes->trunc_to(j);
  if (modified) {
    igvn.optimize();
  }
}

void Compile::add_expensive_node(Node * n) {
  assert(!_expensive_nodes->contains(n), "duplicate entry in expensive list");
  assert(n->is_expensive(), "expensive nodes with non-null control here only");
  assert(!n->is_CFG() && !n->is_Mem(), "no cfg or memory nodes here");
  if (OptimizeExpensiveOps) {
    _expensive_nodes->append(n);
  } else {
    // Clear control input and let IGVN optimize expensive nodes if
    // OptimizeExpensiveOps is off.
    n->set_req(0, NULL);
  }
}

/**
 * Remove the speculative part of types and clean up the graph
 */
void Compile::remove_speculative_types(PhaseIterGVN &igvn) {
  if (UseTypeSpeculation) {
    Unique_Node_List worklist;
    worklist.push(root());
    int modified = 0;
    // Go over all type nodes that carry a speculative type, drop the
    // speculative part of the type and enqueue the node for an igvn
    // which may optimize it out.
    for (uint next = 0; next < worklist.size(); ++next) {
      Node *n  = worklist.at(next);
      if (n->is_Type()) {
        TypeNode* tn = n->as_Type();
        const Type* t = tn->type();
        const Type* t_no_spec = t->remove_speculative();
        if (t_no_spec != t) {
          bool in_hash = igvn.hash_delete(n);
          assert(in_hash || n->hash() == Node::NO_HASH, "node should be in igvn hash table");
          tn->set_type(t_no_spec);
          igvn.hash_insert(n);
          igvn._worklist.push(n); // give it a chance to go away
          modified++;
        }
      }
      uint max = n->len();
      for( uint i = 0; i < max; ++i ) {
        Node *m = n->in(i);
        if (not_a_node(m))  continue;
        worklist.push(m);
      }
    }
    // Drop the speculative part of all types in the igvn's type table
    igvn.remove_speculative_types();
    if (modified > 0) {
      igvn.optimize();
    }
#ifdef ASSERT
    // Verify that after the IGVN is over no speculative type has resurfaced
    worklist.clear();
    worklist.push(root());
    for (uint next = 0; next < worklist.size(); ++next) {
      Node *n  = worklist.at(next);
      const Type* t = igvn.type_or_null(n);
      assert((t == NULL) || (t == t->remove_speculative()), "no more speculative types");
      if (n->is_Type()) {
        t = n->as_Type()->type();
        assert(t == t->remove_speculative(), "no more speculative types");
      }
      uint max = n->len();
      for( uint i = 0; i < max; ++i ) {
        Node *m = n->in(i);
        if (not_a_node(m))  continue;
        worklist.push(m);
      }
    }
    igvn.check_no_speculative_types();
#endif
  }
}

// Auxiliary method to support randomized stressing/fuzzing.
//
// This method can be called the arbitrary number of times, with current count
// as the argument. The logic allows selecting a single candidate from the
// running list of candidates as follows:
//    int count = 0;
//    Cand* selected = null;
//    while(cand = cand->next()) {
//      if (randomized_select(++count)) {
//        selected = cand;
//      }
//    }
//
// Including count equalizes the chances any candidate is "selected".
// This is useful when we don't have the complete list of candidates to choose
// from uniformly. In this case, we need to adjust the randomicity of the
// selection, or else we will end up biasing the selection towards the latter
// candidates.
//
// Quick back-envelope calculation shows that for the list of n candidates
// the equal probability for the candidate to persist as "best" can be
// achieved by replacing it with "next" k-th candidate with the probability
// of 1/k. It can be easily shown that by the end of the run, the
// probability for any candidate is converged to 1/n, thus giving the
// uniform distribution among all the candidates.
//
// We don't care about the domain size as long as (RANDOMIZED_DOMAIN / count) is large.
#define RANDOMIZED_DOMAIN_POW 29
#define RANDOMIZED_DOMAIN (1 << RANDOMIZED_DOMAIN_POW)
#define RANDOMIZED_DOMAIN_MASK ((1 << (RANDOMIZED_DOMAIN_POW + 1)) - 1)
bool Compile::randomized_select(int count) {
  assert(count > 0, "only positive");
  return (os::random() & RANDOMIZED_DOMAIN_MASK) < (RANDOMIZED_DOMAIN / count);
}

CloneMap&     Compile::clone_map()                 { return _clone_map; }
void          Compile::set_clone_map(Dict* d)      { _clone_map._dict = d; }

void NodeCloneInfo::dump() const {
  tty->print(" {%d:%d} ", idx(), gen());
}

void CloneMap::clone(Node* old, Node* nnn, int gen) {
  uint64_t val = value(old->_idx);
  NodeCloneInfo cio(val);
  assert(val != 0, "old node should be in the map");
  NodeCloneInfo cin(cio.idx(), gen + cio.gen());
  insert(nnn->_idx, cin.get());
#ifndef PRODUCT
  if (is_debug()) {
    tty->print_cr("CloneMap::clone inserted node %d info {%d:%d} into CloneMap", nnn->_idx, cin.idx(), cin.gen());
  }
#endif
}

void CloneMap::verify_insert_and_clone(Node* old, Node* nnn, int gen) {
  NodeCloneInfo cio(value(old->_idx));
  if (cio.get() == 0) {
    cio.set(old->_idx, 0);
    insert(old->_idx, cio.get());
#ifndef PRODUCT
    if (is_debug()) {
      tty->print_cr("CloneMap::verify_insert_and_clone inserted node %d info {%d:%d} into CloneMap", old->_idx, cio.idx(), cio.gen());
    }
#endif
  }
  clone(old, nnn, gen);
}

int CloneMap::max_gen() const {
  int g = 0;
  DictI di(_dict);
  for(; di.test(); ++di) {
    int t = gen(di._key);
    if (g < t) {
      g = t;
#ifndef PRODUCT
      if (is_debug()) {
        tty->print_cr("CloneMap::max_gen() update max=%d from %d", g, _2_node_idx_t(di._key));
      }
#endif
    }
  }
  return g;
}

void CloneMap::dump(node_idx_t key) const {
  uint64_t val = value(key);
  if (val != 0) {
    NodeCloneInfo ni(val);
    ni.dump();
  }
}

void Compile::shenandoah_eliminate_matrix_update(Node* p2x, PhaseIterGVN* igvn) {
  assert(UseShenandoahGC && p2x->Opcode() == Op_CastP2X, "");
  ResourceMark rm;
  Unique_Node_List wq;

  wq.push(p2x);
  for (uint next = 0; next < wq.size(); next++) {
    Node *n = wq.at(next);
    if (n->is_Store()) {
      // do nothing
    } else if (n->is_Load()) {
      igvn->replace_node(n, igvn->intcon(1));
    } else {
      for (DUIterator_Fast imax, i = n->fast_outs(imax); i < imax; i++) {
        Node* u = n->fast_out(i);
        wq.push(u);
      }
    }
  }
  igvn->replace_node(p2x, C->top());
}

void Compile::shenandoah_eliminate_g1_wb_pre(Node* call, PhaseIterGVN* igvn) {
  assert(UseShenandoahGC && call->is_g1_wb_pre_call(), "");
  Node* c = call->as_Call()->proj_out(TypeFunc::Control);
  c = c->unique_ctrl_out();
  assert(c->is_Region() && c->req() == 3, "where's the pre barrier control flow?");
  c = c->unique_ctrl_out();
  assert(c->is_Region() && c->req() == 3, "where's the pre barrier control flow?");
  Node* iff = c->in(1)->is_IfProj() ? c->in(1)->in(0) : c->in(2)->in(0);
  assert(iff->is_If(), "expect test");
  if (!iff->is_shenandoah_marking_if(igvn)) {
    c = c->unique_ctrl_out();
    assert(c->is_Region() && c->req() == 3, "where's the pre barrier control flow?");
    iff = c->in(1)->is_IfProj() ? c->in(1)->in(0) : c->in(2)->in(0);
    assert(iff->is_shenandoah_marking_if(igvn), "expect marking test");
  }
  Node* cmpx = iff->in(1)->in(1);
  igvn->replace_node(cmpx, igvn->makecon(TypeInt::CC_EQ));
  igvn->rehash_node_delayed(call);
  call->del_req(call->req()-1);
}<|MERGE_RESOLUTION|>--- conflicted
+++ resolved
@@ -33,12 +33,10 @@
 #include "compiler/compileLog.hpp"
 #include "compiler/disassembler.hpp"
 #include "compiler/oopMap.hpp"
-<<<<<<< HEAD
+#include "gc/g1/c2/g1BarrierSetC2.hpp"
 #include "gc/shenandoah/brooksPointer.hpp"
-=======
 #include "gc/shared/barrierSet.hpp"
 #include "gc/shared/c2/barrierSetC2.hpp"
->>>>>>> 4f1f11aa
 #include "memory/resourceArea.hpp"
 #include "opto/addnode.hpp"
 #include "opto/block.hpp"
@@ -69,7 +67,7 @@
 #include "opto/phaseX.hpp"
 #include "opto/rootnode.hpp"
 #include "opto/runtime.hpp"
-#include "opto/shenandoahSupport.hpp"
+#include "gc/shenandoah/c2/shenandoahSupport.hpp"
 #include "opto/stringopts.hpp"
 #include "opto/type.hpp"
 #include "opto/vectornode.hpp"
@@ -427,18 +425,8 @@
       remove_opaque4_node(opaq);
     }
   }
-<<<<<<< HEAD
-  for (int i = C->shenandoah_barriers_count()-1; i >= 0; i--) {
-    ShenandoahWriteBarrierNode* n = C->shenandoah_barrier(i);
-    if (!useful.member(n)) {
-      remove_shenandoah_barrier(n);
-    }
-  }
-
-=======
   BarrierSetC2* bs = BarrierSet::barrier_set()->barrier_set_c2();
   bs->eliminate_useless_gc_barriers(useful);
->>>>>>> 4f1f11aa
   // clean up the late inline lists
   remove_useless_late_inlines(&_string_late_inlines, useful);
   remove_useless_late_inlines(&_boxing_late_inlines, useful);
@@ -662,7 +650,6 @@
                   _stub_function(NULL),
                   _stub_entry_point(NULL),
                   _method(target),
-                  _barrier_set_state(BarrierSet::barrier_set()->barrier_set_c2()->create_barrier_state(comp_arena())),
                   _entry_bci(osr_bci),
                   _initial_gvn(NULL),
                   _for_igvn(NULL),
@@ -693,6 +680,7 @@
                   _comp_arena(mtCompiler),
                   _node_arena(mtCompiler),
                   _old_arena(mtCompiler),
+                  _barrier_set_state(BarrierSet::barrier_set()->barrier_set_c2()->create_barrier_state(comp_arena())),
                   _Compile_types(mtCompiler),
                   _replay_inline_data(NULL),
                   _late_inlines(comp_arena(), 2, 0, NULL),
@@ -798,11 +786,7 @@
       StartNode* s = new StartNode(root(), tf()->domain());
       initial_gvn()->set_type_bottom(s);
       init_start(s);
-<<<<<<< HEAD
-      if (method()->intrinsic_id() == vmIntrinsics::_Reference_get && (UseG1GC || UseShenandoahGC)) {
-=======
       if (method()->intrinsic_id() == vmIntrinsics::_Reference_get) {
->>>>>>> 4f1f11aa
         // With java.lang.ref.reference.get() we must go through the
         // intrinsic - even when get() is the root
         // method of the compile - so that, if necessary, the value in
@@ -1215,7 +1199,6 @@
   _expensive_nodes = new(comp_arena()) GrowableArray<Node*>(comp_arena(), 8,  0, NULL);
   _range_check_casts = new(comp_arena()) GrowableArray<Node*>(comp_arena(), 8,  0, NULL);
   _opaque4_nodes = new(comp_arena()) GrowableArray<Node*>(comp_arena(), 8,  0, NULL);
-  _shenandoah_barriers = new(comp_arena()) GrowableArray<ShenandoahWriteBarrierNode*>(comp_arena(), 8,  0, NULL);
   register_library_intrinsics();
 }
 
@@ -2391,14 +2374,8 @@
   }
 
 #ifdef ASSERT
-<<<<<<< HEAD
-  if (UseShenandoahGC && ShenandoahVerifyOptoBarriers) {
-    ShenandoahBarrierNode::verify(C->root());
-  }
-=======
   BarrierSetC2* bs = BarrierSet::barrier_set()->barrier_set_c2();
   bs->verify_gc_barriers(false);
->>>>>>> 4f1f11aa
 #endif
 
   {
@@ -2845,7 +2822,7 @@
     assert (n->is_Call(), "");
     CallNode *call = n->as_Call();
     if (UseShenandoahGC && call->is_g1_wb_pre_call()) {
-      uint cnt = OptoRuntime::g1_wb_pre_Type()->domain()->cnt();
+      uint cnt = G1BarrierSetC2::g1_wb_pre_Type()->domain()->cnt();
       if (call->req() > cnt) {
         assert(call->req() == cnt+1, "only one extra input");
         Node* addp = call->in(cnt);
