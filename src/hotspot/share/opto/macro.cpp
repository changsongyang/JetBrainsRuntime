--- conflicted
+++ resolved
@@ -285,28 +285,9 @@
           ind = 2;
         }
         if (this_region->in(ind)->is_IfFalse() &&
-<<<<<<< HEAD
             this_region->in(ind)->in(0)->is_g1_marking_if(&_igvn)) {
           Node* cmpx = this_region->in(ind)->in(0)->in(1)->in(1);
           _igvn.replace_node(cmpx, makecon(TypeInt::CC_EQ));
-=======
-            this_region->in(ind)->in(0)->Opcode() == Op_If) {
-          Node* bol = this_region->in(ind)->in(0)->in(1);
-          assert(bol->is_Bool(), "");
-          cmpx = bol->in(1);
-          if (bol->as_Bool()->_test._test == BoolTest::ne &&
-              cmpx->is_Cmp() && cmpx->in(2) == intcon(0) &&
-              cmpx->in(1)->is_Load()) {
-            Node* adr = cmpx->in(1)->as_Load()->in(MemNode::Address);
-            const int marking_offset = in_bytes(JavaThread::satb_mark_queue_offset() +
-                                                SATBMarkQueue::byte_offset_of_active());
-            if (adr->is_AddP() && adr->in(AddPNode::Base) == top() &&
-                adr->in(AddPNode::Address)->Opcode() == Op_ThreadLocal &&
-                adr->in(AddPNode::Offset) == MakeConX(marking_offset)) {
-              _igvn.replace_node(cmpx, makecon(TypeInt::CC_EQ));
-            }
-          }
->>>>>>> e17cf3fc
         }
       }
     } else {
