--- conflicted
+++ resolved
@@ -30,7 +30,7 @@
 #include "opto/macro.hpp"
 #include "opto/runtime.hpp"
 #include "utilities/align.hpp"
-
+#include "gc/shenandoah/c2/shenandoahBarrierSetC2.hpp"
 
 void PhaseMacroExpand::insert_mem_bar(Node** ctrl, Node** mem, int opcode, Node* precedent) {
   MemBarNode* mb = MemBarNode::make(C, opcode, Compile::AliasIdxBot, precedent);
@@ -550,15 +550,9 @@
     }
     // At this point we know we do not need type checks on oop stores.
 
-<<<<<<< HEAD
-    // Let's see if we need card marks:
-    if (alloc != NULL && GraphKit::use_ReduceInitialCardMarks() && ! UseShenandoahGC) {
-      // If we do not need card marks, copy using the jint or jlong stub.
-=======
     BarrierSetC2* bs = BarrierSet::barrier_set()->barrier_set_c2();
     if (alloc != NULL && !bs->array_copy_requires_gc_barriers(copy_type)) {
       // If we do not need gc barriers, copy using the jint or jlong stub.
->>>>>>> 4f1f11aa
       copy_type = LP64_ONLY(UseCompressedOops ? T_INT : T_LONG) NOT_LP64(T_INT);
       assert(type2aelembytes(basic_elem_type) == type2aelembytes(copy_type),
              "sizes agree");
@@ -1096,7 +1090,7 @@
   Node* m = new ProjNode(call, TypeFunc::Memory);
   transform_later(m);
   assert(dest->is_AddP(), "bad input");
-  call = make_leaf_call(c, m, OptoRuntime::shenandoah_clone_barrier_Type(), CAST_FROM_FN_PTR(address, SharedRuntime::shenandoah_clone_barrier), "shenandoah_clone_barrier", raw_adr_type, dest->in(AddPNode::Base));
+  call = make_leaf_call(c, m, ShenandoahBarrierSetC2::shenandoah_clone_barrier_Type(), CAST_FROM_FN_PTR(address, SharedRuntime::shenandoah_clone_barrier), "shenandoah_clone_barrier", raw_adr_type, dest->in(AddPNode::Base));
   transform_later(call);
   return call;
 }
