--- conflicted
+++ resolved
@@ -31,29 +31,6 @@
 #include "runtime/globals.hpp"
 
 inline oop objArrayOopDesc::obj_at(int index) const {
-<<<<<<< HEAD
-  objArrayOop p = (objArrayOop) oopDesc::bs()->read_barrier((oop) this);
-  // With UseCompressedOops decode the narrow oop in the objArray to an
-  // uncompressed oop.  Otherwise this is simply a "*" operator.
-  if (UseCompressedOops) {
-    return load_decode_heap_oop(p->obj_at_addr<narrowOop>(index));
-  } else {
-    return load_decode_heap_oop(p->obj_at_addr<oop>(index));
-  }
-}
-
-void objArrayOopDesc::obj_at_put(int index, oop value) {
-  objArrayOop p = (objArrayOop) oopDesc::bs()->write_barrier(this);
-#ifdef ASSERT
-  oopDesc::bs()->verify_safe_oop((oop) p);
-#endif
-  value = oopDesc::bs()->storeval_barrier(value);
-  if (UseCompressedOops) {
-    oop_store(p->obj_at_addr<narrowOop>(index), value);
-  } else {
-    oop_store(p->obj_at_addr<oop>(index), value);
-  }
-=======
   ptrdiff_t offset = UseCompressedOops ? obj_at_offset<narrowOop>(index) : obj_at_offset<oop>(index);
   return HeapAccess<IN_HEAP_ARRAY>::oop_load_at(as_oop(), offset);
 }
@@ -61,7 +38,6 @@
 inline void objArrayOopDesc::obj_at_put(int index, oop value) {
   ptrdiff_t offset = UseCompressedOops ? obj_at_offset<narrowOop>(index) : obj_at_offset<oop>(index);
   HeapAccess<IN_HEAP_ARRAY>::oop_store_at(as_oop(), offset, value);
->>>>>>> e17cf3fc
 }
 
 #endif // SHARE_VM_OOPS_OBJARRAYOOP_INLINE_HPP