--- conflicted
+++ resolved
@@ -220,17 +220,7 @@
 // Either oop or narrowOop depending on UseCompressedOops.
 template <class T> void ObjArrayKlass::do_copy(arrayOop s, T* src,
                                arrayOop d, T* dst, int length, TRAPS) {
-<<<<<<< HEAD
-
-  BarrierSet* bs = Universe::heap()->barrier_set();
-  // For performance reasons, we assume we are that the write barrier we
-  // are using has optimized modes for arrays of references.  At least one
-  // of the asserts below will fail if this is not the case.
-
   if (oopDesc::equals(s, d)) {
-=======
-  if (s == d) {
->>>>>>> e17cf3fc
     // since source and destination are equal we do not need conversion checks.
     assert(length > 0, "sanity check");
     HeapAccess<>::oop_arraycopy(s, d, src, dst, length);
@@ -277,8 +267,8 @@
     return;
   }
 
-  s = arrayOop(oopDesc::bs()->read_barrier(s));
-  d = arrayOop(oopDesc::bs()->write_barrier(d));
+  s = arrayOop(BarrierSet::barrier_set()->read_barrier(s));
+  d = arrayOop(BarrierSet::barrier_set()->write_barrier(d));
 
   if (UseCompressedOops) {
     narrowOop* const src = objArrayOop(s)->obj_at_addr<narrowOop>(src_pos);
