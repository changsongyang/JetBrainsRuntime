--- conflicted
+++ resolved
@@ -1359,77 +1359,6 @@
 JRT_END
 
 
-<<<<<<< HEAD
-// Array copy return codes.
-enum {
-  ac_failed = -1, // arraycopy failed
-  ac_ok = 0       // arraycopy succeeded
-};
-
-
-// Below length is the # elements copied.
-template <class T> int obj_arraycopy_work(oopDesc* src, T* src_addr,
-                                          oopDesc* dst, T* dst_addr,
-                                          int length) {
-  if (src == dst) {
-    // same object, no check
-    HeapAccess<>::oop_arraycopy(arrayOop(src), arrayOop(dst), src_addr, dst_addr, length);
-    return ac_ok;
-  } else {
-    Klass* bound = ObjArrayKlass::cast(dst->klass())->element_klass();
-    Klass* stype = ObjArrayKlass::cast(src->klass())->element_klass();
-    if (stype == bound || stype->is_subtype_of(bound)) {
-      // Elements are guaranteed to be subtypes, so no check necessary
-      HeapAccess<ARRAYCOPY_DISJOINT>::oop_arraycopy(arrayOop(src), arrayOop(dst), src_addr, dst_addr, length);
-      return ac_ok;
-    }
-  }
-  return ac_failed;
-}
-
-// fast and direct copy of arrays; returning -1, means that an exception may be thrown
-// and we did not copy anything
-JRT_LEAF(int, Runtime1::arraycopy(oopDesc* src, int src_pos, oopDesc* dst, int dst_pos, int length))
-#ifndef PRODUCT
-  _generic_arraycopy_cnt++;        // Slow-path oop array copy
-#endif
-
-  if (src == NULL || dst == NULL || src_pos < 0 || dst_pos < 0 || length < 0) return ac_failed;
-  if (!dst->is_array() || !src->is_array()) return ac_failed;
-  if ((unsigned int) arrayOop(src)->length() < (unsigned int)src_pos + (unsigned int)length) return ac_failed;
-  if ((unsigned int) arrayOop(dst)->length() < (unsigned int)dst_pos + (unsigned int)length) return ac_failed;
-
-  if (length == 0) return ac_ok;
-
-  if (src->is_typeArray()) {
-    Klass* klass_oop = src->klass();
-    if (klass_oop != dst->klass()) return ac_failed;
-    TypeArrayKlass* klass = TypeArrayKlass::cast(klass_oop);
-    const int l2es = klass->log2_element_size();
-    const int ihs = klass->array_header_in_bytes() / wordSize;
-    char* src_addr = (char*) ((oopDesc**)src + ihs) + (src_pos << l2es);
-    char* dst_addr = (char*) ((oopDesc**)dst + ihs) + (dst_pos << l2es);
-    // Potential problem: memmove is not guaranteed to be word atomic
-    // Revisit in Merlin
-    // TODO: Upstream this change to use Access API.
-    return HeapAccess<>::arraycopy(arrayOop(src), arrayOop(dst), src_addr, dst_addr, length << l2es) ? ac_ok : ac_failed;
-  } else if (src->is_objArray() && dst->is_objArray()) {
-    if (UseCompressedOops) {
-      narrowOop *src_addr  = objArrayOop(src)->obj_at_addr<narrowOop>(src_pos);
-      narrowOop *dst_addr  = objArrayOop(dst)->obj_at_addr<narrowOop>(dst_pos);
-      return obj_arraycopy_work(src, src_addr, dst, dst_addr, length);
-    } else {
-      oop *src_addr  = objArrayOop(src)->obj_at_addr<oop>(src_pos);
-      oop *dst_addr  = objArrayOop(dst)->obj_at_addr<oop>(dst_pos);
-      return obj_arraycopy_work(src, src_addr, dst, dst_addr, length);
-    }
-  }
-  return ac_failed;
-JRT_END
-
-
-=======
->>>>>>> 8f6cd868
 JRT_LEAF(int, Runtime1::is_instance_of(oopDesc* mirror, oopDesc* obj))
   // had to return int instead of bool, otherwise there may be a mismatch
   // between the C calling convention and the Java one.
