--- conflicted
+++ resolved
@@ -289,13 +289,8 @@
   ClassLoadInfo cl_info(protection_domain);
   Klass* k = SystemDictionary::resolve_from_stream(&st, class_name,
                                                    class_loader,
-<<<<<<< HEAD
-                                                   Handle(),
-                                                   &st,
+                                                   cl_info,
                                                    NULL,
-=======
-                                                   cl_info,
->>>>>>> 47291316
                                                    CHECK_NULL);
 
   if (log_is_enabled(Debug, class, resolve)) {
