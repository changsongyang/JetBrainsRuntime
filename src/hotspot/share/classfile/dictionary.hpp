/*
 * Copyright (c) 2003, 2021, Oracle and/or its affiliates. All rights reserved.
 * DO NOT ALTER OR REMOVE COPYRIGHT NOTICES OR THIS FILE HEADER.
 *
 * This code is free software; you can redistribute it and/or modify it
 * under the terms of the GNU General Public License version 2 only, as
 * published by the Free Software Foundation.
 *
 * This code is distributed in the hope that it will be useful, but WITHOUT
 * ANY WARRANTY; without even the implied warranty of MERCHANTABILITY or
 * FITNESS FOR A PARTICULAR PURPOSE.  See the GNU General Public License
 * version 2 for more details (a copy is included in the LICENSE file that
 * accompanied this code).
 *
 * You should have received a copy of the GNU General Public License version
 * 2 along with this work; if not, write to the Free Software Foundation,
 * Inc., 51 Franklin St, Fifth Floor, Boston, MA 02110-1301 USA.
 *
 * Please contact Oracle, 500 Oracle Parkway, Redwood Shores, CA 94065 USA
 * or visit www.oracle.com if you need additional information or have any
 * questions.
 *
 */

#ifndef SHARE_CLASSFILE_DICTIONARY_HPP
#define SHARE_CLASSFILE_DICTIONARY_HPP

#include "oops/instanceKlass.hpp"
#include "oops/oop.hpp"
#include "oops/oopHandle.hpp"
#include "utilities/hashtable.hpp"
#include "utilities/ostream.hpp"

class DictionaryEntry;
class ProtectionDomainEntry;

//~~~~~~~~~~~~~~~~~~~~~~~~~~~~~~~~~~~~~~~~~~~~~~~~~~~~~~~~~~~~~~~~~~~~~~
// The data structure for the class loader data dictionaries.

class Dictionary : public Hashtable<InstanceKlass*, mtClass> {
  friend class VMStructs;

  static bool _some_dictionary_needs_resizing;
  bool _resizable;
  bool _needs_resizing;
  void check_if_needs_resize();

  ClassLoaderData* _loader_data;  // backpointer to owning loader
  ClassLoaderData* loader_data() const { return _loader_data; }

  DictionaryEntry* get_entry(int index, unsigned int hash, Symbol* name);

public:
  Dictionary(ClassLoaderData* loader_data, int table_size, bool resizable = false);
  Dictionary(ClassLoaderData* loader_data, int table_size, HashtableBucket<mtClass>* t, int number_of_entries, bool resizable = false);
  ~Dictionary();

  static bool does_any_dictionary_needs_resizing();
  bool resize_if_needed();

  void add_klass(unsigned int hash, Symbol* class_name, InstanceKlass* obj);

  InstanceKlass* find_class(unsigned int hash, Symbol* name);

  void classes_do(void f(InstanceKlass*));
  void classes_do(KlassClosure* closure);
  void classes_do(void f(InstanceKlass*, TRAPS), TRAPS);
  void all_entries_do(KlassClosure* closure);
  void classes_do(MetaspaceClosure* it);

  void clean_cached_protection_domains();

  // Protection domains
  InstanceKlass* find(unsigned int hash, Symbol* name, Handle protection_domain);
  void validate_protection_domain(unsigned int name_hash,
                                  InstanceKlass* klass,
                                  Handle class_loader,
                                  Handle protection_domain,
                                  TRAPS);

  void print_on(outputStream* st) const;
  void verify();

  // (DCEVM) Enhanced class redefinition
  bool update_klass(Symbol* name, InstanceKlass* k, InstanceKlass* old_klass);

  void rollback_redefinition();

 private:
  DictionaryEntry* new_entry(unsigned int hash, InstanceKlass* klass);

  DictionaryEntry* bucket(int i) const {
    return (DictionaryEntry*)Hashtable<InstanceKlass*, mtClass>::bucket(i);
  }

  // The following method is not MT-safe and must be done under lock.
  DictionaryEntry** bucket_addr(int i) {
    return (DictionaryEntry**)Hashtable<InstanceKlass*, mtClass>::bucket_addr(i);
  }

  void free_entry(DictionaryEntry* entry);

<<<<<<< HEAD
  // (DCEVM) return old class if redefining in AllowEnhancedClassRedefinition, otherwise return "k"
  static InstanceKlass* old_if_redefining(InstanceKlass* k) {
    return (k != NULL && k->is_redefining()) ? ((InstanceKlass* )k->old_version()) : k;
  }
=======
  bool is_valid_protection_domain(unsigned int hash,
                                  Symbol* name,
                                  Handle protection_domain);
  void add_protection_domain(int index, unsigned int hash,
                             InstanceKlass* klass,
                             Handle protection_domain);
>>>>>>> 47291316
};

// An entry in the class loader data dictionaries, this describes a class as
// { InstanceKlass*, protection_domain }.

class DictionaryEntry : public HashtableEntry<InstanceKlass*, mtClass> {
  friend class VMStructs;
 private:
  // Contains the set of approved protection domains that can access
  // this dictionary entry.
  //
  // This protection domain set is a set of tuples:
  //
  // (InstanceKlass C, initiating class loader ICL, Protection Domain PD)
  //
  // [Note that C.protection_domain(), which is stored in the java.lang.Class
  // mirror of C, is NOT the same as PD]
  //
  // If such an entry (C, ICL, PD) exists in the table, it means that
  // it is okay for a class Foo to reference C, where
  //
  //    Foo.protection_domain() == PD, and
  //    Foo's defining class loader == ICL
  //
  // The usage of the PD set can be seen in SystemDictionary::validate_protection_domain()
  // It is essentially a cache to avoid repeated Java up-calls to
  // ClassLoader.checkPackageAccess().
  //
  ProtectionDomainEntry* volatile _pd_set;

 public:
  // Tells whether a protection is in the approved set.
  bool contains_protection_domain(oop protection_domain) const;
  // Adds a protection domain to the approved set.
  void add_protection_domain(Dictionary* dict, Handle protection_domain);

  InstanceKlass* instance_klass() const { return literal(); }
  InstanceKlass** klass_addr() { return (InstanceKlass**)literal_addr(); }

  DictionaryEntry* next() const {
    return (DictionaryEntry*)HashtableEntry<InstanceKlass*, mtClass>::next();
  }

  DictionaryEntry** next_addr() {
    return (DictionaryEntry**)HashtableEntry<InstanceKlass*, mtClass>::next_addr();
  }

  ProtectionDomainEntry* pd_set() const            { return _pd_set; }
  void set_pd_set(ProtectionDomainEntry* new_head) {  _pd_set = new_head; }

  // Tells whether the initiating class' protection domain can access the klass in this entry
  inline bool is_valid_protection_domain(Handle protection_domain);
  void verify_protection_domain_set();

  void print_count(outputStream *st);
  void verify();
};

// Entry in a SymbolPropertyTable, mapping a single Symbol*
// to a managed and an unmanaged pointer.
class SymbolPropertyEntry : public HashtableEntry<Symbol*, mtSymbol> {
  friend class VMStructs;
 private:
  intptr_t _symbol_mode;  // secondary key
  Method*   _method;
  OopHandle _method_type;

 public:
  Symbol* symbol() const            { return literal(); }

  intptr_t symbol_mode() const      { return _symbol_mode; }
  void set_symbol_mode(intptr_t m)  { _symbol_mode = m; }

  Method*        method() const     { return _method; }
  void set_method(Method* p)        { _method = p; }

  oop      method_type() const;
  void set_method_type(oop p);

  // We need to clear the OopHandle because these hashtable entries are not constructed properly.
  void clear_method_type() { _method_type = OopHandle(); }

  void free_entry();

  SymbolPropertyEntry* next() const {
    return (SymbolPropertyEntry*)HashtableEntry<Symbol*, mtSymbol>::next();
  }

  SymbolPropertyEntry** next_addr() {
    return (SymbolPropertyEntry**)HashtableEntry<Symbol*, mtSymbol>::next_addr();
  }

  void print_entry(outputStream* st) const;
};

// A system-internal mapping of symbols to pointers, both managed
// and unmanaged.  Used to record the auto-generation of each method
// MethodHandle.invoke(S)T, for all signatures (S)T.
class SymbolPropertyTable : public Hashtable<Symbol*, mtSymbol> {
  friend class VMStructs;
private:
  // The following method is not MT-safe and must be done under lock.
  SymbolPropertyEntry** bucket_addr(int i) {
    return (SymbolPropertyEntry**) Hashtable<Symbol*, mtSymbol>::bucket_addr(i);
  }

  void add_entry(int index, SymbolPropertyEntry* new_entry) {
    ShouldNotReachHere();
  }
  void set_entry(int index, SymbolPropertyEntry* new_entry) {
    ShouldNotReachHere();
  }

  SymbolPropertyEntry* new_entry(unsigned int hash, Symbol* symbol, intptr_t symbol_mode) {
    SymbolPropertyEntry* entry = (SymbolPropertyEntry*) Hashtable<Symbol*, mtSymbol>::new_entry(hash, symbol);
    // Hashtable with Symbol* literal must increment and decrement refcount.
    symbol->increment_refcount();
    entry->set_symbol_mode(symbol_mode);
    entry->set_method(NULL);
    entry->clear_method_type();
    return entry;
  }

public:
  SymbolPropertyTable(int table_size);
  SymbolPropertyTable(int table_size, HashtableBucket<mtSymbol>* t, int number_of_entries);

  void free_entry(SymbolPropertyEntry* entry);

  unsigned int compute_hash(Symbol* sym, intptr_t symbol_mode) {
    // Use the regular identity_hash.
    return Hashtable<Symbol*, mtSymbol>::compute_hash(sym) ^ symbol_mode;
  }

  int index_for(Symbol* name, intptr_t symbol_mode) {
    return hash_to_index(compute_hash(name, symbol_mode));
  }

  // need not be locked; no state change
  SymbolPropertyEntry* find_entry(int index, unsigned int hash, Symbol* name, intptr_t name_mode);

  // must be done under SystemDictionary_lock
  SymbolPropertyEntry* add_entry(int index, unsigned int hash, Symbol* name, intptr_t name_mode);

  void methods_do(void f(Method*));

  void verify();

  SymbolPropertyEntry* bucket(int i) {
    return (SymbolPropertyEntry*) Hashtable<Symbol*, mtSymbol>::bucket(i);
  }
};
#endif // SHARE_CLASSFILE_DICTIONARY_HPP<|MERGE_RESOLUTION|>--- conflicted
+++ resolved
@@ -100,19 +100,17 @@
 
   void free_entry(DictionaryEntry* entry);
 
-<<<<<<< HEAD
   // (DCEVM) return old class if redefining in AllowEnhancedClassRedefinition, otherwise return "k"
   static InstanceKlass* old_if_redefining(InstanceKlass* k) {
     return (k != NULL && k->is_redefining()) ? ((InstanceKlass* )k->old_version()) : k;
   }
-=======
+
   bool is_valid_protection_domain(unsigned int hash,
                                   Symbol* name,
                                   Handle protection_domain);
   void add_protection_domain(int index, unsigned int hash,
                              InstanceKlass* klass,
                              Handle protection_domain);
->>>>>>> 47291316
 };
 
 // An entry in the class loader data dictionaries, this describes a class as
