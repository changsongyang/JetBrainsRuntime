--- conflicted
+++ resolved
@@ -42,13 +42,12 @@
 
 static volatile jbyte suspended = 0;
 bool LeakProfiler::start(jint sample_count) {
-<<<<<<< HEAD
   if (UseZGC) {
     log_warning(jfr)("LeakProfiler is currently not supported in combination with ZGC");
-=======
+    return false;
+  }
    if (UseShenandoahGC) {
     log_warning(jfr)("LeakProfiler is currently not supported in combination with Shenandoah GC");
->>>>>>> 54a32f74
     return false;
   }
 
