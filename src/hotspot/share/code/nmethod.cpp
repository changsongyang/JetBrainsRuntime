/*
 * Copyright (c) 1997, 2018, Oracle and/or its affiliates. All rights reserved.
 * DO NOT ALTER OR REMOVE COPYRIGHT NOTICES OR THIS FILE HEADER.
 *
 * This code is free software; you can redistribute it and/or modify it
 * under the terms of the GNU General Public License version 2 only, as
 * published by the Free Software Foundation.
 *
 * This code is distributed in the hope that it will be useful, but WITHOUT
 * ANY WARRANTY; without even the implied warranty of MERCHANTABILITY or
 * FITNESS FOR A PARTICULAR PURPOSE.  See the GNU General Public License
 * version 2 for more details (a copy is included in the LICENSE file that
 * accompanied this code).
 *
 * You should have received a copy of the GNU General Public License version
 * 2 along with this work; if not, write to the Free Software Foundation,
 * Inc., 51 Franklin St, Fifth Floor, Boston, MA 02110-1301 USA.
 *
 * Please contact Oracle, 500 Oracle Parkway, Redwood Shores, CA 94065 USA
 * or visit www.oracle.com if you need additional information or have any
 * questions.
 *
 */

#include "precompiled.hpp"
#include "jvm.h"
#include "code/codeCache.hpp"
#include "code/compiledIC.hpp"
#include "code/compiledMethod.inline.hpp"
#include "code/dependencies.hpp"
#include "code/nativeInst.hpp"
#include "code/nmethod.hpp"
#include "code/scopeDesc.hpp"
#include "compiler/abstractCompiler.hpp"
#include "compiler/compileBroker.hpp"
#include "compiler/compileLog.hpp"
#include "compiler/compilerDirectives.hpp"
#include "compiler/directivesParser.hpp"
#include "compiler/disassembler.hpp"
#include "interpreter/bytecode.hpp"
#include "logging/log.hpp"
#include "logging/logStream.hpp"
#include "memory/allocation.inline.hpp"
#include "memory/resourceArea.hpp"
#include "oops/method.inline.hpp"
#include "oops/methodData.hpp"
#include "oops/oop.inline.hpp"
#include "prims/jvmtiImpl.hpp"
#include "runtime/atomic.hpp"
#include "runtime/flags/flagSetting.hpp"
#include "runtime/frame.inline.hpp"
#include "runtime/handles.inline.hpp"
#include "runtime/jniHandles.inline.hpp"
#include "runtime/orderAccess.hpp"
#include "runtime/os.hpp"
#include "runtime/safepointVerifiers.hpp"
#include "runtime/sharedRuntime.hpp"
#include "runtime/sweeper.hpp"
#include "runtime/vmThread.hpp"
#include "utilities/align.hpp"
#include "utilities/dtrace.hpp"
#include "utilities/events.hpp"
#include "utilities/resourceHash.hpp"
#include "utilities/xmlstream.hpp"
#if INCLUDE_JVMCI
#include "jvmci/jvmciJavaClasses.hpp"
#endif

#ifdef DTRACE_ENABLED

// Only bother with this argument setup if dtrace is available

#define DTRACE_METHOD_UNLOAD_PROBE(method)                                \
  {                                                                       \
    Method* m = (method);                                                 \
    if (m != NULL) {                                                      \
      Symbol* klass_name = m->klass_name();                               \
      Symbol* name = m->name();                                           \
      Symbol* signature = m->signature();                                 \
      HOTSPOT_COMPILED_METHOD_UNLOAD(                                     \
        (char *) klass_name->bytes(), klass_name->utf8_length(),                   \
        (char *) name->bytes(), name->utf8_length(),                               \
        (char *) signature->bytes(), signature->utf8_length());                    \
    }                                                                     \
  }

#else //  ndef DTRACE_ENABLED

#define DTRACE_METHOD_UNLOAD_PROBE(method)

#endif

//---------------------------------------------------------------------------------
// NMethod statistics
// They are printed under various flags, including:
//   PrintC1Statistics, PrintOptoStatistics, LogVMOutput, and LogCompilation.
// (In the latter two cases, they like other stats are printed to the log only.)

#ifndef PRODUCT
// These variables are put into one block to reduce relocations
// and make it simpler to print from the debugger.
struct java_nmethod_stats_struct {
  int nmethod_count;
  int total_size;
  int relocation_size;
  int consts_size;
  int insts_size;
  int stub_size;
  int scopes_data_size;
  int scopes_pcs_size;
  int dependencies_size;
  int handler_table_size;
  int nul_chk_table_size;
  int oops_size;
  int metadata_size;

  void note_nmethod(nmethod* nm) {
    nmethod_count += 1;
    total_size          += nm->size();
    relocation_size     += nm->relocation_size();
    consts_size         += nm->consts_size();
    insts_size          += nm->insts_size();
    stub_size           += nm->stub_size();
    oops_size           += nm->oops_size();
    metadata_size       += nm->metadata_size();
    scopes_data_size    += nm->scopes_data_size();
    scopes_pcs_size     += nm->scopes_pcs_size();
    dependencies_size   += nm->dependencies_size();
    handler_table_size  += nm->handler_table_size();
    nul_chk_table_size  += nm->nul_chk_table_size();
  }
  void print_nmethod_stats(const char* name) {
    if (nmethod_count == 0)  return;
    tty->print_cr("Statistics for %d bytecoded nmethods for %s:", nmethod_count, name);
    if (total_size != 0)          tty->print_cr(" total in heap  = %d", total_size);
    if (nmethod_count != 0)       tty->print_cr(" header         = " SIZE_FORMAT, nmethod_count * sizeof(nmethod));
    if (relocation_size != 0)     tty->print_cr(" relocation     = %d", relocation_size);
    if (consts_size != 0)         tty->print_cr(" constants      = %d", consts_size);
    if (insts_size != 0)          tty->print_cr(" main code      = %d", insts_size);
    if (stub_size != 0)           tty->print_cr(" stub code      = %d", stub_size);
    if (oops_size != 0)           tty->print_cr(" oops           = %d", oops_size);
    if (metadata_size != 0)       tty->print_cr(" metadata       = %d", metadata_size);
    if (scopes_data_size != 0)    tty->print_cr(" scopes data    = %d", scopes_data_size);
    if (scopes_pcs_size != 0)     tty->print_cr(" scopes pcs     = %d", scopes_pcs_size);
    if (dependencies_size != 0)   tty->print_cr(" dependencies   = %d", dependencies_size);
    if (handler_table_size != 0)  tty->print_cr(" handler table  = %d", handler_table_size);
    if (nul_chk_table_size != 0)  tty->print_cr(" nul chk table  = %d", nul_chk_table_size);
  }
};

struct native_nmethod_stats_struct {
  int native_nmethod_count;
  int native_total_size;
  int native_relocation_size;
  int native_insts_size;
  int native_oops_size;
  int native_metadata_size;
  void note_native_nmethod(nmethod* nm) {
    native_nmethod_count += 1;
    native_total_size       += nm->size();
    native_relocation_size  += nm->relocation_size();
    native_insts_size       += nm->insts_size();
    native_oops_size        += nm->oops_size();
    native_metadata_size    += nm->metadata_size();
  }
  void print_native_nmethod_stats() {
    if (native_nmethod_count == 0)  return;
    tty->print_cr("Statistics for %d native nmethods:", native_nmethod_count);
    if (native_total_size != 0)       tty->print_cr(" N. total size  = %d", native_total_size);
    if (native_relocation_size != 0)  tty->print_cr(" N. relocation  = %d", native_relocation_size);
    if (native_insts_size != 0)       tty->print_cr(" N. main code   = %d", native_insts_size);
    if (native_oops_size != 0)        tty->print_cr(" N. oops        = %d", native_oops_size);
    if (native_metadata_size != 0)    tty->print_cr(" N. metadata    = %d", native_metadata_size);
  }
};

struct pc_nmethod_stats_struct {
  int pc_desc_resets;   // number of resets (= number of caches)
  int pc_desc_queries;  // queries to nmethod::find_pc_desc
  int pc_desc_approx;   // number of those which have approximate true
  int pc_desc_repeats;  // number of _pc_descs[0] hits
  int pc_desc_hits;     // number of LRU cache hits
  int pc_desc_tests;    // total number of PcDesc examinations
  int pc_desc_searches; // total number of quasi-binary search steps
  int pc_desc_adds;     // number of LUR cache insertions

  void print_pc_stats() {
    tty->print_cr("PcDesc Statistics:  %d queries, %.2f comparisons per query",
                  pc_desc_queries,
                  (double)(pc_desc_tests + pc_desc_searches)
                  / pc_desc_queries);
    tty->print_cr("  caches=%d queries=%d/%d, hits=%d+%d, tests=%d+%d, adds=%d",
                  pc_desc_resets,
                  pc_desc_queries, pc_desc_approx,
                  pc_desc_repeats, pc_desc_hits,
                  pc_desc_tests, pc_desc_searches, pc_desc_adds);
  }
};

#ifdef COMPILER1
static java_nmethod_stats_struct c1_java_nmethod_stats;
#endif
#ifdef COMPILER2
static java_nmethod_stats_struct c2_java_nmethod_stats;
#endif
#if INCLUDE_JVMCI
static java_nmethod_stats_struct jvmci_java_nmethod_stats;
#endif
static java_nmethod_stats_struct unknown_java_nmethod_stats;

static native_nmethod_stats_struct native_nmethod_stats;
static pc_nmethod_stats_struct pc_nmethod_stats;

static void note_java_nmethod(nmethod* nm) {
#ifdef COMPILER1
  if (nm->is_compiled_by_c1()) {
    c1_java_nmethod_stats.note_nmethod(nm);
  } else
#endif
#ifdef COMPILER2
  if (nm->is_compiled_by_c2()) {
    c2_java_nmethod_stats.note_nmethod(nm);
  } else
#endif
#if INCLUDE_JVMCI
  if (nm->is_compiled_by_jvmci()) {
    jvmci_java_nmethod_stats.note_nmethod(nm);
  } else
#endif
  {
    unknown_java_nmethod_stats.note_nmethod(nm);
  }
}
#endif // !PRODUCT

//---------------------------------------------------------------------------------


ExceptionCache::ExceptionCache(Handle exception, address pc, address handler) {
  assert(pc != NULL, "Must be non null");
  assert(exception.not_null(), "Must be non null");
  assert(handler != NULL, "Must be non null");

  _count = 0;
  _exception_type = exception->klass();
  _next = NULL;

  add_address_and_handler(pc,handler);
}


address ExceptionCache::match(Handle exception, address pc) {
  assert(pc != NULL,"Must be non null");
  assert(exception.not_null(),"Must be non null");
  if (exception->klass() == exception_type()) {
    return (test_address(pc));
  }

  return NULL;
}


bool ExceptionCache::match_exception_with_space(Handle exception) {
  assert(exception.not_null(),"Must be non null");
  if (exception->klass() == exception_type() && count() < cache_size) {
    return true;
  }
  return false;
}


address ExceptionCache::test_address(address addr) {
  int limit = count();
  for (int i = 0; i < limit; i++) {
    if (pc_at(i) == addr) {
      return handler_at(i);
    }
  }
  return NULL;
}


bool ExceptionCache::add_address_and_handler(address addr, address handler) {
  if (test_address(addr) == handler) return true;

  int index = count();
  if (index < cache_size) {
    set_pc_at(index, addr);
    set_handler_at(index, handler);
    increment_count();
    return true;
  }
  return false;
}

//-----------------------------------------------------------------------------


// Helper used by both find_pc_desc methods.
static inline bool match_desc(PcDesc* pc, int pc_offset, bool approximate) {
  NOT_PRODUCT(++pc_nmethod_stats.pc_desc_tests);
  if (!approximate)
    return pc->pc_offset() == pc_offset;
  else
    return (pc-1)->pc_offset() < pc_offset && pc_offset <= pc->pc_offset();
}

void PcDescCache::reset_to(PcDesc* initial_pc_desc) {
  if (initial_pc_desc == NULL) {
    _pc_descs[0] = NULL; // native method; no PcDescs at all
    return;
  }
  NOT_PRODUCT(++pc_nmethod_stats.pc_desc_resets);
  // reset the cache by filling it with benign (non-null) values
  assert(initial_pc_desc->pc_offset() < 0, "must be sentinel");
  for (int i = 0; i < cache_size; i++)
    _pc_descs[i] = initial_pc_desc;
}

PcDesc* PcDescCache::find_pc_desc(int pc_offset, bool approximate) {
  NOT_PRODUCT(++pc_nmethod_stats.pc_desc_queries);
  NOT_PRODUCT(if (approximate) ++pc_nmethod_stats.pc_desc_approx);

  // Note: one might think that caching the most recently
  // read value separately would be a win, but one would be
  // wrong.  When many threads are updating it, the cache
  // line it's in would bounce between caches, negating
  // any benefit.

  // In order to prevent race conditions do not load cache elements
  // repeatedly, but use a local copy:
  PcDesc* res;

  // Step one:  Check the most recently added value.
  res = _pc_descs[0];
  if (res == NULL) return NULL;  // native method; no PcDescs at all
  if (match_desc(res, pc_offset, approximate)) {
    NOT_PRODUCT(++pc_nmethod_stats.pc_desc_repeats);
    return res;
  }

  // Step two:  Check the rest of the LRU cache.
  for (int i = 1; i < cache_size; ++i) {
    res = _pc_descs[i];
    if (res->pc_offset() < 0) break;  // optimization: skip empty cache
    if (match_desc(res, pc_offset, approximate)) {
      NOT_PRODUCT(++pc_nmethod_stats.pc_desc_hits);
      return res;
    }
  }

  // Report failure.
  return NULL;
}

void PcDescCache::add_pc_desc(PcDesc* pc_desc) {
  NOT_PRODUCT(++pc_nmethod_stats.pc_desc_adds);
  // Update the LRU cache by shifting pc_desc forward.
  for (int i = 0; i < cache_size; i++)  {
    PcDesc* next = _pc_descs[i];
    _pc_descs[i] = pc_desc;
    pc_desc = next;
  }
}

// adjust pcs_size so that it is a multiple of both oopSize and
// sizeof(PcDesc) (assumes that if sizeof(PcDesc) is not a multiple
// of oopSize, then 2*sizeof(PcDesc) is)
static int adjust_pcs_size(int pcs_size) {
  int nsize = align_up(pcs_size,   oopSize);
  if ((nsize % sizeof(PcDesc)) != 0) {
    nsize = pcs_size + sizeof(PcDesc);
  }
  assert((nsize % oopSize) == 0, "correct alignment");
  return nsize;
}


int nmethod::total_size() const {
  return
    consts_size()        +
    insts_size()         +
    stub_size()          +
    scopes_data_size()   +
    scopes_pcs_size()    +
    handler_table_size() +
    nul_chk_table_size();
}

address* nmethod::orig_pc_addr(const frame* fr) {
  return (address*) ((address)fr->unextended_sp() + _orig_pc_offset);
}

const char* nmethod::compile_kind() const {
  if (is_osr_method())     return "osr";
  if (method() != NULL && is_native_method())  return "c2n";
  return NULL;
}

// Fill in default values for various flag fields
void nmethod::init_defaults() {
  _state                      = not_installed;
  _has_flushed_dependencies   = 0;
  _lock_count                 = 0;
  _stack_traversal_mark       = 0;
  _unload_reported            = false; // jvmti state
  _is_far_code                = false; // nmethods are located in CodeCache

#ifdef ASSERT
  _oops_are_stale             = false;
#endif

  _oops_do_mark_link       = NULL;
  _jmethod_id              = NULL;
  _osr_link                = NULL;
  _unloading_next          = NULL;
  _scavenge_root_link      = NULL;
  _scavenge_root_state     = 0;
#if INCLUDE_RTM_OPT
  _rtm_state               = NoRTM;
#endif
#if INCLUDE_JVMCI
  _jvmci_installed_code   = NULL;
  _speculation_log        = NULL;
  _jvmci_installed_code_triggers_unloading = false;
#endif
}

nmethod* nmethod::new_native_nmethod(const methodHandle& method,
  int compile_id,
  CodeBuffer *code_buffer,
  int vep_offset,
  int frame_complete,
  int frame_size,
  ByteSize basic_lock_owner_sp_offset,
  ByteSize basic_lock_sp_offset,
  OopMapSet* oop_maps) {
  code_buffer->finalize_oop_references(method);
  // create nmethod
  nmethod* nm = NULL;
  {
    MutexLockerEx mu(CodeCache_lock, Mutex::_no_safepoint_check_flag);
    int native_nmethod_size = CodeBlob::allocation_size(code_buffer, sizeof(nmethod));
    CodeOffsets offsets;
    offsets.set_value(CodeOffsets::Verified_Entry, vep_offset);
    offsets.set_value(CodeOffsets::Frame_Complete, frame_complete);
    nm = new (native_nmethod_size, CompLevel_none) nmethod(method(), compiler_none, native_nmethod_size,
                                            compile_id, &offsets,
                                            code_buffer, frame_size,
                                            basic_lock_owner_sp_offset,
                                            basic_lock_sp_offset, oop_maps);
    NOT_PRODUCT(if (nm != NULL)  native_nmethod_stats.note_native_nmethod(nm));
  }

  if (nm != NULL) {
    // verify nmethod
    debug_only(nm->verify();) // might block

    nm->log_new_nmethod();
    nm->make_in_use();
  }
  return nm;
}

nmethod* nmethod::new_nmethod(const methodHandle& method,
  int compile_id,
  int entry_bci,
  CodeOffsets* offsets,
  int orig_pc_offset,
  DebugInformationRecorder* debug_info,
  Dependencies* dependencies,
  CodeBuffer* code_buffer, int frame_size,
  OopMapSet* oop_maps,
  ExceptionHandlerTable* handler_table,
  ImplicitExceptionTable* nul_chk_table,
  AbstractCompiler* compiler,
  int comp_level
#if INCLUDE_JVMCI
  , jweak installed_code,
  jweak speculationLog
#endif
)
{
  assert(debug_info->oop_recorder() == code_buffer->oop_recorder(), "shared OR");
  code_buffer->finalize_oop_references(method);
  // create nmethod
  nmethod* nm = NULL;
  { MutexLockerEx mu(CodeCache_lock, Mutex::_no_safepoint_check_flag);
    int nmethod_size =
      CodeBlob::allocation_size(code_buffer, sizeof(nmethod))
      + adjust_pcs_size(debug_info->pcs_size())
      + align_up((int)dependencies->size_in_bytes(), oopSize)
      + align_up(handler_table->size_in_bytes()    , oopSize)
      + align_up(nul_chk_table->size_in_bytes()    , oopSize)
      + align_up(debug_info->data_size()           , oopSize);

    nm = new (nmethod_size, comp_level)
    nmethod(method(), compiler->type(), nmethod_size, compile_id, entry_bci, offsets,
            orig_pc_offset, debug_info, dependencies, code_buffer, frame_size,
            oop_maps,
            handler_table,
            nul_chk_table,
            compiler,
            comp_level
#if INCLUDE_JVMCI
            , installed_code,
            speculationLog
#endif
            );

    if (nm != NULL) {
      // To make dependency checking during class loading fast, record
      // the nmethod dependencies in the classes it is dependent on.
      // This allows the dependency checking code to simply walk the
      // class hierarchy above the loaded class, checking only nmethods
      // which are dependent on those classes.  The slow way is to
      // check every nmethod for dependencies which makes it linear in
      // the number of methods compiled.  For applications with a lot
      // classes the slow way is too slow.
      for (Dependencies::DepStream deps(nm); deps.next(); ) {
        if (deps.type() == Dependencies::call_site_target_value) {
          // CallSite dependencies are managed on per-CallSite instance basis.
          oop call_site = deps.argument_oop(0);
          MethodHandles::add_dependent_nmethod(call_site, nm);
        } else {
          Klass* klass = deps.context_type();
          if (klass == NULL) {
            continue;  // ignore things like evol_method
          }
          // record this nmethod as dependent on this klass
          InstanceKlass::cast(klass)->add_dependent_nmethod(nm);
        }
      }
      NOT_PRODUCT(if (nm != NULL)  note_java_nmethod(nm));
    }
  }
  // Do verification and logging outside CodeCache_lock.
  if (nm != NULL) {
    // Safepoints in nmethod::verify aren't allowed because nm hasn't been installed yet.
    DEBUG_ONLY(nm->verify();)
    nm->log_new_nmethod();
  }
  return nm;
}

// For native wrappers
nmethod::nmethod(
  Method* method,
  CompilerType type,
  int nmethod_size,
  int compile_id,
  CodeOffsets* offsets,
  CodeBuffer* code_buffer,
  int frame_size,
  ByteSize basic_lock_owner_sp_offset,
  ByteSize basic_lock_sp_offset,
  OopMapSet* oop_maps )
  : CompiledMethod(method, "native nmethod", type, nmethod_size, sizeof(nmethod), code_buffer, offsets->value(CodeOffsets::Frame_Complete), frame_size, oop_maps, false),
  _native_receiver_sp_offset(basic_lock_owner_sp_offset),
  _native_basic_lock_sp_offset(basic_lock_sp_offset)
{
  {
    int scopes_data_offset = 0;
    int deoptimize_offset       = 0;
    int deoptimize_mh_offset    = 0;

    debug_only(NoSafepointVerifier nsv;)
    assert_locked_or_safepoint(CodeCache_lock);

    init_defaults();
    _entry_bci               = InvocationEntryBci;
    // We have no exception handler or deopt handler make the
    // values something that will never match a pc like the nmethod vtable entry
    _exception_offset        = 0;
    _orig_pc_offset          = 0;

    _consts_offset           = data_offset();
    _stub_offset             = data_offset();
    _oops_offset             = data_offset();
    _metadata_offset         = _oops_offset         + align_up(code_buffer->total_oop_size(), oopSize);
    scopes_data_offset       = _metadata_offset     + align_up(code_buffer->total_metadata_size(), wordSize);
    _scopes_pcs_offset       = scopes_data_offset;
    _dependencies_offset     = _scopes_pcs_offset;
    _handler_table_offset    = _dependencies_offset;
    _nul_chk_table_offset    = _handler_table_offset;
    _nmethod_end_offset      = _nul_chk_table_offset;
    _compile_id              = compile_id;
    _comp_level              = CompLevel_none;
    _entry_point             = code_begin()          + offsets->value(CodeOffsets::Entry);
    _verified_entry_point    = code_begin()          + offsets->value(CodeOffsets::Verified_Entry);
    _osr_entry_point         = NULL;
    _exception_cache         = NULL;
    _pc_desc_container.reset_to(NULL);
    _hotness_counter         = NMethodSweeper::hotness_counter_reset_val();

    _scopes_data_begin = (address) this + scopes_data_offset;
    _deopt_handler_begin = (address) this + deoptimize_offset;
    _deopt_mh_handler_begin = (address) this + deoptimize_mh_offset;

    code_buffer->copy_code_and_locs_to(this);
    code_buffer->copy_values_to(this);
    if (ScavengeRootsInCode) {
      Universe::heap()->register_nmethod(this);
    }
    debug_only(Universe::heap()->verify_nmethod(this));
    CodeCache::commit(this);
  }

  if (PrintNativeNMethods || PrintDebugInfo || PrintRelocations || PrintDependencies) {
    ttyLocker ttyl;  // keep the following output all in one block
    // This output goes directly to the tty, not the compiler log.
    // To enable tools to match it up with the compilation activity,
    // be sure to tag this tty output with the compile ID.
    if (xtty != NULL) {
      xtty->begin_head("print_native_nmethod");
      xtty->method(_method);
      xtty->stamp();
      xtty->end_head(" address='" INTPTR_FORMAT "'", (intptr_t) this);
    }
    // print the header part first
    print();
    // then print the requested information
    if (PrintNativeNMethods) {
      print_code();
      if (oop_maps != NULL) {
        oop_maps->print();
      }
    }
    if (PrintRelocations) {
      print_relocations();
    }
    if (xtty != NULL) {
      xtty->tail("print_native_nmethod");
    }
  }
}

void* nmethod::operator new(size_t size, int nmethod_size, int comp_level) throw () {
  return CodeCache::allocate(nmethod_size, CodeCache::get_code_blob_type(comp_level));
}

nmethod::nmethod(
  Method* method,
  CompilerType type,
  int nmethod_size,
  int compile_id,
  int entry_bci,
  CodeOffsets* offsets,
  int orig_pc_offset,
  DebugInformationRecorder* debug_info,
  Dependencies* dependencies,
  CodeBuffer *code_buffer,
  int frame_size,
  OopMapSet* oop_maps,
  ExceptionHandlerTable* handler_table,
  ImplicitExceptionTable* nul_chk_table,
  AbstractCompiler* compiler,
  int comp_level
#if INCLUDE_JVMCI
  , jweak installed_code,
  jweak speculation_log
#endif
  )
  : CompiledMethod(method, "nmethod", type, nmethod_size, sizeof(nmethod), code_buffer, offsets->value(CodeOffsets::Frame_Complete), frame_size, oop_maps, false),
  _native_receiver_sp_offset(in_ByteSize(-1)),
  _native_basic_lock_sp_offset(in_ByteSize(-1))
{
  assert(debug_info->oop_recorder() == code_buffer->oop_recorder(), "shared OR");
  {
    debug_only(NoSafepointVerifier nsv;)
    assert_locked_or_safepoint(CodeCache_lock);

    _deopt_handler_begin = (address) this;
    _deopt_mh_handler_begin = (address) this;

    init_defaults();
    _entry_bci               = entry_bci;
    _compile_id              = compile_id;
    _comp_level              = comp_level;
    _orig_pc_offset          = orig_pc_offset;
    _hotness_counter         = NMethodSweeper::hotness_counter_reset_val();

    // Section offsets
    _consts_offset           = content_offset()      + code_buffer->total_offset_of(code_buffer->consts());
    _stub_offset             = content_offset()      + code_buffer->total_offset_of(code_buffer->stubs());
    set_ctable_begin(header_begin() + _consts_offset);

#if INCLUDE_JVMCI
    _jvmci_installed_code = installed_code;
    _speculation_log = speculation_log;
    oop obj = JNIHandles::resolve(installed_code);
    if (obj == NULL || (obj->is_a(HotSpotNmethod::klass()) && HotSpotNmethod::isDefault(obj))) {
      _jvmci_installed_code_triggers_unloading = false;
    } else {
      _jvmci_installed_code_triggers_unloading = true;
    }

    if (compiler->is_jvmci()) {
      // JVMCI might not produce any stub sections
      if (offsets->value(CodeOffsets::Exceptions) != -1) {
        _exception_offset        = code_offset()          + offsets->value(CodeOffsets::Exceptions);
      } else {
        _exception_offset = -1;
      }
      if (offsets->value(CodeOffsets::Deopt) != -1) {
        _deopt_handler_begin       = (address) this + code_offset()          + offsets->value(CodeOffsets::Deopt);
      } else {
        _deopt_handler_begin = NULL;
      }
      if (offsets->value(CodeOffsets::DeoptMH) != -1) {
        _deopt_mh_handler_begin  = (address) this + code_offset()          + offsets->value(CodeOffsets::DeoptMH);
      } else {
        _deopt_mh_handler_begin = NULL;
      }
    } else {
#endif
    // Exception handler and deopt handler are in the stub section
    assert(offsets->value(CodeOffsets::Exceptions) != -1, "must be set");
    assert(offsets->value(CodeOffsets::Deopt     ) != -1, "must be set");

    _exception_offset       = _stub_offset          + offsets->value(CodeOffsets::Exceptions);
    _deopt_handler_begin    = (address) this + _stub_offset          + offsets->value(CodeOffsets::Deopt);
    if (offsets->value(CodeOffsets::DeoptMH) != -1) {
      _deopt_mh_handler_begin  = (address) this + _stub_offset          + offsets->value(CodeOffsets::DeoptMH);
    } else {
      _deopt_mh_handler_begin  = NULL;
#if INCLUDE_JVMCI
    }
#endif
    }
    if (offsets->value(CodeOffsets::UnwindHandler) != -1) {
      _unwind_handler_offset = code_offset()         + offsets->value(CodeOffsets::UnwindHandler);
    } else {
      _unwind_handler_offset = -1;
    }

    _oops_offset             = data_offset();
    _metadata_offset         = _oops_offset          + align_up(code_buffer->total_oop_size(), oopSize);
    int scopes_data_offset   = _metadata_offset      + align_up(code_buffer->total_metadata_size(), wordSize);

    _scopes_pcs_offset       = scopes_data_offset    + align_up(debug_info->data_size       (), oopSize);
    _dependencies_offset     = _scopes_pcs_offset    + adjust_pcs_size(debug_info->pcs_size());
    _handler_table_offset    = _dependencies_offset  + align_up((int)dependencies->size_in_bytes (), oopSize);
    _nul_chk_table_offset    = _handler_table_offset + align_up(handler_table->size_in_bytes(), oopSize);
    _nmethod_end_offset      = _nul_chk_table_offset + align_up(nul_chk_table->size_in_bytes(), oopSize);
    _entry_point             = code_begin()          + offsets->value(CodeOffsets::Entry);
    _verified_entry_point    = code_begin()          + offsets->value(CodeOffsets::Verified_Entry);
    _osr_entry_point         = code_begin()          + offsets->value(CodeOffsets::OSR_Entry);
    _exception_cache         = NULL;

    _scopes_data_begin = (address) this + scopes_data_offset;

    _pc_desc_container.reset_to(scopes_pcs_begin());

    code_buffer->copy_code_and_locs_to(this);
    // Copy contents of ScopeDescRecorder to nmethod
    code_buffer->copy_values_to(this);
    debug_info->copy_to(this);
    dependencies->copy_to(this);
    if (ScavengeRootsInCode) {
      Universe::heap()->register_nmethod(this);
    }
    debug_only(Universe::heap()->verify_nmethod(this));

    CodeCache::commit(this);

    // Copy contents of ExceptionHandlerTable to nmethod
    handler_table->copy_to(this);
    nul_chk_table->copy_to(this);

    // we use the information of entry points to find out if a method is
    // static or non static
    assert(compiler->is_c2() || compiler->is_jvmci() ||
           _method->is_static() == (entry_point() == _verified_entry_point),
           " entry points must be same for static methods and vice versa");
  }
}

// Print a short set of xml attributes to identify this nmethod.  The
// output should be embedded in some other element.
void nmethod::log_identity(xmlStream* log) const {
  log->print(" compile_id='%d'", compile_id());
  const char* nm_kind = compile_kind();
  if (nm_kind != NULL)  log->print(" compile_kind='%s'", nm_kind);
  log->print(" compiler='%s'", compiler_name());
  if (TieredCompilation) {
    log->print(" level='%d'", comp_level());
  }
}


#define LOG_OFFSET(log, name)                    \
  if (p2i(name##_end()) - p2i(name##_begin())) \
    log->print(" " XSTR(name) "_offset='" INTX_FORMAT "'"    , \
               p2i(name##_begin()) - p2i(this))


void nmethod::log_new_nmethod() const {
  if (LogCompilation && xtty != NULL) {
    ttyLocker ttyl;
    HandleMark hm;
    xtty->begin_elem("nmethod");
    log_identity(xtty);
    xtty->print(" entry='" INTPTR_FORMAT "' size='%d'", p2i(code_begin()), size());
    xtty->print(" address='" INTPTR_FORMAT "'", p2i(this));

    LOG_OFFSET(xtty, relocation);
    LOG_OFFSET(xtty, consts);
    LOG_OFFSET(xtty, insts);
    LOG_OFFSET(xtty, stub);
    LOG_OFFSET(xtty, scopes_data);
    LOG_OFFSET(xtty, scopes_pcs);
    LOG_OFFSET(xtty, dependencies);
    LOG_OFFSET(xtty, handler_table);
    LOG_OFFSET(xtty, nul_chk_table);
    LOG_OFFSET(xtty, oops);
    LOG_OFFSET(xtty, metadata);

    xtty->method(method());
    xtty->stamp();
    xtty->end_elem();
  }
}

#undef LOG_OFFSET


// Print out more verbose output usually for a newly created nmethod.
void nmethod::print_on(outputStream* st, const char* msg) const {
  if (st != NULL) {
    ttyLocker ttyl;
    if (WizardMode) {
      CompileTask::print(st, this, msg, /*short_form:*/ true);
      st->print_cr(" (" INTPTR_FORMAT ")", p2i(this));
    } else {
      CompileTask::print(st, this, msg, /*short_form:*/ false);
    }
  }
}

void nmethod::maybe_print_nmethod(DirectiveSet* directive) {
  bool printnmethods = directive->PrintAssemblyOption || directive->PrintNMethodsOption;
  if (printnmethods || PrintDebugInfo || PrintRelocations || PrintDependencies || PrintExceptionHandlers) {
    print_nmethod(printnmethods);
  }
}

void nmethod::print_nmethod(bool printmethod) {
  ttyLocker ttyl;  // keep the following output all in one block
  if (xtty != NULL) {
    xtty->begin_head("print_nmethod");
    xtty->stamp();
    xtty->end_head();
  }
  // print the header part first
  print();
  // then print the requested information
  if (printmethod) {
    print_code();
    print_pcs();
    if (oop_maps()) {
      oop_maps()->print();
    }
  }
  if (printmethod || PrintDebugInfo || CompilerOracle::has_option_string(_method, "PrintDebugInfo")) {
    print_scopes();
  }
  if (printmethod || PrintRelocations || CompilerOracle::has_option_string(_method, "PrintRelocations")) {
    print_relocations();
  }
  if (printmethod || PrintDependencies || CompilerOracle::has_option_string(_method, "PrintDependencies")) {
    print_dependencies();
  }
  if (printmethod || PrintExceptionHandlers) {
    print_handler_table();
    print_nul_chk_table();
  }
  if (printmethod) {
    print_recorded_oops();
    print_recorded_metadata();
  }
  if (xtty != NULL) {
    xtty->tail("print_nmethod");
  }
}


// Promote one word from an assembly-time handle to a live embedded oop.
inline void nmethod::initialize_immediate_oop(oop* dest, jobject handle) {
  if (handle == NULL ||
      // As a special case, IC oops are initialized to 1 or -1.
      handle == (jobject) Universe::non_oop_word()) {
    (*dest) = (oop) handle;
  } else {
    (*dest) = JNIHandles::resolve_non_null(handle);
  }
}


// Have to have the same name because it's called by a template
void nmethod::copy_values(GrowableArray<jobject>* array) {
  int length = array->length();
  assert((address)(oops_begin() + length) <= (address)oops_end(), "oops big enough");
  oop* dest = oops_begin();
  for (int index = 0 ; index < length; index++) {
    initialize_immediate_oop(&dest[index], array->at(index));
  }

  // Now we can fix up all the oops in the code.  We need to do this
  // in the code because the assembler uses jobjects as placeholders.
  // The code and relocations have already been initialized by the
  // CodeBlob constructor, so it is valid even at this early point to
  // iterate over relocations and patch the code.
  fix_oop_relocations(NULL, NULL, /*initialize_immediates=*/ true);
}

void nmethod::copy_values(GrowableArray<Metadata*>* array) {
  int length = array->length();
  assert((address)(metadata_begin() + length) <= (address)metadata_end(), "big enough");
  Metadata** dest = metadata_begin();
  for (int index = 0 ; index < length; index++) {
    dest[index] = array->at(index);
  }
}

void nmethod::fix_oop_relocations(address begin, address end, bool initialize_immediates) {
  // re-patch all oop-bearing instructions, just in case some oops moved
  RelocIterator iter(this, begin, end);
  while (iter.next()) {
    if (iter.type() == relocInfo::oop_type) {
      oop_Relocation* reloc = iter.oop_reloc();
      if (initialize_immediates && reloc->oop_is_immediate()) {
        oop* dest = reloc->oop_addr();
        initialize_immediate_oop(dest, (jobject) *dest);
      }
      // Refresh the oop-related bits of this instruction.
      reloc->fix_oop_relocation();
    } else if (iter.type() == relocInfo::metadata_type) {
      metadata_Relocation* reloc = iter.metadata_reloc();
      reloc->fix_metadata_relocation();
    }
  }
}


void nmethod::verify_clean_inline_caches() {
  assert_locked_or_safepoint(CompiledIC_lock);

  ResourceMark rm;
  RelocIterator iter(this, oops_reloc_begin());
  while(iter.next()) {
    switch(iter.type()) {
      case relocInfo::virtual_call_type:
      case relocInfo::opt_virtual_call_type: {
        CompiledIC *ic = CompiledIC_at(&iter);
        // Ok, to lookup references to zombies here
        CodeBlob *cb = CodeCache::find_blob_unsafe(ic->ic_destination());
        assert(cb != NULL, "destination not in CodeBlob?");
        nmethod* nm = cb->as_nmethod_or_null();
        if( nm != NULL ) {
          // Verify that inline caches pointing to both zombie and not_entrant methods are clean
          if (!nm->is_in_use() || (nm->method()->code() != nm)) {
            assert(ic->is_clean(), "IC should be clean");
          }
        }
        break;
      }
      case relocInfo::static_call_type: {
        CompiledStaticCall *csc = compiledStaticCall_at(iter.reloc());
        CodeBlob *cb = CodeCache::find_blob_unsafe(csc->destination());
        assert(cb != NULL, "destination not in CodeBlob?");
        nmethod* nm = cb->as_nmethod_or_null();
        if( nm != NULL ) {
          // Verify that inline caches pointing to both zombie and not_entrant methods are clean
          if (!nm->is_in_use() || (nm->method()->code() != nm)) {
            assert(csc->is_clean(), "IC should be clean");
          }
        }
        break;
      }
      default:
        break;
    }
  }
}

// This is a private interface with the sweeper.
void nmethod::mark_as_seen_on_stack() {
  assert(is_alive(), "Must be an alive method");
  // Set the traversal mark to ensure that the sweeper does 2
  // cleaning passes before moving to zombie.
  set_stack_traversal_mark(NMethodSweeper::traversal_count());
}

// Tell if a non-entrant method can be converted to a zombie (i.e.,
// there are no activations on the stack, not in use by the VM,
// and not in use by the ServiceThread)
bool nmethod::can_convert_to_zombie() {
  assert(is_not_entrant(), "must be a non-entrant method");

  // Since the nmethod sweeper only does partial sweep the sweeper's traversal
  // count can be greater than the stack traversal count before it hits the
  // nmethod for the second time.
  return stack_traversal_mark()+1 < NMethodSweeper::traversal_count() &&
         !is_locked_by_vm();
}

void nmethod::inc_decompile_count() {
  if (!is_compiled_by_c2() && !is_compiled_by_jvmci()) return;
  // Could be gated by ProfileTraps, but do not bother...
  Method* m = method();
  if (m == NULL)  return;
  MethodData* mdo = m->method_data();
  if (mdo == NULL)  return;
  // There is a benign race here.  See comments in methodData.hpp.
  mdo->inc_decompile_count();
}

void nmethod::make_unloaded(oop cause) {

  post_compiled_method_unload();

  // This nmethod is being unloaded, make sure that dependencies
  // recorded in instanceKlasses get flushed.
  // Since this work is being done during a GC, defer deleting dependencies from the
  // InstanceKlass.
  assert(Universe::heap()->is_gc_active(), "should only be called during gc");
  flush_dependencies(/*delete_immediately*/false);

  // Break cycle between nmethod & method
  LogTarget(Trace, class, unload, nmethod) lt;
  if (lt.is_enabled()) {
    LogStream ls(lt);
    ls.print("making nmethod " INTPTR_FORMAT
             " unloadable, Method*(" INTPTR_FORMAT
             "), cause(" INTPTR_FORMAT ") ",
             p2i(this), p2i(_method), p2i(cause));
     if (cause != NULL) {
       cause->print_value_on(&ls);
     }
     ls.cr();
  }
  // Unlink the osr method, so we do not look this up again
  if (is_osr_method()) {
    // Invalidate the osr nmethod only once
    if (is_in_use()) {
      invalidate_osr_method();
    }
#ifdef ASSERT
    if (method() != NULL) {
      // Make sure osr nmethod is invalidated, i.e. not on the list
      bool found = method()->method_holder()->remove_osr_nmethod(this);
      assert(!found, "osr nmethod should have been invalidated");
    }
#endif
  }

  // If _method is already NULL the Method* is about to be unloaded,
  // so we don't have to break the cycle. Note that it is possible to
  // have the Method* live here, in case we unload the nmethod because
  // it is pointing to some oop (other than the Method*) being unloaded.
  if (_method != NULL) {
    // OSR methods point to the Method*, but the Method* does not
    // point back!
    if (_method->code() == this) {
      _method->clear_code(); // Break a cycle
    }
    _method = NULL;            // Clear the method of this dead nmethod
  }

  // Make the class unloaded - i.e., change state and notify sweeper
  assert(SafepointSynchronize::is_at_safepoint(), "must be at safepoint");
  if (is_in_use()) {
    // Transitioning directly from live to unloaded -- so
    // we need to force a cache clean-up; remember this
    // for later on.
    CodeCache::set_needs_cache_clean(true);
  }

  // Unregister must be done before the state change
  Universe::heap()->unregister_nmethod(this);

  _state = unloaded;

  // Log the unloading.
  log_state_change();

#if INCLUDE_JVMCI
  // The method can only be unloaded after the pointer to the installed code
  // Java wrapper is no longer alive. Here we need to clear out this weak
  // reference to the dead object.
  maybe_invalidate_installed_code();
#endif

  // The Method* is gone at this point
  assert(_method == NULL, "Tautology");

  set_osr_link(NULL);
  NMethodSweeper::report_state_change(this);
}

void nmethod::invalidate_osr_method() {
  assert(_entry_bci != InvocationEntryBci, "wrong kind of nmethod");
  // Remove from list of active nmethods
  if (method() != NULL) {
    method()->method_holder()->remove_osr_nmethod(this);
  }
}

void nmethod::log_state_change() const {
  if (LogCompilation) {
    if (xtty != NULL) {
      ttyLocker ttyl;  // keep the following output all in one block
      if (_state == unloaded) {
        xtty->begin_elem("make_unloaded thread='" UINTX_FORMAT "'",
                         os::current_thread_id());
      } else {
        xtty->begin_elem("make_not_entrant thread='" UINTX_FORMAT "'%s",
                         os::current_thread_id(),
                         (_state == zombie ? " zombie='1'" : ""));
      }
      log_identity(xtty);
      xtty->stamp();
      xtty->end_elem();
    }
  }

  const char *state_msg = _state == zombie ? "made zombie" : "made not entrant";
  CompileTask::print_ul(this, state_msg);
  if (PrintCompilation && _state != unloaded) {
    print_on(tty, state_msg);
  }
}

/**
 * Common functionality for both make_not_entrant and make_zombie
 */
bool nmethod::make_not_entrant_or_zombie(int state) {
  assert(state == zombie || state == not_entrant, "must be zombie or not_entrant");
  assert(!is_zombie(), "should not already be a zombie");

  if (_state == state) {
    // Avoid taking the lock if already in required state.
    // This is safe from races because the state is an end-state,
    // which the nmethod cannot back out of once entered.
    // No need for fencing either.
    return false;
  }

  // Make sure neither the nmethod nor the method is flushed in case of a safepoint in code below.
  nmethodLocker nml(this);
  methodHandle the_method(method());
  NoSafepointVerifier nsv;

  // during patching, depending on the nmethod state we must notify the GC that
  // code has been unloaded, unregistering it. We cannot do this right while
  // holding the Patching_lock because we need to use the CodeCache_lock. This
  // would be prone to deadlocks.
  // This flag is used to remember whether we need to later lock and unregister.
  bool nmethod_needs_unregister = false;

  {
    // invalidate osr nmethod before acquiring the patching lock since
    // they both acquire leaf locks and we don't want a deadlock.
    // This logic is equivalent to the logic below for patching the
    // verified entry point of regular methods. We check that the
    // nmethod is in use to ensure that it is invalidated only once.
    if (is_osr_method() && is_in_use()) {
      // this effectively makes the osr nmethod not entrant
      invalidate_osr_method();
    }

    // Enter critical section.  Does not block for safepoint.
    MutexLockerEx pl(Patching_lock, Mutex::_no_safepoint_check_flag);

    if (_state == state) {
      // another thread already performed this transition so nothing
      // to do, but return false to indicate this.
      return false;
    }

    // The caller can be calling the method statically or through an inline
    // cache call.
    if (!is_osr_method() && !is_not_entrant()) {
      NativeJump::patch_verified_entry(entry_point(), verified_entry_point(),
                  SharedRuntime::get_handle_wrong_method_stub());
    }

    if (is_in_use() && update_recompile_counts()) {
      // It's a true state change, so mark the method as decompiled.
      // Do it only for transition from alive.
      inc_decompile_count();
    }

    // If the state is becoming a zombie, signal to unregister the nmethod with
    // the heap.
    // This nmethod may have already been unloaded during a full GC.
    if ((state == zombie) && !is_unloaded()) {
      nmethod_needs_unregister = true;
    }

    // Must happen before state change. Otherwise we have a race condition in
    // nmethod::can_not_entrant_be_converted(). I.e., a method can immediately
    // transition its state from 'not_entrant' to 'zombie' without having to wait
    // for stack scanning.
    if (state == not_entrant) {
      mark_as_seen_on_stack();
      OrderAccess::storestore(); // _stack_traversal_mark and _state
    }

    // Change state
    _state = state;

    // Log the transition once
    log_state_change();

    // Invalidate while holding the patching lock
    JVMCI_ONLY(maybe_invalidate_installed_code());

    // Remove nmethod from method.
    // We need to check if both the _code and _from_compiled_code_entry_point
    // refer to this nmethod because there is a race in setting these two fields
    // in Method* as seen in bugid 4947125.
    // If the vep() points to the zombie nmethod, the memory for the nmethod
    // could be flushed and the compiler and vtable stubs could still call
    // through it.
    if (method() != NULL && (method()->code() == this ||
                             method()->from_compiled_entry() == verified_entry_point())) {
      HandleMark hm;
      method()->clear_code(false /* already owns Patching_lock */);
    }
  } // leave critical region under Patching_lock

#ifdef ASSERT
  if (is_osr_method() && method() != NULL) {
    // Make sure osr nmethod is invalidated, i.e. not on the list
    bool found = method()->method_holder()->remove_osr_nmethod(this);
    assert(!found, "osr nmethod should have been invalidated");
  }
#endif

  // When the nmethod becomes zombie it is no longer alive so the
  // dependencies must be flushed.  nmethods in the not_entrant
  // state will be flushed later when the transition to zombie
  // happens or they get unloaded.
  if (state == zombie) {
    {
      // Flushing dependencies must be done before any possible
      // safepoint can sneak in, otherwise the oops used by the
      // dependency logic could have become stale.
      MutexLockerEx mu(CodeCache_lock, Mutex::_no_safepoint_check_flag);
      if (nmethod_needs_unregister) {
        Universe::heap()->unregister_nmethod(this);
      }
      flush_dependencies(/*delete_immediately*/true);
    }

    // zombie only - if a JVMTI agent has enabled the CompiledMethodUnload
    // event and it hasn't already been reported for this nmethod then
    // report it now. The event may have been reported earlier if the GC
    // marked it for unloading). JvmtiDeferredEventQueue support means
    // we no longer go to a safepoint here.
    post_compiled_method_unload();

#ifdef ASSERT
    // It's no longer safe to access the oops section since zombie
    // nmethods aren't scanned for GC.
    _oops_are_stale = true;
#endif
     // the Method may be reclaimed by class unloading now that the
     // nmethod is in zombie state
    set_method(NULL);
  } else {
    assert(state == not_entrant, "other cases may need to be handled differently");
  }

  if (TraceCreateZombies) {
    ResourceMark m;
    tty->print_cr("nmethod <" INTPTR_FORMAT "> %s code made %s", p2i(this), this->method() ? this->method()->name_and_sig_as_C_string() : "null", (state == not_entrant) ? "not entrant" : "zombie");
  }

  NMethodSweeper::report_state_change(this);
  return true;
}

void nmethod::flush() {
  // Note that there are no valid oops in the nmethod anymore.
  assert(!is_osr_method() || is_unloaded() || is_zombie(),
         "osr nmethod must be unloaded or zombie before flushing");
  assert(is_zombie() || is_osr_method(), "must be a zombie method");
  assert (!is_locked_by_vm(), "locked methods shouldn't be flushed");
  assert_locked_or_safepoint(CodeCache_lock);

  // completely deallocate this method
  Events::log(JavaThread::current(), "flushing nmethod " INTPTR_FORMAT, p2i(this));
  if (PrintMethodFlushing) {
    tty->print_cr("*flushing %s nmethod %3d/" INTPTR_FORMAT ". Live blobs:" UINT32_FORMAT
                  "/Free CodeCache:" SIZE_FORMAT "Kb",
                  is_osr_method() ? "osr" : "",_compile_id, p2i(this), CodeCache::blob_count(),
                  CodeCache::unallocated_capacity(CodeCache::get_code_blob_type(this))/1024);
  }

  // We need to deallocate any ExceptionCache data.
  // Note that we do not need to grab the nmethod lock for this, it
  // better be thread safe if we're disposing of it!
  ExceptionCache* ec = exception_cache();
  set_exception_cache(NULL);
  while(ec != NULL) {
    ExceptionCache* next = ec->next();
    delete ec;
    ec = next;
  }

  if (on_scavenge_root_list()) {
    CodeCache::drop_scavenge_root_nmethod(this);
  }

#if INCLUDE_JVMCI
  assert(_jvmci_installed_code == NULL, "should have been nulled out when transitioned to zombie");
  assert(_speculation_log == NULL, "should have been nulled out when transitioned to zombie");
#endif

  CodeBlob::flush();
  CodeCache::free(this);
}

//
// Notify all classes this nmethod is dependent on that it is no
// longer dependent. This should only be called in two situations.
// First, when a nmethod transitions to a zombie all dependents need
// to be clear.  Since zombification happens at a safepoint there's no
// synchronization issues.  The second place is a little more tricky.
// During phase 1 of mark sweep class unloading may happen and as a
// result some nmethods may get unloaded.  In this case the flushing
// of dependencies must happen during phase 1 since after GC any
// dependencies in the unloaded nmethod won't be updated, so
// traversing the dependency information in unsafe.  In that case this
// function is called with a boolean argument and this function only
// notifies instanceKlasses that are reachable

void nmethod::flush_dependencies(bool delete_immediately) {
  assert_locked_or_safepoint(CodeCache_lock);
  assert(Universe::heap()->is_gc_active() != delete_immediately,
  "delete_immediately is false if and only if we are called during GC");
  if (!has_flushed_dependencies()) {
    set_has_flushed_dependencies();
    for (Dependencies::DepStream deps(this); deps.next(); ) {
      if (deps.type() == Dependencies::call_site_target_value) {
        // CallSite dependencies are managed on per-CallSite instance basis.
        oop call_site = deps.argument_oop(0);
        MethodHandles::remove_dependent_nmethod(call_site, this);
      } else {
        Klass* klass = deps.context_type();
        if (klass == NULL) {
          continue;  // ignore things like evol_method
        }
        // During GC delete_immediately is false, and liveness
        // of dependee determines class that needs to be updated.
        if (delete_immediately || klass->is_loader_alive()) {
          // The GC defers deletion of this entry, since there might be multiple threads
          // iterating over the _dependencies graph. Other call paths are single-threaded
          // and may delete it immediately.
          InstanceKlass::cast(klass)->remove_dependent_nmethod(this, delete_immediately);
        }
      }
    }
  }
}


// If this oop is not live, the nmethod can be unloaded.
bool nmethod::can_unload(BoolObjectClosure* is_alive, oop* root) {
  assert(root != NULL, "just checking");
  oop obj = *root;
  if (obj == NULL || is_alive->do_object_b(obj)) {
      return false;
  }

  // An nmethod might be unloaded simply because one of its constant oops has gone dead.
  // No actual classes need to be unloaded in order for this to occur.
  make_unloaded(obj);
  return true;
}

// ------------------------------------------------------------------
// post_compiled_method_load_event
// new method for install_code() path
// Transfer information from compilation to jvmti
void nmethod::post_compiled_method_load_event() {

  Method* moop = method();
  HOTSPOT_COMPILED_METHOD_LOAD(
      (char *) moop->klass_name()->bytes(),
      moop->klass_name()->utf8_length(),
      (char *) moop->name()->bytes(),
      moop->name()->utf8_length(),
      (char *) moop->signature()->bytes(),
      moop->signature()->utf8_length(),
      insts_begin(), insts_size());

  if (JvmtiExport::should_post_compiled_method_load() ||
      JvmtiExport::should_post_compiled_method_unload()) {
    get_and_cache_jmethod_id();
  }

  if (JvmtiExport::should_post_compiled_method_load()) {
    // Let the Service thread (which is a real Java thread) post the event
    MutexLockerEx ml(Service_lock, Mutex::_no_safepoint_check_flag);
    JvmtiDeferredEventQueue::enqueue(
      JvmtiDeferredEvent::compiled_method_load_event(this));
  }
}

jmethodID nmethod::get_and_cache_jmethod_id() {
  if (_jmethod_id == NULL) {
    // Cache the jmethod_id since it can no longer be looked up once the
    // method itself has been marked for unloading.
    _jmethod_id = method()->jmethod_id();
  }
  return _jmethod_id;
}

void nmethod::post_compiled_method_unload() {
  if (unload_reported()) {
    // During unloading we transition to unloaded and then to zombie
    // and the unloading is reported during the first transition.
    return;
  }

  assert(_method != NULL && !is_unloaded(), "just checking");
  DTRACE_METHOD_UNLOAD_PROBE(method());

  // If a JVMTI agent has enabled the CompiledMethodUnload event then
  // post the event. Sometime later this nmethod will be made a zombie
  // by the sweeper but the Method* will not be valid at that point.
  // If the _jmethod_id is null then no load event was ever requested
  // so don't bother posting the unload.  The main reason for this is
  // that the jmethodID is a weak reference to the Method* so if
  // it's being unloaded there's no way to look it up since the weak
  // ref will have been cleared.
  if (_jmethod_id != NULL && JvmtiExport::should_post_compiled_method_unload()) {
    assert(!unload_reported(), "already unloaded");
    JvmtiDeferredEvent event =
      JvmtiDeferredEvent::compiled_method_unload_event(this,
          _jmethod_id, insts_begin());
    MutexLockerEx ml(Service_lock, Mutex::_no_safepoint_check_flag);
    JvmtiDeferredEventQueue::enqueue(event);
  }

  // The JVMTI CompiledMethodUnload event can be enabled or disabled at
  // any time. As the nmethod is being unloaded now we mark it has
  // having the unload event reported - this will ensure that we don't
  // attempt to report the event in the unlikely scenario where the
  // event is enabled at the time the nmethod is made a zombie.
  set_unload_reported();
}

bool nmethod::unload_if_dead_at(RelocIterator* iter_at_oop, BoolObjectClosure *is_alive) {
  assert(iter_at_oop->type() == relocInfo::oop_type, "Wrong relocation type");

  oop_Relocation* r = iter_at_oop->oop_reloc();
  // Traverse those oops directly embedded in the code.
  // Other oops (oop_index>0) are seen as part of scopes_oops.
  assert(1 == (r->oop_is_immediate()) +
         (r->oop_addr() >= oops_begin() && r->oop_addr() < oops_end()),
         "oop must be found in exactly one place");
  if (r->oop_is_immediate() && r->oop_value() != NULL) {
    // Unload this nmethod if the oop is dead.
    if (can_unload(is_alive, r->oop_addr())) {
      return true;;
    }
  }

  return false;
}

bool nmethod::do_unloading_scopes(BoolObjectClosure* is_alive) {
  // Scopes
  for (oop* p = oops_begin(); p < oops_end(); p++) {
<<<<<<< HEAD
    if (oopDesc::unsafe_equals(*p, (oop) Universe::non_oop_word()))  continue;  // skip non-oops
    if (can_unload(is_alive, p, unloading_occurred)) {
=======
    if (*p == Universe::non_oop_word())  continue;  // skip non-oops
    if (can_unload(is_alive, p)) {
>>>>>>> a4f7f435
      return true;
    }
  }
  return false;
}

bool nmethod::do_unloading_oops(address low_boundary, BoolObjectClosure* is_alive) {
  // Compiled code

  // Prevent extra code cache walk for platforms that don't have immediate oops.
  if (relocInfo::mustIterateImmediateOopsInCode()) {
    RelocIterator iter(this, low_boundary);
    while (iter.next()) {
      if (iter.type() == relocInfo::oop_type) {
        if (unload_if_dead_at(&iter, is_alive)) {
          return true;
        }
      }
    }
  }

  return do_unloading_scopes(is_alive);
}

#if INCLUDE_JVMCI
bool nmethod::do_unloading_jvmci() {
  if (_jvmci_installed_code != NULL) {
    if (JNIHandles::is_global_weak_cleared(_jvmci_installed_code)) {
      if (_jvmci_installed_code_triggers_unloading) {
        // jweak reference processing has already cleared the referent
        make_unloaded(NULL);
        return true;
      } else {
        clear_jvmci_installed_code();
      }
    }
  }
  return false;
}
#endif

// Iterate over metadata calling this function.   Used by RedefineClasses
void nmethod::metadata_do(void f(Metadata*)) {
  {
    // Visit all immediate references that are embedded in the instruction stream.
    RelocIterator iter(this, oops_reloc_begin());
    while (iter.next()) {
      if (iter.type() == relocInfo::metadata_type ) {
        metadata_Relocation* r = iter.metadata_reloc();
        // In this metadata, we must only follow those metadatas directly embedded in
        // the code.  Other metadatas (oop_index>0) are seen as part of
        // the metadata section below.
        assert(1 == (r->metadata_is_immediate()) +
               (r->metadata_addr() >= metadata_begin() && r->metadata_addr() < metadata_end()),
               "metadata must be found in exactly one place");
        if (r->metadata_is_immediate() && r->metadata_value() != NULL) {
          Metadata* md = r->metadata_value();
          if (md != _method) f(md);
        }
      } else if (iter.type() == relocInfo::virtual_call_type) {
        // Check compiledIC holders associated with this nmethod
        CompiledIC *ic = CompiledIC_at(&iter);
        if (ic->is_icholder_call()) {
          CompiledICHolder* cichk = ic->cached_icholder();
          f(cichk->holder_metadata());
          f(cichk->holder_klass());
        } else {
          Metadata* ic_oop = ic->cached_metadata();
          if (ic_oop != NULL) {
            f(ic_oop);
          }
        }
      }
    }
  }

  // Visit the metadata section
  for (Metadata** p = metadata_begin(); p < metadata_end(); p++) {
    if (*p == Universe::non_oop_word() || *p == NULL)  continue;  // skip non-oops
    Metadata* md = *p;
    f(md);
  }

  // Visit metadata not embedded in the other places.
  if (_method != NULL) f(_method);
}

void nmethod::oops_do(OopClosure* f, bool allow_zombie) {
  // make sure the oops ready to receive visitors
  assert(allow_zombie || !is_zombie(), "should not call follow on zombie nmethod");
  assert(!is_unloaded(), "should not call follow on unloaded nmethod");

  // Prevent extra code cache walk for platforms that don't have immediate oops.
  if (relocInfo::mustIterateImmediateOopsInCode()) {
    RelocIterator iter(this, oops_reloc_begin());

    while (iter.next()) {
      if (iter.type() == relocInfo::oop_type ) {
        oop_Relocation* r = iter.oop_reloc();
        // In this loop, we must only follow those oops directly embedded in
        // the code.  Other oops (oop_index>0) are seen as part of scopes_oops.
        assert(1 == (r->oop_is_immediate()) +
               (r->oop_addr() >= oops_begin() && r->oop_addr() < oops_end()),
               "oop must be found in exactly one place");
        if (r->oop_is_immediate() && r->oop_value() != NULL) {
          f->do_oop(r->oop_addr());
        }
      }
    }
  }

  // Scopes
  // This includes oop constants not inlined in the code stream.
  for (oop* p = oops_begin(); p < oops_end(); p++) {
    if (oopDesc::unsafe_equals(*p, (oop) Universe::non_oop_word()))  continue;  // skip non-oops
    f->do_oop(p);
  }
}

#define NMETHOD_SENTINEL ((nmethod*)badAddress)

nmethod* volatile nmethod::_oops_do_mark_nmethods;

// An nmethod is "marked" if its _mark_link is set non-null.
// Even if it is the end of the linked list, it will have a non-null link value,
// as long as it is on the list.
// This code must be MP safe, because it is used from parallel GC passes.
bool nmethod::test_set_oops_do_mark() {
  assert(nmethod::oops_do_marking_is_active(), "oops_do_marking_prologue must be called");
  if (_oops_do_mark_link == NULL) {
    // Claim this nmethod for this thread to mark.
    if (Atomic::replace_if_null(NMETHOD_SENTINEL, &_oops_do_mark_link)) {
      // Atomically append this nmethod (now claimed) to the head of the list:
      nmethod* observed_mark_nmethods = _oops_do_mark_nmethods;
      for (;;) {
        nmethod* required_mark_nmethods = observed_mark_nmethods;
        _oops_do_mark_link = required_mark_nmethods;
        observed_mark_nmethods =
          Atomic::cmpxchg(this, &_oops_do_mark_nmethods, required_mark_nmethods);
        if (observed_mark_nmethods == required_mark_nmethods)
          break;
      }
      // Mark was clear when we first saw this guy.
      LogTarget(Trace, gc, nmethod) lt;
      if (lt.is_enabled()) {
        LogStream ls(lt);
        CompileTask::print(&ls, this, "oops_do, mark", /*short_form:*/ true);
      }
      return false;
    }
  }
  // On fall through, another racing thread marked this nmethod before we did.
  return true;
}

void nmethod::oops_do_marking_prologue() {
  log_trace(gc, nmethod)("oops_do_marking_prologue");
  assert(_oops_do_mark_nmethods == NULL, "must not call oops_do_marking_prologue twice in a row");
  // We use cmpxchg instead of regular assignment here because the user
  // may fork a bunch of threads, and we need them all to see the same state.
  nmethod* observed = Atomic::cmpxchg(NMETHOD_SENTINEL, &_oops_do_mark_nmethods, (nmethod*)NULL);
  guarantee(observed == NULL, "no races in this sequential code");
}

void nmethod::oops_do_marking_epilogue() {
  assert(_oops_do_mark_nmethods != NULL, "must not call oops_do_marking_epilogue twice in a row");
  nmethod* cur = _oops_do_mark_nmethods;
  while (cur != NMETHOD_SENTINEL) {
    assert(cur != NULL, "not NULL-terminated");
    nmethod* next = cur->_oops_do_mark_link;
    cur->_oops_do_mark_link = NULL;
    DEBUG_ONLY(cur->verify_oop_relocations());

    LogTarget(Trace, gc, nmethod) lt;
    if (lt.is_enabled()) {
      LogStream ls(lt);
      CompileTask::print(&ls, cur, "oops_do, unmark", /*short_form:*/ true);
    }
    cur = next;
  }
  nmethod* required = _oops_do_mark_nmethods;
  nmethod* observed = Atomic::cmpxchg((nmethod*)NULL, &_oops_do_mark_nmethods, required);
  guarantee(observed == required, "no races in this sequential code");
  log_trace(gc, nmethod)("oops_do_marking_epilogue");
}

class DetectScavengeRoot: public OopClosure {
  bool     _detected_scavenge_root;
  nmethod* _print_nm;
public:
  DetectScavengeRoot(nmethod* nm) : _detected_scavenge_root(false), _print_nm(nm) {}

  bool detected_scavenge_root() { return _detected_scavenge_root; }
  virtual void do_oop(oop* p) {
    if ((*p) != NULL && Universe::heap()->is_scavengable(*p)) {
      NOT_PRODUCT(maybe_print(p));
      _detected_scavenge_root = true;
    }
  }
  virtual void do_oop(narrowOop* p) { ShouldNotReachHere(); }

#ifndef PRODUCT
  void maybe_print(oop* p) {
    LogTarget(Trace, gc, nmethod) lt;
    if (lt.is_enabled()) {
      LogStream ls(lt);
      if (!_detected_scavenge_root) {
        CompileTask::print(&ls, _print_nm, "new scavenge root", /*short_form:*/ true);
      }
      ls.print("" PTR_FORMAT "[offset=%d] detected scavengable oop " PTR_FORMAT " (found at " PTR_FORMAT ") ",
               p2i(_print_nm), (int)((intptr_t)p - (intptr_t)_print_nm),
               p2i(*p), p2i(p));
      (*p)->print_value_on(&ls);
      ls.cr();
    }
  }
#endif //PRODUCT
};

bool nmethod::detect_scavenge_root_oops() {
  DetectScavengeRoot detect_scavenge_root(this);
  oops_do(&detect_scavenge_root);
  return detect_scavenge_root.detected_scavenge_root();
}

inline bool includes(void* p, void* from, void* to) {
  return from <= p && p < to;
}


void nmethod::copy_scopes_pcs(PcDesc* pcs, int count) {
  assert(count >= 2, "must be sentinel values, at least");

#ifdef ASSERT
  // must be sorted and unique; we do a binary search in find_pc_desc()
  int prev_offset = pcs[0].pc_offset();
  assert(prev_offset == PcDesc::lower_offset_limit,
         "must start with a sentinel");
  for (int i = 1; i < count; i++) {
    int this_offset = pcs[i].pc_offset();
    assert(this_offset > prev_offset, "offsets must be sorted");
    prev_offset = this_offset;
  }
  assert(prev_offset == PcDesc::upper_offset_limit,
         "must end with a sentinel");
#endif //ASSERT

  // Search for MethodHandle invokes and tag the nmethod.
  for (int i = 0; i < count; i++) {
    if (pcs[i].is_method_handle_invoke()) {
      set_has_method_handle_invokes(true);
      break;
    }
  }
  assert(has_method_handle_invokes() == (_deopt_mh_handler_begin != NULL), "must have deopt mh handler");

  int size = count * sizeof(PcDesc);
  assert(scopes_pcs_size() >= size, "oob");
  memcpy(scopes_pcs_begin(), pcs, size);

  // Adjust the final sentinel downward.
  PcDesc* last_pc = &scopes_pcs_begin()[count-1];
  assert(last_pc->pc_offset() == PcDesc::upper_offset_limit, "sanity");
  last_pc->set_pc_offset(content_size() + 1);
  for (; last_pc + 1 < scopes_pcs_end(); last_pc += 1) {
    // Fill any rounding gaps with copies of the last record.
    last_pc[1] = last_pc[0];
  }
  // The following assert could fail if sizeof(PcDesc) is not
  // an integral multiple of oopSize (the rounding term).
  // If it fails, change the logic to always allocate a multiple
  // of sizeof(PcDesc), and fill unused words with copies of *last_pc.
  assert(last_pc + 1 == scopes_pcs_end(), "must match exactly");
}

void nmethod::copy_scopes_data(u_char* buffer, int size) {
  assert(scopes_data_size() >= size, "oob");
  memcpy(scopes_data_begin(), buffer, size);
}

#ifdef ASSERT
static PcDesc* linear_search(const PcDescSearch& search, int pc_offset, bool approximate) {
  PcDesc* lower = search.scopes_pcs_begin();
  PcDesc* upper = search.scopes_pcs_end();
  lower += 1; // exclude initial sentinel
  PcDesc* res = NULL;
  for (PcDesc* p = lower; p < upper; p++) {
    NOT_PRODUCT(--pc_nmethod_stats.pc_desc_tests);  // don't count this call to match_desc
    if (match_desc(p, pc_offset, approximate)) {
      if (res == NULL)
        res = p;
      else
        res = (PcDesc*) badAddress;
    }
  }
  return res;
}
#endif


// Finds a PcDesc with real-pc equal to "pc"
PcDesc* PcDescContainer::find_pc_desc_internal(address pc, bool approximate, const PcDescSearch& search) {
  address base_address = search.code_begin();
  if ((pc < base_address) ||
      (pc - base_address) >= (ptrdiff_t) PcDesc::upper_offset_limit) {
    return NULL;  // PC is wildly out of range
  }
  int pc_offset = (int) (pc - base_address);

  // Check the PcDesc cache if it contains the desired PcDesc
  // (This as an almost 100% hit rate.)
  PcDesc* res = _pc_desc_cache.find_pc_desc(pc_offset, approximate);
  if (res != NULL) {
    assert(res == linear_search(search, pc_offset, approximate), "cache ok");
    return res;
  }

  // Fallback algorithm: quasi-linear search for the PcDesc
  // Find the last pc_offset less than the given offset.
  // The successor must be the required match, if there is a match at all.
  // (Use a fixed radix to avoid expensive affine pointer arithmetic.)
  PcDesc* lower = search.scopes_pcs_begin();
  PcDesc* upper = search.scopes_pcs_end();
  upper -= 1; // exclude final sentinel
  if (lower >= upper)  return NULL;  // native method; no PcDescs at all

#define assert_LU_OK \
  /* invariant on lower..upper during the following search: */ \
  assert(lower->pc_offset() <  pc_offset, "sanity"); \
  assert(upper->pc_offset() >= pc_offset, "sanity")
  assert_LU_OK;

  // Use the last successful return as a split point.
  PcDesc* mid = _pc_desc_cache.last_pc_desc();
  NOT_PRODUCT(++pc_nmethod_stats.pc_desc_searches);
  if (mid->pc_offset() < pc_offset) {
    lower = mid;
  } else {
    upper = mid;
  }

  // Take giant steps at first (4096, then 256, then 16, then 1)
  const int LOG2_RADIX = 4 /*smaller steps in debug mode:*/ debug_only(-1);
  const int RADIX = (1 << LOG2_RADIX);
  for (int step = (1 << (LOG2_RADIX*3)); step > 1; step >>= LOG2_RADIX) {
    while ((mid = lower + step) < upper) {
      assert_LU_OK;
      NOT_PRODUCT(++pc_nmethod_stats.pc_desc_searches);
      if (mid->pc_offset() < pc_offset) {
        lower = mid;
      } else {
        upper = mid;
        break;
      }
    }
    assert_LU_OK;
  }

  // Sneak up on the value with a linear search of length ~16.
  while (true) {
    assert_LU_OK;
    mid = lower + 1;
    NOT_PRODUCT(++pc_nmethod_stats.pc_desc_searches);
    if (mid->pc_offset() < pc_offset) {
      lower = mid;
    } else {
      upper = mid;
      break;
    }
  }
#undef assert_LU_OK

  if (match_desc(upper, pc_offset, approximate)) {
    assert(upper == linear_search(search, pc_offset, approximate), "search ok");
    _pc_desc_cache.add_pc_desc(upper);
    return upper;
  } else {
    assert(NULL == linear_search(search, pc_offset, approximate), "search ok");
    return NULL;
  }
}


void nmethod::check_all_dependencies(DepChange& changes) {
  // Checked dependencies are allocated into this ResourceMark
  ResourceMark rm;

  // Turn off dependency tracing while actually testing dependencies.
  NOT_PRODUCT( FlagSetting fs(TraceDependencies, false) );

  typedef ResourceHashtable<DependencySignature, int, &DependencySignature::hash,
                            &DependencySignature::equals, 11027> DepTable;

  DepTable* table = new DepTable();

  // Iterate over live nmethods and check dependencies of all nmethods that are not
  // marked for deoptimization. A particular dependency is only checked once.
  NMethodIterator iter;
  while(iter.next()) {
    nmethod* nm = iter.method();
    // Only notify for live nmethods
    if (nm->is_alive() && !nm->is_marked_for_deoptimization()) {
      for (Dependencies::DepStream deps(nm); deps.next(); ) {
        // Construct abstraction of a dependency.
        DependencySignature* current_sig = new DependencySignature(deps);

        // Determine if dependency is already checked. table->put(...) returns
        // 'true' if the dependency is added (i.e., was not in the hashtable).
        if (table->put(*current_sig, 1)) {
          if (deps.check_dependency() != NULL) {
            // Dependency checking failed. Print out information about the failed
            // dependency and finally fail with an assert. We can fail here, since
            // dependency checking is never done in a product build.
            tty->print_cr("Failed dependency:");
            changes.print();
            nm->print();
            nm->print_dependencies();
            assert(false, "Should have been marked for deoptimization");
          }
        }
      }
    }
  }
}

bool nmethod::check_dependency_on(DepChange& changes) {
  // What has happened:
  // 1) a new class dependee has been added
  // 2) dependee and all its super classes have been marked
  bool found_check = false;  // set true if we are upset
  for (Dependencies::DepStream deps(this); deps.next(); ) {
    // Evaluate only relevant dependencies.
    if (deps.spot_check_dependency_at(changes) != NULL) {
      found_check = true;
      NOT_DEBUG(break);
    }
  }
  return found_check;
}

bool nmethod::is_evol_dependent_on(Klass* dependee) {
  InstanceKlass *dependee_ik = InstanceKlass::cast(dependee);
  Array<Method*>* dependee_methods = dependee_ik->methods();
  for (Dependencies::DepStream deps(this); deps.next(); ) {
    if (deps.type() == Dependencies::evol_method) {
      Method* method = deps.method_argument(0);
      for (int j = 0; j < dependee_methods->length(); j++) {
        if (dependee_methods->at(j) == method) {
          if (log_is_enabled(Debug, redefine, class, nmethod)) {
            ResourceMark rm;
            log_debug(redefine, class, nmethod)
              ("Found evol dependency of nmethod %s.%s(%s) compile_id=%d on method %s.%s(%s)",
               _method->method_holder()->external_name(),
               _method->name()->as_C_string(),
               _method->signature()->as_C_string(),
               compile_id(),
               method->method_holder()->external_name(),
               method->name()->as_C_string(),
               method->signature()->as_C_string());
          }
          if (TraceDependencies || LogCompilation)
            deps.log_dependency(dependee);
          return true;
        }
      }
    }
  }
  return false;
}

// Called from mark_for_deoptimization, when dependee is invalidated.
bool nmethod::is_dependent_on_method(Method* dependee) {
  for (Dependencies::DepStream deps(this); deps.next(); ) {
    if (deps.type() != Dependencies::evol_method)
      continue;
    Method* method = deps.method_argument(0);
    if (method == dependee) return true;
  }
  return false;
}


bool nmethod::is_patchable_at(address instr_addr) {
  assert(insts_contains(instr_addr), "wrong nmethod used");
  if (is_zombie()) {
    // a zombie may never be patched
    return false;
  }
  return true;
}


address nmethod::continuation_for_implicit_exception(address pc) {
  // Exception happened outside inline-cache check code => we are inside
  // an active nmethod => use cpc to determine a return address
  int exception_offset = pc - code_begin();
  int cont_offset = ImplicitExceptionTable(this).at( exception_offset );
#ifdef ASSERT
  if (cont_offset == 0) {
    Thread* thread = Thread::current();
    ResetNoHandleMark rnm; // Might be called from LEAF/QUICK ENTRY
    HandleMark hm(thread);
    ResourceMark rm(thread);
    CodeBlob* cb = CodeCache::find_blob(pc);
    assert(cb != NULL && cb == this, "");
    ttyLocker ttyl;
    tty->print_cr("implicit exception happened at " INTPTR_FORMAT, p2i(pc));
    print();
    method()->print_codes();
    print_code();
    print_pcs();
  }
#endif
  if (cont_offset == 0) {
    // Let the normal error handling report the exception
    return NULL;
  }
  return code_begin() + cont_offset;
}



void nmethod_init() {
  // make sure you didn't forget to adjust the filler fields
  assert(sizeof(nmethod) % oopSize == 0, "nmethod size must be multiple of a word");
}


//-------------------------------------------------------------------------------------------


// QQQ might we make this work from a frame??
nmethodLocker::nmethodLocker(address pc) {
  CodeBlob* cb = CodeCache::find_blob(pc);
  guarantee(cb != NULL && cb->is_compiled(), "bad pc for a nmethod found");
  _nm = cb->as_compiled_method();
  lock_nmethod(_nm);
}

// Only JvmtiDeferredEvent::compiled_method_unload_event()
// should pass zombie_ok == true.
void nmethodLocker::lock_nmethod(CompiledMethod* cm, bool zombie_ok) {
  if (cm == NULL)  return;
  if (cm->is_aot()) return;  // FIXME: Revisit once _lock_count is added to aot_method
  nmethod* nm = cm->as_nmethod();
  Atomic::inc(&nm->_lock_count);
  assert(zombie_ok || !nm->is_zombie(), "cannot lock a zombie method");
}

void nmethodLocker::unlock_nmethod(CompiledMethod* cm) {
  if (cm == NULL)  return;
  if (cm->is_aot()) return;  // FIXME: Revisit once _lock_count is added to aot_method
  nmethod* nm = cm->as_nmethod();
  Atomic::dec(&nm->_lock_count);
  assert(nm->_lock_count >= 0, "unmatched nmethod lock/unlock");
}


// -----------------------------------------------------------------------------
// Verification

class VerifyOopsClosure: public OopClosure {
  nmethod* _nm;
  bool     _ok;
public:
  VerifyOopsClosure(nmethod* nm) : _nm(nm), _ok(true) { }
  bool ok() { return _ok; }
  virtual void do_oop(oop* p) {
    if (oopDesc::is_oop_or_null(*p)) return;
    if (_ok) {
      _nm->print_nmethod(true);
      _ok = false;
    }
    tty->print_cr("*** non-oop " PTR_FORMAT " found at " PTR_FORMAT " (offset %d)",
                  p2i(*p), p2i(p), (int)((intptr_t)p - (intptr_t)_nm));
  }
  virtual void do_oop(narrowOop* p) { ShouldNotReachHere(); }
};

void nmethod::verify() {

  // Hmm. OSR methods can be deopted but not marked as zombie or not_entrant
  // seems odd.

  if (is_zombie() || is_not_entrant() || is_unloaded())
    return;

  // Make sure all the entry points are correctly aligned for patching.
  NativeJump::check_verified_entry_alignment(entry_point(), verified_entry_point());

  // assert(oopDesc::is_oop(method()), "must be valid");

  ResourceMark rm;

  if (!CodeCache::contains(this)) {
    fatal("nmethod at " INTPTR_FORMAT " not in zone", p2i(this));
  }

  if(is_native_method() )
    return;

  nmethod* nm = CodeCache::find_nmethod(verified_entry_point());
  if (nm != this) {
    fatal("findNMethod did not find this nmethod (" INTPTR_FORMAT ")", p2i(this));
  }

  for (PcDesc* p = scopes_pcs_begin(); p < scopes_pcs_end(); p++) {
    if (! p->verify(this)) {
      tty->print_cr("\t\tin nmethod at " INTPTR_FORMAT " (pcs)", p2i(this));
    }
  }

  VerifyOopsClosure voc(this);
  oops_do(&voc);
  assert(voc.ok(), "embedded oops must be OK");
  Universe::heap()->verify_nmethod(this);

  verify_scopes();
}


void nmethod::verify_interrupt_point(address call_site) {
  // Verify IC only when nmethod installation is finished.
  if (!is_not_installed()) {
    Thread *cur = Thread::current();
    if (CompiledIC_lock->owner() == cur ||
        ((cur->is_VM_thread() || cur->is_ConcurrentGC_thread()) &&
         SafepointSynchronize::is_at_safepoint())) {
      CompiledIC_at(this, call_site);
      CHECK_UNHANDLED_OOPS_ONLY(Thread::current()->clear_unhandled_oops());
    } else {
      MutexLocker ml_verify (CompiledIC_lock);
      CompiledIC_at(this, call_site);
    }
  }

  PcDesc* pd = pc_desc_at(nativeCall_at(call_site)->return_address());
  assert(pd != NULL, "PcDesc must exist");
  for (ScopeDesc* sd = new ScopeDesc(this, pd->scope_decode_offset(),
                                     pd->obj_decode_offset(), pd->should_reexecute(), pd->rethrow_exception(),
                                     pd->return_oop());
       !sd->is_top(); sd = sd->sender()) {
    sd->verify();
  }
}

void nmethod::verify_scopes() {
  if( !method() ) return;       // Runtime stubs have no scope
  if (method()->is_native()) return; // Ignore stub methods.
  // iterate through all interrupt point
  // and verify the debug information is valid.
  RelocIterator iter((nmethod*)this);
  while (iter.next()) {
    address stub = NULL;
    switch (iter.type()) {
      case relocInfo::virtual_call_type:
        verify_interrupt_point(iter.addr());
        break;
      case relocInfo::opt_virtual_call_type:
        stub = iter.opt_virtual_call_reloc()->static_stub(false);
        verify_interrupt_point(iter.addr());
        break;
      case relocInfo::static_call_type:
        stub = iter.static_call_reloc()->static_stub(false);
        //verify_interrupt_point(iter.addr());
        break;
      case relocInfo::runtime_call_type:
      case relocInfo::runtime_call_w_cp_type: {
        address destination = iter.reloc()->value();
        // Right now there is no way to find out which entries support
        // an interrupt point.  It would be nice if we had this
        // information in a table.
        break;
      }
      default:
        break;
    }
    assert(stub == NULL || stub_contains(stub), "static call stub outside stub section");
  }
}


// -----------------------------------------------------------------------------
// Non-product code
#ifndef PRODUCT

class DebugScavengeRoot: public OopClosure {
  nmethod* _nm;
  bool     _ok;
public:
  DebugScavengeRoot(nmethod* nm) : _nm(nm), _ok(true) { }
  bool ok() { return _ok; }
  virtual void do_oop(oop* p) {
    if ((*p) == NULL || !Universe::heap()->is_scavengable(*p))  return;
    if (_ok) {
      _nm->print_nmethod(true);
      _ok = false;
    }
    tty->print_cr("*** scavengable oop " PTR_FORMAT " found at " PTR_FORMAT " (offset %d)",
                  p2i(*p), p2i(p), (int)((intptr_t)p - (intptr_t)_nm));
    (*p)->print();
  }
  virtual void do_oop(narrowOop* p) { ShouldNotReachHere(); }
};

void nmethod::verify_scavenge_root_oops() {
  if (!on_scavenge_root_list()) {
    // Actually look inside, to verify the claim that it's clean.
    DebugScavengeRoot debug_scavenge_root(this);
    oops_do(&debug_scavenge_root);
    if (!debug_scavenge_root.ok())
      fatal("found an unadvertised bad scavengable oop in the code cache");
  }
  assert(scavenge_root_not_marked(), "");
}

#endif // PRODUCT

// Printing operations

void nmethod::print() const {
  ResourceMark rm;
  ttyLocker ttyl;   // keep the following output all in one block

  tty->print("Compiled method ");

  if (is_compiled_by_c1()) {
    tty->print("(c1) ");
  } else if (is_compiled_by_c2()) {
    tty->print("(c2) ");
  } else if (is_compiled_by_jvmci()) {
    tty->print("(JVMCI) ");
  } else {
    tty->print("(nm) ");
  }

  print_on(tty, NULL);

  if (WizardMode) {
    tty->print("((nmethod*) " INTPTR_FORMAT ") ", p2i(this));
    tty->print(" for method " INTPTR_FORMAT , p2i(method()));
    tty->print(" { ");
    tty->print_cr("%s ", state());
    if (on_scavenge_root_list())  tty->print("scavenge_root ");
    tty->print_cr("}:");
  }
  if (size              () > 0) tty->print_cr(" total in heap  [" INTPTR_FORMAT "," INTPTR_FORMAT "] = %d",
                                              p2i(this),
                                              p2i(this) + size(),
                                              size());
  if (relocation_size   () > 0) tty->print_cr(" relocation     [" INTPTR_FORMAT "," INTPTR_FORMAT "] = %d",
                                              p2i(relocation_begin()),
                                              p2i(relocation_end()),
                                              relocation_size());
  if (consts_size       () > 0) tty->print_cr(" constants      [" INTPTR_FORMAT "," INTPTR_FORMAT "] = %d",
                                              p2i(consts_begin()),
                                              p2i(consts_end()),
                                              consts_size());
  if (insts_size        () > 0) tty->print_cr(" main code      [" INTPTR_FORMAT "," INTPTR_FORMAT "] = %d",
                                              p2i(insts_begin()),
                                              p2i(insts_end()),
                                              insts_size());
  if (stub_size         () > 0) tty->print_cr(" stub code      [" INTPTR_FORMAT "," INTPTR_FORMAT "] = %d",
                                              p2i(stub_begin()),
                                              p2i(stub_end()),
                                              stub_size());
  if (oops_size         () > 0) tty->print_cr(" oops           [" INTPTR_FORMAT "," INTPTR_FORMAT "] = %d",
                                              p2i(oops_begin()),
                                              p2i(oops_end()),
                                              oops_size());
  if (metadata_size      () > 0) tty->print_cr(" metadata       [" INTPTR_FORMAT "," INTPTR_FORMAT "] = %d",
                                              p2i(metadata_begin()),
                                              p2i(metadata_end()),
                                              metadata_size());
  if (scopes_data_size  () > 0) tty->print_cr(" scopes data    [" INTPTR_FORMAT "," INTPTR_FORMAT "] = %d",
                                              p2i(scopes_data_begin()),
                                              p2i(scopes_data_end()),
                                              scopes_data_size());
  if (scopes_pcs_size   () > 0) tty->print_cr(" scopes pcs     [" INTPTR_FORMAT "," INTPTR_FORMAT "] = %d",
                                              p2i(scopes_pcs_begin()),
                                              p2i(scopes_pcs_end()),
                                              scopes_pcs_size());
  if (dependencies_size () > 0) tty->print_cr(" dependencies   [" INTPTR_FORMAT "," INTPTR_FORMAT "] = %d",
                                              p2i(dependencies_begin()),
                                              p2i(dependencies_end()),
                                              dependencies_size());
  if (handler_table_size() > 0) tty->print_cr(" handler table  [" INTPTR_FORMAT "," INTPTR_FORMAT "] = %d",
                                              p2i(handler_table_begin()),
                                              p2i(handler_table_end()),
                                              handler_table_size());
  if (nul_chk_table_size() > 0) tty->print_cr(" nul chk table  [" INTPTR_FORMAT "," INTPTR_FORMAT "] = %d",
                                              p2i(nul_chk_table_begin()),
                                              p2i(nul_chk_table_end()),
                                              nul_chk_table_size());
}

#ifndef PRODUCT

void nmethod::print_scopes() {
  // Find the first pc desc for all scopes in the code and print it.
  ResourceMark rm;
  for (PcDesc* p = scopes_pcs_begin(); p < scopes_pcs_end(); p++) {
    if (p->scope_decode_offset() == DebugInformationRecorder::serialized_null)
      continue;

    ScopeDesc* sd = scope_desc_at(p->real_pc(this));
    while (sd != NULL) {
      sd->print_on(tty, p);
      sd = sd->sender();
    }
  }
}

void nmethod::print_dependencies() {
  ResourceMark rm;
  ttyLocker ttyl;   // keep the following output all in one block
  tty->print_cr("Dependencies:");
  for (Dependencies::DepStream deps(this); deps.next(); ) {
    deps.print_dependency();
    Klass* ctxk = deps.context_type();
    if (ctxk != NULL) {
      if (ctxk->is_instance_klass() && InstanceKlass::cast(ctxk)->is_dependent_nmethod(this)) {
        tty->print_cr("   [nmethod<=klass]%s", ctxk->external_name());
      }
    }
    deps.log_dependency();  // put it into the xml log also
  }
}


void nmethod::print_relocations() {
  ResourceMark m;       // in case methods get printed via the debugger
  tty->print_cr("relocations:");
  RelocIterator iter(this);
  iter.print();
}


void nmethod::print_pcs() {
  ResourceMark m;       // in case methods get printed via debugger
  tty->print_cr("pc-bytecode offsets:");
  for (PcDesc* p = scopes_pcs_begin(); p < scopes_pcs_end(); p++) {
    p->print(this);
  }
}

void nmethod::print_recorded_oops() {
  tty->print_cr("Recorded oops:");
  for (int i = 0; i < oops_count(); i++) {
    oop o = oop_at(i);
    tty->print("#%3d: " INTPTR_FORMAT " ", i, p2i(o));
    if (oopDesc::unsafe_equals(o, (oop)Universe::non_oop_word())) {
      tty->print("non-oop word");
    } else {
      o->print_value();
    }
    tty->cr();
  }
}

void nmethod::print_recorded_metadata() {
  tty->print_cr("Recorded metadata:");
  for (int i = 0; i < metadata_count(); i++) {
    Metadata* m = metadata_at(i);
    tty->print("#%3d: " INTPTR_FORMAT " ", i, p2i(m));
    if (m == (Metadata*)Universe::non_oop_word()) {
      tty->print("non-metadata word");
    } else {
      m->print_value_on_maybe_null(tty);
    }
    tty->cr();
  }
}

#endif // PRODUCT

const char* nmethod::reloc_string_for(u_char* begin, u_char* end) {
  RelocIterator iter(this, begin, end);
  bool have_one = false;
  while (iter.next()) {
    have_one = true;
    switch (iter.type()) {
        case relocInfo::none:                  return "no_reloc";
        case relocInfo::oop_type: {
          stringStream st;
          oop_Relocation* r = iter.oop_reloc();
          oop obj = r->oop_value();
          st.print("oop(");
          if (obj == NULL) st.print("NULL");
          else obj->print_value_on(&st);
          st.print(")");
          return st.as_string();
        }
        case relocInfo::metadata_type: {
          stringStream st;
          metadata_Relocation* r = iter.metadata_reloc();
          Metadata* obj = r->metadata_value();
          st.print("metadata(");
          if (obj == NULL) st.print("NULL");
          else obj->print_value_on(&st);
          st.print(")");
          return st.as_string();
        }
        case relocInfo::runtime_call_type:
        case relocInfo::runtime_call_w_cp_type: {
          stringStream st;
          st.print("runtime_call");
          CallRelocation* r = (CallRelocation*)iter.reloc();
          address dest = r->destination();
          CodeBlob* cb = CodeCache::find_blob(dest);
          if (cb != NULL) {
            st.print(" %s", cb->name());
          } else {
            ResourceMark rm;
            const int buflen = 1024;
            char* buf = NEW_RESOURCE_ARRAY(char, buflen);
            int offset;
            if (os::dll_address_to_function_name(dest, buf, buflen, &offset)) {
              st.print(" %s", buf);
              if (offset != 0) {
                st.print("+%d", offset);
              }
            }
          }
          return st.as_string();
        }
        case relocInfo::virtual_call_type: {
          stringStream st;
          st.print_raw("virtual_call");
          virtual_call_Relocation* r = iter.virtual_call_reloc();
          Method* m = r->method_value();
          if (m != NULL) {
            assert(m->is_method(), "");
            m->print_short_name(&st);
          }
          return st.as_string();
        }
        case relocInfo::opt_virtual_call_type: {
          stringStream st;
          st.print_raw("optimized virtual_call");
          opt_virtual_call_Relocation* r = iter.opt_virtual_call_reloc();
          Method* m = r->method_value();
          if (m != NULL) {
            assert(m->is_method(), "");
            m->print_short_name(&st);
          }
          return st.as_string();
        }
        case relocInfo::static_call_type: {
          stringStream st;
          st.print_raw("static_call");
          static_call_Relocation* r = iter.static_call_reloc();
          Method* m = r->method_value();
          if (m != NULL) {
            assert(m->is_method(), "");
            m->print_short_name(&st);
          }
          return st.as_string();
        }
        case relocInfo::static_stub_type:      return "static_stub";
        case relocInfo::external_word_type:    return "external_word";
        case relocInfo::internal_word_type:    return "internal_word";
        case relocInfo::section_word_type:     return "section_word";
        case relocInfo::poll_type:             return "poll";
        case relocInfo::poll_return_type:      return "poll_return";
        case relocInfo::type_mask:             return "type_bit_mask";

        default:
          break;
    }
  }
  return have_one ? "other" : NULL;
}

// Return a the last scope in (begin..end]
ScopeDesc* nmethod::scope_desc_in(address begin, address end) {
  PcDesc* p = pc_desc_near(begin+1);
  if (p != NULL && p->real_pc(this) <= end) {
    return new ScopeDesc(this, p->scope_decode_offset(),
                         p->obj_decode_offset(), p->should_reexecute(), p->rethrow_exception(),
                         p->return_oop());
  }
  return NULL;
}

void nmethod::print_nmethod_labels(outputStream* stream, address block_begin) const {
  if (block_begin == entry_point())             stream->print_cr("[Entry Point]");
  if (block_begin == verified_entry_point())    stream->print_cr("[Verified Entry Point]");
  if (JVMCI_ONLY(_exception_offset >= 0 &&) block_begin == exception_begin())         stream->print_cr("[Exception Handler]");
  if (block_begin == stub_begin())              stream->print_cr("[Stub Code]");
  if (JVMCI_ONLY(_deopt_handler_begin != NULL &&) block_begin == deopt_handler_begin())     stream->print_cr("[Deopt Handler Code]");

  if (has_method_handle_invokes())
    if (block_begin == deopt_mh_handler_begin())  stream->print_cr("[Deopt MH Handler Code]");

  if (block_begin == consts_begin())            stream->print_cr("[Constants]");

  if (block_begin == entry_point()) {
    methodHandle m = method();
    if (m.not_null()) {
      stream->print("  # ");
      m->print_value_on(stream);
      stream->cr();
    }
    if (m.not_null() && !is_osr_method()) {
      ResourceMark rm;
      int sizeargs = m->size_of_parameters();
      BasicType* sig_bt = NEW_RESOURCE_ARRAY(BasicType, sizeargs);
      VMRegPair* regs   = NEW_RESOURCE_ARRAY(VMRegPair, sizeargs);
      {
        int sig_index = 0;
        if (!m->is_static())
          sig_bt[sig_index++] = T_OBJECT; // 'this'
        for (SignatureStream ss(m->signature()); !ss.at_return_type(); ss.next()) {
          BasicType t = ss.type();
          sig_bt[sig_index++] = t;
          if (type2size[t] == 2) {
            sig_bt[sig_index++] = T_VOID;
          } else {
            assert(type2size[t] == 1, "size is 1 or 2");
          }
        }
        assert(sig_index == sizeargs, "");
      }
      const char* spname = "sp"; // make arch-specific?
      intptr_t out_preserve = SharedRuntime::java_calling_convention(sig_bt, regs, sizeargs, false);
      int stack_slot_offset = this->frame_size() * wordSize;
      int tab1 = 14, tab2 = 24;
      int sig_index = 0;
      int arg_index = (m->is_static() ? 0 : -1);
      bool did_old_sp = false;
      for (SignatureStream ss(m->signature()); !ss.at_return_type(); ) {
        bool at_this = (arg_index == -1);
        bool at_old_sp = false;
        BasicType t = (at_this ? T_OBJECT : ss.type());
        assert(t == sig_bt[sig_index], "sigs in sync");
        if (at_this)
          stream->print("  # this: ");
        else
          stream->print("  # parm%d: ", arg_index);
        stream->move_to(tab1);
        VMReg fst = regs[sig_index].first();
        VMReg snd = regs[sig_index].second();
        if (fst->is_reg()) {
          stream->print("%s", fst->name());
          if (snd->is_valid())  {
            stream->print(":%s", snd->name());
          }
        } else if (fst->is_stack()) {
          int offset = fst->reg2stack() * VMRegImpl::stack_slot_size + stack_slot_offset;
          if (offset == stack_slot_offset)  at_old_sp = true;
          stream->print("[%s+0x%x]", spname, offset);
        } else {
          stream->print("reg%d:%d??", (int)(intptr_t)fst, (int)(intptr_t)snd);
        }
        stream->print(" ");
        stream->move_to(tab2);
        stream->print("= ");
        if (at_this) {
          m->method_holder()->print_value_on(stream);
        } else {
          bool did_name = false;
          if (!at_this && ss.is_object()) {
            Symbol* name = ss.as_symbol_or_null();
            if (name != NULL) {
              name->print_value_on(stream);
              did_name = true;
            }
          }
          if (!did_name)
            stream->print("%s", type2name(t));
        }
        if (at_old_sp) {
          stream->print("  (%s of caller)", spname);
          did_old_sp = true;
        }
        stream->cr();
        sig_index += type2size[t];
        arg_index += 1;
        if (!at_this)  ss.next();
      }
      if (!did_old_sp) {
        stream->print("  # ");
        stream->move_to(tab1);
        stream->print("[%s+0x%x]", spname, stack_slot_offset);
        stream->print("  (%s of caller)", spname);
        stream->cr();
      }
    }
  }
}

void nmethod::print_code_comment_on(outputStream* st, int column, u_char* begin, u_char* end) {
  // First, find an oopmap in (begin, end].
  // We use the odd half-closed interval so that oop maps and scope descs
  // which are tied to the byte after a call are printed with the call itself.
  address base = code_begin();
  ImmutableOopMapSet* oms = oop_maps();
  if (oms != NULL) {
    for (int i = 0, imax = oms->count(); i < imax; i++) {
      const ImmutableOopMapPair* pair = oms->pair_at(i);
      const ImmutableOopMap* om = pair->get_from(oms);
      address pc = base + pair->pc_offset();
      if (pc > begin) {
        if (pc <= end) {
          st->move_to(column);
          st->print("; ");
          om->print_on(st);
        }
        break;
      }
    }
  }

  // Print any debug info present at this pc.
  ScopeDesc* sd  = scope_desc_in(begin, end);
  if (sd != NULL) {
    st->move_to(column);
    if (sd->bci() == SynchronizationEntryBCI) {
      st->print(";*synchronization entry");
    } else {
      if (sd->method() == NULL) {
        st->print("method is NULL");
      } else if (sd->method()->is_native()) {
        st->print("method is native");
      } else {
        Bytecodes::Code bc = sd->method()->java_code_at(sd->bci());
        st->print(";*%s", Bytecodes::name(bc));
        switch (bc) {
        case Bytecodes::_invokevirtual:
        case Bytecodes::_invokespecial:
        case Bytecodes::_invokestatic:
        case Bytecodes::_invokeinterface:
          {
            Bytecode_invoke invoke(sd->method(), sd->bci());
            st->print(" ");
            if (invoke.name() != NULL)
              invoke.name()->print_symbol_on(st);
            else
              st->print("<UNKNOWN>");
            break;
          }
        case Bytecodes::_getfield:
        case Bytecodes::_putfield:
        case Bytecodes::_getstatic:
        case Bytecodes::_putstatic:
          {
            Bytecode_field field(sd->method(), sd->bci());
            st->print(" ");
            if (field.name() != NULL)
              field.name()->print_symbol_on(st);
            else
              st->print("<UNKNOWN>");
          }
        default:
          break;
        }
      }
      st->print(" {reexecute=%d rethrow=%d return_oop=%d}", sd->should_reexecute(), sd->rethrow_exception(), sd->return_oop());
    }

    // Print all scopes
    for (;sd != NULL; sd = sd->sender()) {
      st->move_to(column);
      st->print("; -");
      if (sd->method() == NULL) {
        st->print("method is NULL");
      } else {
        sd->method()->print_short_name(st);
      }
      int lineno = sd->method()->line_number_from_bci(sd->bci());
      if (lineno != -1) {
        st->print("@%d (line %d)", sd->bci(), lineno);
      } else {
        st->print("@%d", sd->bci());
      }
      st->cr();
    }
  }

  // Print relocation information
  const char* str = reloc_string_for(begin, end);
  if (str != NULL) {
    if (sd != NULL) st->cr();
    st->move_to(column);
    st->print(";   {%s}", str);
  }
  int cont_offset = ImplicitExceptionTable(this).at(begin - code_begin());
  if (cont_offset != 0) {
    st->move_to(column);
    st->print("; implicit exception: dispatches to " INTPTR_FORMAT, p2i(code_begin() + cont_offset));
  }

}

class DirectNativeCallWrapper: public NativeCallWrapper {
private:
  NativeCall* _call;

public:
  DirectNativeCallWrapper(NativeCall* call) : _call(call) {}

  virtual address destination() const { return _call->destination(); }
  virtual address instruction_address() const { return _call->instruction_address(); }
  virtual address next_instruction_address() const { return _call->next_instruction_address(); }
  virtual address return_address() const { return _call->return_address(); }

  virtual address get_resolve_call_stub(bool is_optimized) const {
    if (is_optimized) {
      return SharedRuntime::get_resolve_opt_virtual_call_stub();
    }
    return SharedRuntime::get_resolve_virtual_call_stub();
  }

  virtual void set_destination_mt_safe(address dest) {
#if INCLUDE_AOT
    if (UseAOT) {
      CodeBlob* callee = CodeCache::find_blob(dest);
      CompiledMethod* cm = callee->as_compiled_method_or_null();
      if (cm != NULL && cm->is_far_code()) {
        // Temporary fix, see JDK-8143106
        CompiledDirectStaticCall* csc = CompiledDirectStaticCall::at(instruction_address());
        csc->set_to_far(methodHandle(cm->method()), dest);
        return;
      }
    }
#endif
    _call->set_destination_mt_safe(dest);
  }

  virtual void set_to_interpreted(const methodHandle& method, CompiledICInfo& info) {
    CompiledDirectStaticCall* csc = CompiledDirectStaticCall::at(instruction_address());
#if INCLUDE_AOT
    if (info.to_aot()) {
      csc->set_to_far(method, info.entry());
    } else
#endif
    {
      csc->set_to_interpreted(method, info.entry());
    }
  }

  virtual void verify() const {
    // make sure code pattern is actually a call imm32 instruction
    _call->verify();
    if (os::is_MP()) {
      _call->verify_alignment();
    }
  }

  virtual void verify_resolve_call(address dest) const {
    CodeBlob* db = CodeCache::find_blob_unsafe(dest);
    assert(db != NULL && !db->is_adapter_blob(), "must use stub!");
  }

  virtual bool is_call_to_interpreted(address dest) const {
    CodeBlob* cb = CodeCache::find_blob(_call->instruction_address());
    return cb->contains(dest);
  }

  virtual bool is_safe_for_patching() const { return false; }

  virtual NativeInstruction* get_load_instruction(virtual_call_Relocation* r) const {
    return nativeMovConstReg_at(r->cached_value());
  }

  virtual void *get_data(NativeInstruction* instruction) const {
    return (void*)((NativeMovConstReg*) instruction)->data();
  }

  virtual void set_data(NativeInstruction* instruction, intptr_t data) {
    ((NativeMovConstReg*) instruction)->set_data(data);
  }
};

NativeCallWrapper* nmethod::call_wrapper_at(address call) const {
  return new DirectNativeCallWrapper((NativeCall*) call);
}

NativeCallWrapper* nmethod::call_wrapper_before(address return_pc) const {
  return new DirectNativeCallWrapper(nativeCall_before(return_pc));
}

address nmethod::call_instruction_address(address pc) const {
  if (NativeCall::is_call_before(pc)) {
    NativeCall *ncall = nativeCall_before(pc);
    return ncall->instruction_address();
  }
  return NULL;
}

CompiledStaticCall* nmethod::compiledStaticCall_at(Relocation* call_site) const {
  return CompiledDirectStaticCall::at(call_site);
}

CompiledStaticCall* nmethod::compiledStaticCall_at(address call_site) const {
  return CompiledDirectStaticCall::at(call_site);
}

CompiledStaticCall* nmethod::compiledStaticCall_before(address return_addr) const {
  return CompiledDirectStaticCall::before(return_addr);
}

#ifndef PRODUCT

void nmethod::print_value_on(outputStream* st) const {
  st->print("nmethod");
  print_on(st, NULL);
}

void nmethod::print_calls(outputStream* st) {
  RelocIterator iter(this);
  while (iter.next()) {
    switch (iter.type()) {
    case relocInfo::virtual_call_type:
    case relocInfo::opt_virtual_call_type: {
      VerifyMutexLocker mc(CompiledIC_lock);
      CompiledIC_at(&iter)->print();
      break;
    }
    case relocInfo::static_call_type:
      st->print_cr("Static call at " INTPTR_FORMAT, p2i(iter.reloc()->addr()));
      CompiledDirectStaticCall::at(iter.reloc())->print();
      break;
    default:
      break;
    }
  }
}

void nmethod::print_handler_table() {
  ExceptionHandlerTable(this).print();
}

void nmethod::print_nul_chk_table() {
  ImplicitExceptionTable(this).print(code_begin());
}

void nmethod::print_statistics() {
  ttyLocker ttyl;
  if (xtty != NULL)  xtty->head("statistics type='nmethod'");
  native_nmethod_stats.print_native_nmethod_stats();
#ifdef COMPILER1
  c1_java_nmethod_stats.print_nmethod_stats("C1");
#endif
#ifdef COMPILER2
  c2_java_nmethod_stats.print_nmethod_stats("C2");
#endif
#if INCLUDE_JVMCI
  jvmci_java_nmethod_stats.print_nmethod_stats("JVMCI");
#endif
  unknown_java_nmethod_stats.print_nmethod_stats("Unknown");
  DebugInformationRecorder::print_statistics();
#ifndef PRODUCT
  pc_nmethod_stats.print_pc_stats();
#endif
  Dependencies::print_statistics();
  if (xtty != NULL)  xtty->tail("statistics");
}

#endif // !PRODUCT

#if INCLUDE_JVMCI
void nmethod::clear_jvmci_installed_code() {
  assert_locked_or_safepoint(Patching_lock);
  if (_jvmci_installed_code != NULL) {
    JNIHandles::destroy_weak_global(_jvmci_installed_code);
    _jvmci_installed_code = NULL;
  }
}

void nmethod::clear_speculation_log() {
  assert_locked_or_safepoint(Patching_lock);
  if (_speculation_log != NULL) {
    JNIHandles::destroy_weak_global(_speculation_log);
    _speculation_log = NULL;
  }
}

void nmethod::maybe_invalidate_installed_code() {
  assert(Patching_lock->is_locked() ||
         SafepointSynchronize::is_at_safepoint(), "should be performed under a lock for consistency");
  oop installed_code = JNIHandles::resolve(_jvmci_installed_code);
  if (installed_code != NULL) {
    // Update the values in the InstalledCode instance if it still refers to this nmethod
    nmethod* nm = (nmethod*)InstalledCode::address(installed_code);
    if (nm == this) {
      if (!is_alive()) {
        // Break the link between nmethod and InstalledCode such that the nmethod
        // can subsequently be flushed safely.  The link must be maintained while
        // the method could have live activations since invalidateInstalledCode
        // might want to invalidate all existing activations.
        InstalledCode::set_address(installed_code, 0);
        InstalledCode::set_entryPoint(installed_code, 0);
      } else if (is_not_entrant()) {
        // Remove the entry point so any invocation will fail but keep
        // the address link around that so that existing activations can
        // be invalidated.
        InstalledCode::set_entryPoint(installed_code, 0);
      }
    }
  }
  if (!is_alive()) {
    // Clear these out after the nmethod has been unregistered and any
    // updates to the InstalledCode instance have been performed.
    clear_jvmci_installed_code();
    clear_speculation_log();
  }
}

void nmethod::invalidate_installed_code(Handle installedCode, TRAPS) {
  if (installedCode() == NULL) {
    THROW(vmSymbols::java_lang_NullPointerException());
  }
  jlong nativeMethod = InstalledCode::address(installedCode);
  nmethod* nm = (nmethod*)nativeMethod;
  if (nm == NULL) {
    // Nothing to do
    return;
  }

  nmethodLocker nml(nm);
#ifdef ASSERT
  {
    MutexLockerEx pl(Patching_lock, Mutex::_no_safepoint_check_flag);
    // This relationship can only be checked safely under a lock
    assert(!nm->is_alive() || nm->jvmci_installed_code() == installedCode(), "sanity check");
  }
#endif

  if (nm->is_alive()) {
    // Invalidating the InstalledCode means we want the nmethod
    // to be deoptimized.
    nm->mark_for_deoptimization();
    VM_Deoptimize op;
    VMThread::execute(&op);
  }

  // Multiple threads could reach this point so we now need to
  // lock and re-check the link to the nmethod so that only one
  // thread clears it.
  MutexLockerEx pl(Patching_lock, Mutex::_no_safepoint_check_flag);
  if (InstalledCode::address(installedCode) == nativeMethod) {
      InstalledCode::set_address(installedCode, 0);
  }
}

oop nmethod::jvmci_installed_code() {
  return JNIHandles::resolve(_jvmci_installed_code);
}

oop nmethod::speculation_log() {
  return JNIHandles::resolve(_speculation_log);
}

char* nmethod::jvmci_installed_code_name(char* buf, size_t buflen) {
  if (!this->is_compiled_by_jvmci()) {
    return NULL;
  }
  oop installed_code = JNIHandles::resolve(_jvmci_installed_code);
  if (installed_code != NULL) {
    oop installed_code_name = NULL;
    if (installed_code->is_a(InstalledCode::klass())) {
      installed_code_name = InstalledCode::name(installed_code);
    }
    if (installed_code_name != NULL) {
      return java_lang_String::as_utf8_string(installed_code_name, buf, (int)buflen);
    }
  }
  return NULL;
}
#endif<|MERGE_RESOLUTION|>--- conflicted
+++ resolved
@@ -1477,13 +1477,8 @@
 bool nmethod::do_unloading_scopes(BoolObjectClosure* is_alive) {
   // Scopes
   for (oop* p = oops_begin(); p < oops_end(); p++) {
-<<<<<<< HEAD
     if (oopDesc::unsafe_equals(*p, (oop) Universe::non_oop_word()))  continue;  // skip non-oops
-    if (can_unload(is_alive, p, unloading_occurred)) {
-=======
-    if (*p == Universe::non_oop_word())  continue;  // skip non-oops
     if (can_unload(is_alive, p)) {
->>>>>>> a4f7f435
       return true;
     }
   }
@@ -1562,7 +1557,7 @@
 
   // Visit the metadata section
   for (Metadata** p = metadata_begin(); p < metadata_end(); p++) {
-    if (*p == Universe::non_oop_word() || *p == NULL)  continue;  // skip non-oops
+    if (oopDesc::unsafe_equals(*p, (oop) Universe::non_oop_word()) || *p == NULL)  continue;  // skip non-oops
     Metadata* md = *p;
     f(md);
   }
