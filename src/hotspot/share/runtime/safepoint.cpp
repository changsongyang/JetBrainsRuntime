--- conflicted
+++ resolved
@@ -64,14 +64,6 @@
 #include "trace/traceMacros.hpp"
 #include "utilities/events.hpp"
 #include "utilities/macros.hpp"
-<<<<<<< HEAD
-#if INCLUDE_ALL_GCS
-#include "gc/shenandoah/shenandoahConcurrentThread.hpp"
-#include "gc/cms/concurrentMarkSweepThread.hpp"
-#include "gc/g1/suspendibleThreadSet.hpp"
-#endif // INCLUDE_ALL_GCS
-=======
->>>>>>> a4f55c27
 #ifdef COMPILER1
 #include "c1/c1_globals.hpp"
 #endif
@@ -99,19 +91,7 @@
     _ts_of_current_safepoint = tty->time_stamp().seconds();
   }
 
-<<<<<<< HEAD
-#if INCLUDE_ALL_GCS
-  if (UseConcMarkSweepGC) {
-    // In the future we should investigate whether CMS can use the
-    // more-general mechanism below.  DLD (01/05).
-    ConcurrentMarkSweepThread::synchronize(false);
-  } else if (UseG1GC || (UseShenandoahGC && (ShenandoahSuspendibleWorkers || UseStringDeduplication))) {
-    SuspendibleThreadSet::synchronize();
-  }
-#endif // INCLUDE_ALL_GCS
-=======
   Universe::heap()->safepoint_synchronize_begin();
->>>>>>> a4f55c27
 
   // By getting the Threads_lock, we assure that no threads are about to start or
   // exit. It is released again in SafepointSynchronize::end().
@@ -521,18 +501,7 @@
     Threads_lock->unlock();
 
   }
-<<<<<<< HEAD
-#if INCLUDE_ALL_GCS
-  // If there are any concurrent GC threads resume them.
-  if (UseConcMarkSweepGC) {
-    ConcurrentMarkSweepThread::desynchronize(false);
-  } else if (UseG1GC || (UseShenandoahGC && (ShenandoahSuspendibleWorkers || UseStringDeduplication))) {
-    SuspendibleThreadSet::desynchronize();
-  }
-#endif // INCLUDE_ALL_GCS
-=======
   Universe::heap()->safepoint_synchronize_end();
->>>>>>> a4f55c27
   // record this time so VMThread can keep track how much time has elapsed
   // since last safepoint.
   _end_of_last_safepoint = os::javaTimeMillis();
