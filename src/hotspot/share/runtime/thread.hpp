/*
 * Copyright (c) 1997, 2018, Oracle and/or its affiliates. All rights reserved.
 * DO NOT ALTER OR REMOVE COPYRIGHT NOTICES OR THIS FILE HEADER.
 *
 * This code is free software; you can redistribute it and/or modify it
 * under the terms of the GNU General Public License version 2 only, as
 * published by the Free Software Foundation.
 *
 * This code is distributed in the hope that it will be useful, but WITHOUT
 * ANY WARRANTY; without even the implied warranty of MERCHANTABILITY or
 * FITNESS FOR A PARTICULAR PURPOSE.  See the GNU General Public License
 * version 2 for more details (a copy is included in the LICENSE file that
 * accompanied this code).
 *
 * You should have received a copy of the GNU General Public License version
 * 2 along with this work; if not, write to the Free Software Foundation,
 * Inc., 51 Franklin St, Fifth Floor, Boston, MA 02110-1301 USA.
 *
 * Please contact Oracle, 500 Oracle Parkway, Redwood Shores, CA 94065 USA
 * or visit www.oracle.com if you need additional information or have any
 * questions.
 *
 */

#ifndef SHARE_VM_RUNTIME_THREAD_HPP
#define SHARE_VM_RUNTIME_THREAD_HPP

#include "jni.h"
#include "gc/shared/gcThreadLocalData.hpp"
#include "gc/shared/threadLocalAllocBuffer.hpp"
#include "memory/allocation.hpp"
#include "oops/oop.hpp"
#include "prims/jvmtiExport.hpp"
#include "runtime/frame.hpp"
#include "runtime/handshake.hpp"
#include "runtime/javaFrameAnchor.hpp"
#include "runtime/jniHandles.hpp"
#include "runtime/mutexLocker.hpp"
#include "runtime/os.hpp"
#include "runtime/osThread.hpp"
#include "runtime/park.hpp"
#include "runtime/safepoint.hpp"
#include "runtime/stubRoutines.hpp"
#include "runtime/threadLocalStorage.hpp"
#include "runtime/unhandledOops.hpp"
#include "trace/traceBackend.hpp"
#include "trace/traceMacros.hpp"
#include "utilities/align.hpp"
#include "utilities/exceptions.hpp"
#include "utilities/macros.hpp"
#ifdef ZERO
# include "stack_zero.hpp"
#endif

class ThreadSafepointState;
class ThreadsList;
class ThreadsSMRSupport;
class NestedThreadsList;

class JvmtiThreadState;
class JvmtiGetLoadedClassesClosure;
class ThreadStatistics;
class ConcurrentLocksDump;
class ParkEvent;
class Parker;

class ciEnv;
class CompileThread;
class CompileLog;
class CompileTask;
class CompileQueue;
class CompilerCounters;
class vframeArray;

class DeoptResourceMark;
class jvmtiDeferredLocalVariableSet;

class GCTaskQueue;
class ThreadClosure;
class IdealGraphPrinter;

class Metadata;
template <class T, MEMFLAGS F> class ChunkedList;
typedef ChunkedList<Metadata*, mtInternal> MetadataOnStackBuffer;

DEBUG_ONLY(class ResourceMark;)

class WorkerThread;

// Class hierarchy
// - Thread
//   - NamedThread
//     - VMThread
//     - ConcurrentGCThread
//     - WorkerThread
//       - GangWorker
//       - GCTaskThread
//   - JavaThread
//     - various subclasses eg CompilerThread, ServiceThread
//   - WatcherThread

class Thread: public ThreadShadow {
  friend class VMStructs;
  friend class JVMCIVMStructs;
 private:

#ifndef USE_LIBRARY_BASED_TLS_ONLY
  // Current thread is maintained as a thread-local variable
  static THREAD_LOCAL_DECL Thread* _thr_current;
#endif

 private:
  // Thread local data area available to the GC. The internal
  // structure and contents of this data area is GC-specific.
  // Only GC and GC barrier code should access this data area.
  GCThreadLocalData _gc_data;

 public:
  static ByteSize gc_data_offset() {
    return byte_offset_of(Thread, _gc_data);
  }

  template <typename T> T* gc_data() {
    STATIC_ASSERT(sizeof(T) <= sizeof(_gc_data));
    return reinterpret_cast<T*>(&_gc_data);
  }

  // Exception handling
  // (Note: _pending_exception and friends are in ThreadShadow)
  //oop       _pending_exception;                // pending exception for current thread
  // const char* _exception_file;                   // file information for exception (debugging only)
  // int         _exception_line;                   // line information for exception (debugging only)
 protected:
  // Support for forcing alignment of thread objects for biased locking
  void*       _real_malloc_address;

  // JavaThread lifecycle support:
  friend class ScanHazardPtrGatherProtectedThreadsClosure;  // for cmpxchg_threads_hazard_ptr(), get_threads_hazard_ptr(), is_hazard_ptr_tagged() access
  friend class ScanHazardPtrGatherThreadsListClosure;  // for get_nested_threads_hazard_ptr(), get_threads_hazard_ptr(), untag_hazard_ptr() access
  friend class ScanHazardPtrPrintMatchingThreadsClosure;  // for get_threads_hazard_ptr(), is_hazard_ptr_tagged() access
  friend class ThreadsListSetter;  // for get_threads_hazard_ptr() access
  friend class ThreadsSMRSupport;  // for get_threads_hazard_ptr() access

  ThreadsList* volatile _threads_hazard_ptr;
  ThreadsList*          cmpxchg_threads_hazard_ptr(ThreadsList* exchange_value, ThreadsList* compare_value);
  ThreadsList*          get_threads_hazard_ptr();
  void                  set_threads_hazard_ptr(ThreadsList* new_list);
  static bool           is_hazard_ptr_tagged(ThreadsList* list) {
    return (intptr_t(list) & intptr_t(1)) == intptr_t(1);
  }
  static ThreadsList*   tag_hazard_ptr(ThreadsList* list) {
    return (ThreadsList*)(intptr_t(list) | intptr_t(1));
  }
  static ThreadsList*   untag_hazard_ptr(ThreadsList* list) {
    return (ThreadsList*)(intptr_t(list) & ~intptr_t(1));
  }
  NestedThreadsList* _nested_threads_hazard_ptr;
  NestedThreadsList* get_nested_threads_hazard_ptr() {
    return _nested_threads_hazard_ptr;
  }
  void set_nested_threads_hazard_ptr(NestedThreadsList* value) {
    assert(Threads_lock->owned_by_self(),
           "must own Threads_lock for _nested_threads_hazard_ptr to be valid.");
    _nested_threads_hazard_ptr = value;
  }
  // This field is enabled via -XX:+EnableThreadSMRStatistics:
  uint _nested_threads_hazard_ptr_cnt;
  void dec_nested_threads_hazard_ptr_cnt() {
    assert(_nested_threads_hazard_ptr_cnt != 0, "mismatched {dec,inc}_nested_threads_hazard_ptr_cnt()");
    _nested_threads_hazard_ptr_cnt--;
  }
  void inc_nested_threads_hazard_ptr_cnt() {
    _nested_threads_hazard_ptr_cnt++;
  }
  uint nested_threads_hazard_ptr_cnt() {
    return _nested_threads_hazard_ptr_cnt;
  }

 public:
  void* operator new(size_t size) throw() { return allocate(size, true); }
  void* operator new(size_t size, const std::nothrow_t& nothrow_constant) throw() {
    return allocate(size, false); }
  void  operator delete(void* p);

 protected:
  static void* allocate(size_t size, bool throw_excpt, MEMFLAGS flags = mtThread);
 private:

  // ***************************************************************
  // Suspend and resume support
  // ***************************************************************
  //
  // VM suspend/resume no longer exists - it was once used for various
  // things including safepoints but was deprecated and finally removed
  // in Java 7. Because VM suspension was considered "internal" Java-level
  // suspension was considered "external", and this legacy naming scheme
  // remains.
  //
  // External suspend/resume requests come from JVM_SuspendThread,
  // JVM_ResumeThread, JVMTI SuspendThread, and finally JVMTI
  // ResumeThread. External
  // suspend requests cause _external_suspend to be set and external
  // resume requests cause _external_suspend to be cleared.
  // External suspend requests do not nest on top of other external
  // suspend requests. The higher level APIs reject suspend requests
  // for already suspended threads.
  //
  // The external_suspend
  // flag is checked by has_special_runtime_exit_condition() and java thread
  // will self-suspend when handle_special_runtime_exit_condition() is
  // called. Most uses of the _thread_blocked state in JavaThreads are
  // considered the same as being externally suspended; if the blocking
  // condition lifts, the JavaThread will self-suspend. Other places
  // where VM checks for external_suspend include:
  //   + mutex granting (do not enter monitors when thread is suspended)
  //   + state transitions from _thread_in_native
  //
  // In general, java_suspend() does not wait for an external suspend
  // request to complete. When it returns, the only guarantee is that
  // the _external_suspend field is true.
  //
  // wait_for_ext_suspend_completion() is used to wait for an external
  // suspend request to complete. External suspend requests are usually
  // followed by some other interface call that requires the thread to
  // be quiescent, e.g., GetCallTrace(). By moving the "wait time" into
  // the interface that requires quiescence, we give the JavaThread a
  // chance to self-suspend before we need it to be quiescent. This
  // improves overall suspend/query performance.
  //
  // _suspend_flags controls the behavior of java_ suspend/resume.
  // It must be set under the protection of SR_lock. Read from the flag is
  // OK without SR_lock as long as the value is only used as a hint.
  // (e.g., check _external_suspend first without lock and then recheck
  // inside SR_lock and finish the suspension)
  //
  // _suspend_flags is also overloaded for other "special conditions" so
  // that a single check indicates whether any special action is needed
  // eg. for async exceptions.
  // -------------------------------------------------------------------
  // Notes:
  // 1. The suspend/resume logic no longer uses ThreadState in OSThread
  // but we still update its value to keep other part of the system (mainly
  // JVMTI) happy. ThreadState is legacy code (see notes in
  // osThread.hpp).
  //
  // 2. It would be more natural if set_external_suspend() is private and
  // part of java_suspend(), but that probably would affect the suspend/query
  // performance. Need more investigation on this.

  // suspend/resume lock: used for self-suspend
  Monitor* _SR_lock;

 protected:
  enum SuspendFlags {
    // NOTE: avoid using the sign-bit as cc generates different test code
    //       when the sign-bit is used, and sometimes incorrectly - see CR 6398077

    _external_suspend       = 0x20000000U, // thread is asked to self suspend
    _ext_suspended          = 0x40000000U, // thread has self-suspended
    _deopt_suspend          = 0x10000000U, // thread needs to self suspend for deopt

    _has_async_exception    = 0x00000001U, // there is a pending async exception
    _critical_native_unlock = 0x00000002U, // Must call back to unlock JNI critical lock

    _trace_flag             = 0x00000004U  // call tracing backend
  };

  // various suspension related flags - atomically updated
  // overloaded for async exception checking in check_special_condition_for_native_trans.
  volatile uint32_t _suspend_flags;

 private:
  int _num_nested_signal;

  DEBUG_ONLY(bool _suspendible_thread;)

 public:
  void enter_signal_handler() { _num_nested_signal++; }
  void leave_signal_handler() { _num_nested_signal--; }
  bool is_inside_signal_handler() const { return _num_nested_signal > 0; }

#ifdef ASSERT
  void set_suspendible_thread() {
    _suspendible_thread = true;
  }

  void clear_suspendible_thread() {
    _suspendible_thread = false;
  }

  bool is_suspendible_thread() { return _suspendible_thread; }
#endif

 private:
  // Active_handles points to a block of handles
  JNIHandleBlock* _active_handles;

  // One-element thread local free list
  JNIHandleBlock* _free_handle_block;

  // Point to the last handle mark
  HandleMark* _last_handle_mark;

  // The parity of the last strong_roots iteration in which this thread was
  // claimed as a task.
  int _oops_do_parity;

  // Support for GlobalCounter
 private:
  volatile uintx _rcu_counter;
 public:
  volatile uintx* get_rcu_counter() {
    return &_rcu_counter;
  }

 public:
  void set_last_handle_mark(HandleMark* mark)   { _last_handle_mark = mark; }
  HandleMark* last_handle_mark() const          { return _last_handle_mark; }
 private:

  // debug support for checking if code does allow safepoints or not
  // GC points in the VM can happen because of allocation, invoking a VM operation, or blocking on
  // mutex, or blocking on an object synchronizer (Java locking).
  // If !allow_safepoint(), then an assertion failure will happen in any of the above cases
  // If !allow_allocation(), then an assertion failure will happen during allocation
  // (Hence, !allow_safepoint() => !allow_allocation()).
  //
  // The two classes NoSafepointVerifier and No_Allocation_Verifier are used to set these counters.
  //
  NOT_PRODUCT(int _allow_safepoint_count;)      // If 0, thread allow a safepoint to happen
  debug_only(int _allow_allocation_count;)     // If 0, the thread is allowed to allocate oops.

  // Used by SkipGCALot class.
  NOT_PRODUCT(bool _skip_gcalot;)               // Should we elide gc-a-lot?

  friend class NoAllocVerifier;
  friend class NoSafepointVerifier;
  friend class PauseNoSafepointVerifier;
  friend class GCLocker;

  volatile void* _polling_page;                 // Thread local polling page

  ThreadLocalAllocBuffer _tlab;                 // Thread-local eden
  ThreadLocalAllocBuffer _gclab;                // Thread-local allocation buffer for GC (e.g. evacuation)
  jlong _allocated_bytes;                       // Cumulative number of bytes allocated on
                                                // the Java heap
  jlong _allocated_bytes_gclab;                 // Cumulative number of bytes allocated on
                                                // the Java heap, in GCLABs

  mutable TRACE_DATA _trace_data;               // Thread-local data for tracing

  int   _vm_operation_started_count;            // VM_Operation support
  int   _vm_operation_completed_count;          // VM_Operation support

  char _oom_during_evac;

  ObjectMonitor* _current_pending_monitor;      // ObjectMonitor this thread
                                                // is waiting to lock
  bool _current_pending_monitor_is_from_java;   // locking is from Java code

  // ObjectMonitor on which this thread called Object.wait()
  ObjectMonitor* _current_waiting_monitor;

  // Private thread-local objectmonitor list - a simple cache organized as a SLL.
 public:
  ObjectMonitor* omFreeList;
  int omFreeCount;                              // length of omFreeList
  int omFreeProvision;                          // reload chunk size
  ObjectMonitor* omInUseList;                   // SLL to track monitors in circulation
  int omInUseCount;                             // length of omInUseList

#ifdef ASSERT
 private:
  bool _visited_for_critical_count;

 public:
  void set_visited_for_critical_count(bool z) { _visited_for_critical_count = z; }
  bool was_visited_for_critical_count() const   { return _visited_for_critical_count; }
#endif

 public:
  enum {
    is_definitely_current_thread = true
  };

  // Constructor
  Thread();
  virtual ~Thread();

  // Manage Thread::current()
  void initialize_thread_current();
  void clear_thread_current(); // TLS cleanup needed before threads terminate

 public:
  // thread entry point
  virtual void run();

  // Testers
  virtual bool is_VM_thread()       const            { return false; }
  virtual bool is_Java_thread()     const            { return false; }
  virtual bool is_Compiler_thread() const            { return false; }
  virtual bool is_Code_cache_sweeper_thread() const  { return false; }
  virtual bool is_hidden_from_external_view() const  { return false; }
  virtual bool is_jvmti_agent_thread() const         { return false; }
  // True iff the thread can perform GC operations at a safepoint.
  // Generally will be true only of VM thread and parallel GC WorkGang
  // threads.
  virtual bool is_GC_task_thread() const             { return false; }
  virtual bool is_Watcher_thread() const             { return false; }
  virtual bool is_ConcurrentGC_thread() const        { return false; }
  virtual bool is_Named_thread() const               { return false; }
  virtual bool is_Worker_thread() const              { return false; }

  // Can this thread make Java upcalls
  virtual bool can_call_java() const                 { return false; }

  // Casts
  virtual WorkerThread* as_Worker_thread() const     { return NULL; }

  virtual char* name() const { return (char*)"Unknown thread"; }

  // Returns the current thread (ASSERTS if NULL)
  static inline Thread* current();
  // Returns the current thread, or NULL if not attached
  static inline Thread* current_or_null();
  // Returns the current thread, or NULL if not attached, and is
  // safe for use from signal-handlers
  static inline Thread* current_or_null_safe();

  // Common thread operations
#ifdef ASSERT
  static void check_for_dangling_thread_pointer(Thread *thread);
#endif
  static void set_priority(Thread* thread, ThreadPriority priority);
  static ThreadPriority get_priority(const Thread* const thread);
  static void start(Thread* thread);
  static void interrupt(Thread* thr);
  static bool is_interrupted(Thread* thr, bool clear_interrupted);

  void set_native_thread_name(const char *name) {
    assert(Thread::current() == this, "set_native_thread_name can only be called on the current thread");
    os::set_native_thread_name(name);
  }

  ObjectMonitor** omInUseList_addr()             { return (ObjectMonitor **)&omInUseList; }
  Monitor* SR_lock() const                       { return _SR_lock; }

  bool has_async_exception() const { return (_suspend_flags & _has_async_exception) != 0; }

  inline void set_suspend_flag(SuspendFlags f);
  inline void clear_suspend_flag(SuspendFlags f);

  inline void set_has_async_exception();
  inline void clear_has_async_exception();

  bool do_critical_native_unlock() const { return (_suspend_flags & _critical_native_unlock) != 0; }

  inline void set_critical_native_unlock();
  inline void clear_critical_native_unlock();

  inline void set_trace_flag();
  inline void clear_trace_flag();

  bool is_oom_during_evac() const;
  void set_oom_during_evac(bool oom);

#ifdef ASSERT
  bool is_evac_allowed() const;
  void set_evac_allowed(bool evac_allowed);
#endif

  // Support for Unhandled Oop detection
  // Add the field for both, fastdebug and debug, builds to keep
  // Thread's fields layout the same.
  // Note: CHECK_UNHANDLED_OOPS is defined only for fastdebug build.
#ifdef CHECK_UNHANDLED_OOPS
 private:
  UnhandledOops* _unhandled_oops;
#elif defined(ASSERT)
 private:
  void* _unhandled_oops;
#endif
#ifdef CHECK_UNHANDLED_OOPS
 public:
  UnhandledOops* unhandled_oops() { return _unhandled_oops; }
  // Mark oop safe for gc.  It may be stack allocated but won't move.
  void allow_unhandled_oop(oop *op) {
    if (CheckUnhandledOops) unhandled_oops()->allow_unhandled_oop(op);
  }
  // Clear oops at safepoint so crashes point to unhandled oop violator
  void clear_unhandled_oops() {
    if (CheckUnhandledOops) unhandled_oops()->clear_unhandled_oops();
  }
#endif // CHECK_UNHANDLED_OOPS

 public:
#ifndef PRODUCT
  bool skip_gcalot()           { return _skip_gcalot; }
  void set_skip_gcalot(bool v) { _skip_gcalot = v;    }
#endif

  // Installs a pending exception to be inserted later
  static void send_async_exception(oop thread_oop, oop java_throwable);

  // Resource area
  ResourceArea* resource_area() const            { return _resource_area; }
  void set_resource_area(ResourceArea* area)     { _resource_area = area; }

  OSThread* osthread() const                     { return _osthread;   }
  void set_osthread(OSThread* thread)            { _osthread = thread; }

  // JNI handle support
  JNIHandleBlock* active_handles() const         { return _active_handles; }
  void set_active_handles(JNIHandleBlock* block) { _active_handles = block; }
  JNIHandleBlock* free_handle_block() const      { return _free_handle_block; }
  void set_free_handle_block(JNIHandleBlock* block) { _free_handle_block = block; }

  // Internal handle support
  HandleArea* handle_area() const                { return _handle_area; }
  void set_handle_area(HandleArea* area)         { _handle_area = area; }

  GrowableArray<Metadata*>* metadata_handles() const          { return _metadata_handles; }
  void set_metadata_handles(GrowableArray<Metadata*>* handles){ _metadata_handles = handles; }

  // Thread-Local Allocation Buffer (TLAB) support
  ThreadLocalAllocBuffer& tlab()                 { return _tlab; }
  void initialize_tlab() {
    if (UseTLAB) {
      tlab().initialize(false);
      gclab().initialize(true);
    }
  }

  // Thread-Local GC Allocation Buffer (GCLAB) support
  ThreadLocalAllocBuffer& gclab()                { return _gclab; }

  jlong allocated_bytes()               { return _allocated_bytes; }
  void set_allocated_bytes(jlong value) { _allocated_bytes = value; }
  void incr_allocated_bytes(jlong size) { _allocated_bytes += size; }
  inline jlong cooked_allocated_bytes();

  jlong allocated_bytes_gclab()                { return _allocated_bytes_gclab; }
  void set_allocated_bytes_gclab(jlong value)  { _allocated_bytes_gclab = value; }
  void incr_allocated_bytes_gclab(jlong size)  { _allocated_bytes_gclab += size; }

  TRACE_DEFINE_THREAD_TRACE_DATA_OFFSET;
  TRACE_DATA* trace_data() const        { return &_trace_data; }
  bool is_trace_suspend()               { return (_suspend_flags & _trace_flag) != 0; }

  // VM operation support
  int vm_operation_ticket()                      { return ++_vm_operation_started_count; }
  int vm_operation_completed_count()             { return _vm_operation_completed_count; }
  void increment_vm_operation_completed_count()  { _vm_operation_completed_count++; }

  // For tracking the heavyweight monitor the thread is pending on.
  ObjectMonitor* current_pending_monitor() {
    return _current_pending_monitor;
  }
  void set_current_pending_monitor(ObjectMonitor* monitor) {
    _current_pending_monitor = monitor;
  }
  void set_current_pending_monitor_is_from_java(bool from_java) {
    _current_pending_monitor_is_from_java = from_java;
  }
  bool current_pending_monitor_is_from_java() {
    return _current_pending_monitor_is_from_java;
  }

  // For tracking the ObjectMonitor on which this thread called Object.wait()
  ObjectMonitor* current_waiting_monitor() {
    return _current_waiting_monitor;
  }
  void set_current_waiting_monitor(ObjectMonitor* monitor) {
    _current_waiting_monitor = monitor;
  }

  // GC support
  // Apply "f->do_oop" to all root oops in "this".
  //   Used by JavaThread::oops_do.
  // Apply "cf->do_code_blob" (if !NULL) to all code blobs active in frames
  virtual void oops_do(OopClosure* f, CodeBlobClosure* cf);

  // Handles the parallel case for the method below.
 private:
  bool claim_oops_do_par_case(int collection_parity);
 public:
  // Requires that "collection_parity" is that of the current roots
  // iteration.  If "is_par" is false, sets the parity of "this" to
  // "collection_parity", and returns "true".  If "is_par" is true,
  // uses an atomic instruction to set the current threads parity to
  // "collection_parity", if it is not already.  Returns "true" iff the
  // calling thread does the update, this indicates that the calling thread
  // has claimed the thread's stack as a root groop in the current
  // collection.
  bool claim_oops_do(bool is_par, int collection_parity) {
    if (!is_par) {
      _oops_do_parity = collection_parity;
      return true;
    } else {
      return claim_oops_do_par_case(collection_parity);
    }
  }

  // jvmtiRedefineClasses support
  void metadata_handles_do(void f(Metadata*));

  // Used by fast lock support
  virtual bool is_lock_owned(address adr) const;

  // Check if address is in the stack of the thread (not just for locks).
  // Warning: the method can only be used on the running thread
  bool is_in_stack(address adr) const;
  // Check if address is in the usable part of the stack (excludes protected
  // guard pages)
  bool is_in_usable_stack(address adr) const;

  // Sets this thread as starting thread. Returns failure if thread
  // creation fails due to lack of memory, too many threads etc.
  bool set_as_starting_thread();

protected:
  // OS data associated with the thread
  OSThread* _osthread;  // Platform-specific thread information

  // Thread local resource area for temporary allocation within the VM
  ResourceArea* _resource_area;

  DEBUG_ONLY(ResourceMark* _current_resource_mark;)

  // Thread local handle area for allocation of handles within the VM
  HandleArea* _handle_area;
  GrowableArray<Metadata*>* _metadata_handles;

  // Support for stack overflow handling, get_thread, etc.
  address          _stack_base;
  size_t           _stack_size;
  uintptr_t        _self_raw_id;      // used by get_thread (mutable)
  int              _lgrp_id;

  volatile void** polling_page_addr() { return &_polling_page; }

 public:
  // Stack overflow support
  address stack_base() const           { assert(_stack_base != NULL,"Sanity check"); return _stack_base; }
  void    set_stack_base(address base) { _stack_base = base; }
  size_t  stack_size() const           { return _stack_size; }
  void    set_stack_size(size_t size)  { _stack_size = size; }
  address stack_end()  const           { return stack_base() - stack_size(); }
  void    record_stack_base_and_size();

  bool    on_local_stack(address adr) const {
    // QQQ this has knowledge of direction, ought to be a stack method
    return (_stack_base >= adr && adr >= stack_end());
  }

  uintptr_t self_raw_id()                    { return _self_raw_id; }
  void      set_self_raw_id(uintptr_t value) { _self_raw_id = value; }

  int     lgrp_id() const        { return _lgrp_id; }
  void    set_lgrp_id(int value) { _lgrp_id = value; }

  // Printing
  virtual void print_on(outputStream* st) const;
  virtual void print_nested_threads_hazard_ptrs_on(outputStream* st) const;
  void print() const { print_on(tty); }
  virtual void print_on_error(outputStream* st, char* buf, int buflen) const;
  void print_value_on(outputStream* st) const;

  // Debug-only code
#ifdef ASSERT
 private:
  // Deadlock detection support for Mutex locks. List of locks own by thread.
  Monitor* _owned_locks;
  // Mutex::set_owner_implementation is the only place where _owned_locks is modified,
  // thus the friendship
  friend class Mutex;
  friend class Monitor;

 public:
  void print_owned_locks_on(outputStream* st) const;
  void print_owned_locks() const                 { print_owned_locks_on(tty);    }
  Monitor* owned_locks() const                   { return _owned_locks;          }
  bool owns_locks() const                        { return owned_locks() != NULL; }
  bool owns_locks_but_compiled_lock() const;
  int oops_do_parity() const                     { return _oops_do_parity; }

  // Deadlock detection
  bool allow_allocation()                        { return _allow_allocation_count == 0; }
  ResourceMark* current_resource_mark()          { return _current_resource_mark; }
  void set_current_resource_mark(ResourceMark* rm) { _current_resource_mark = rm; }
#endif

  void check_for_valid_safepoint_state(bool potential_vm_operation) PRODUCT_RETURN;

 private:
  volatile int _jvmti_env_iteration_count;

 public:
  void entering_jvmti_env_iteration()            { ++_jvmti_env_iteration_count; }
  void leaving_jvmti_env_iteration()             { --_jvmti_env_iteration_count; }
  bool is_inside_jvmti_env_iteration()           { return _jvmti_env_iteration_count > 0; }

  // Code generation
  static ByteSize exception_file_offset()        { return byte_offset_of(Thread, _exception_file); }
  static ByteSize exception_line_offset()        { return byte_offset_of(Thread, _exception_line); }
  static ByteSize active_handles_offset()        { return byte_offset_of(Thread, _active_handles); }

  static ByteSize stack_base_offset()            { return byte_offset_of(Thread, _stack_base); }
  static ByteSize stack_size_offset()            { return byte_offset_of(Thread, _stack_size); }

  static ByteSize polling_page_offset()          { return byte_offset_of(Thread, _polling_page); }

#define TLAB_FIELD_OFFSET(name) \
  static ByteSize tlab_##name##_offset()         { return byte_offset_of(Thread, _tlab) + ThreadLocalAllocBuffer::name##_offset(); }

  TLAB_FIELD_OFFSET(start)
  TLAB_FIELD_OFFSET(end)
  TLAB_FIELD_OFFSET(top)
  TLAB_FIELD_OFFSET(pf_top)
  TLAB_FIELD_OFFSET(size)                   // desired_size
  TLAB_FIELD_OFFSET(refill_waste_limit)
  TLAB_FIELD_OFFSET(number_of_refills)
  TLAB_FIELD_OFFSET(fast_refill_waste)
  TLAB_FIELD_OFFSET(slow_allocations)

#undef TLAB_FIELD_OFFSET

  static ByteSize gclab_start_offset()         { return byte_offset_of(Thread, _gclab) + ThreadLocalAllocBuffer::start_offset(); }
  static ByteSize gclab_top_offset()           { return byte_offset_of(Thread, _gclab) + ThreadLocalAllocBuffer::top_offset(); }
  static ByteSize gclab_end_offset()           { return byte_offset_of(Thread, _gclab) + ThreadLocalAllocBuffer::end_offset(); }

  static ByteSize allocated_bytes_offset()       { return byte_offset_of(Thread, _allocated_bytes); }

 public:
  volatile intptr_t _Stalled;
  volatile int _TypeTag;
  ParkEvent * _ParkEvent;                     // for synchronized()
  ParkEvent * _SleepEvent;                    // for Thread.sleep
  ParkEvent * _MutexEvent;                    // for native internal Mutex/Monitor
  ParkEvent * _MuxEvent;                      // for low-level muxAcquire-muxRelease
  int NativeSyncRecursion;                    // diagnostic

  volatile int _OnTrap;                       // Resume-at IP delta
  jint _hashStateW;                           // Marsaglia Shift-XOR thread-local RNG
  jint _hashStateX;                           // thread-specific hashCode generator state
  jint _hashStateY;
  jint _hashStateZ;
  void * _schedctl;


  volatile jint rng[4];                      // RNG for spin loop

  // Low-level leaf-lock primitives used to implement synchronization
  // and native monitor-mutex infrastructure.
  // Not for general synchronization use.
  static void SpinAcquire(volatile int * Lock, const char * Name);
  static void SpinRelease(volatile int * Lock);
  static void muxAcquire(volatile intptr_t * Lock, const char * Name);
  static void muxAcquireW(volatile intptr_t * Lock, ParkEvent * ev);
  static void muxRelease(volatile intptr_t * Lock);
};

// Inline implementation of Thread::current()
inline Thread* Thread::current() {
  Thread* current = current_or_null();
  assert(current != NULL, "Thread::current() called on detached thread");
  return current;
}

inline Thread* Thread::current_or_null() {
#ifndef USE_LIBRARY_BASED_TLS_ONLY
  return _thr_current;
#else
  if (ThreadLocalStorage::is_initialized()) {
    return ThreadLocalStorage::thread();
  }
  return NULL;
#endif
}

inline Thread* Thread::current_or_null_safe() {
  if (ThreadLocalStorage::is_initialized()) {
    return ThreadLocalStorage::thread();
  }
  return NULL;
}

// Name support for threads.  non-JavaThread subclasses with multiple
// uniquely named instances should derive from this.
class NamedThread: public Thread {
  friend class VMStructs;
  enum {
    max_name_len = 64
  };
 private:
  char* _name;
  // log JavaThread being processed by oops_do
  JavaThread* _processed_thread;
  uint _gc_id; // The current GC id when a thread takes part in GC

 public:
  NamedThread();
  ~NamedThread();
  // May only be called once per thread.
  void set_name(const char* format, ...)  ATTRIBUTE_PRINTF(2, 3);
  void initialize_named_thread();
  virtual bool is_Named_thread() const { return true; }
  virtual char* name() const { return _name == NULL ? (char*)"Unknown Thread" : _name; }
  JavaThread *processed_thread() { return _processed_thread; }
  void set_processed_thread(JavaThread *thread) { _processed_thread = thread; }
  virtual void print_on(outputStream* st) const;

  void set_gc_id(uint gc_id) { _gc_id = gc_id; }
  uint gc_id() { return _gc_id; }
};

// Worker threads are named and have an id of an assigned work.
class WorkerThread: public NamedThread {
 private:
  uint _id;
 public:
  WorkerThread() : _id(0)               { }
  virtual bool is_Worker_thread() const { return true; }

  virtual WorkerThread* as_Worker_thread() const {
    assert(is_Worker_thread(), "Dubious cast to WorkerThread*?");
    return (WorkerThread*) this;
  }

  void set_id(uint work_id)             { _id = work_id; }
  uint id() const                       { return _id; }
};

// A single WatcherThread is used for simulating timer interrupts.
class WatcherThread: public Thread {
  friend class VMStructs;
 public:
  virtual void run();

 private:
  static WatcherThread* _watcher_thread;

  static bool _startable;
  // volatile due to at least one lock-free read
  volatile static bool _should_terminate;
 public:
  enum SomeConstants {
    delay_interval = 10                          // interrupt delay in milliseconds
  };

  // Constructor
  WatcherThread();

  // No destruction allowed
  ~WatcherThread() {
    guarantee(false, "WatcherThread deletion must fix the race with VM termination");
  }

  // Tester
  bool is_Watcher_thread() const                 { return true; }

  // Printing
  char* name() const { return (char*)"VM Periodic Task Thread"; }
  void print_on(outputStream* st) const;
  void unpark();

  // Returns the single instance of WatcherThread
  static WatcherThread* watcher_thread()         { return _watcher_thread; }

  // Create and start the single instance of WatcherThread, or stop it on shutdown
  static void start();
  static void stop();
  // Only allow start once the VM is sufficiently initialized
  // Otherwise the first task to enroll will trigger the start
  static void make_startable();
 private:
  int sleep() const;
};


class CompilerThread;

typedef void (*ThreadFunction)(JavaThread*, TRAPS);

class JavaThread: public Thread {
  friend class VMStructs;
  friend class JVMCIVMStructs;
  friend class WhiteBox;
 private:
  JavaThread*    _next;                          // The next thread in the Threads list
  bool           _on_thread_list;                // Is set when this JavaThread is added to the Threads list
  oop            _threadObj;                     // The Java level thread object

#ifdef ASSERT
 private:
  int _java_call_counter;

 public:
  int  java_call_counter()                       { return _java_call_counter; }
  void inc_java_call_counter()                   { _java_call_counter++; }
  void dec_java_call_counter() {
    assert(_java_call_counter > 0, "Invalid nesting of JavaCallWrapper");
    _java_call_counter--;
  }
 private:  // restore original namespace restriction
#endif  // ifdef ASSERT

#ifndef PRODUCT
 public:
  enum {
    jump_ring_buffer_size = 16
  };
 private:  // restore original namespace restriction
#endif

  JavaFrameAnchor _anchor;                       // Encapsulation of current java frame and it state

  ThreadFunction _entry_point;

  JNIEnv        _jni_environment;

  // Deopt support
  DeoptResourceMark*  _deopt_mark;               // Holds special ResourceMark for deoptimization

  intptr_t*      _must_deopt_id;                 // id of frame that needs to be deopted once we
                                                 // transition out of native
  CompiledMethod*       _deopt_nmethod;         // CompiledMethod that is currently being deoptimized
  vframeArray*  _vframe_array_head;              // Holds the heap of the active vframeArrays
  vframeArray*  _vframe_array_last;              // Holds last vFrameArray we popped
  // Because deoptimization is lazy we must save jvmti requests to set locals
  // in compiled frames until we deoptimize and we have an interpreter frame.
  // This holds the pointer to array (yeah like there might be more than one) of
  // description of compiled vframes that have locals that need to be updated.
  GrowableArray<jvmtiDeferredLocalVariableSet*>* _deferred_locals_updates;

  // Handshake value for fixing 6243940. We need a place for the i2c
  // adapter to store the callee Method*. This value is NEVER live
  // across a gc point so it does NOT have to be gc'd
  // The handshake is open ended since we can't be certain that it will
  // be NULLed. This is because we rarely ever see the race and end up
  // in handle_wrong_method which is the backend of the handshake. See
  // code in i2c adapters and handle_wrong_method.

  Method*       _callee_target;

  // Used to pass back results to the interpreter or generated code running Java code.
  oop           _vm_result;    // oop result is GC-preserved
  Metadata*     _vm_result_2;  // non-oop result

  // See ReduceInitialCardMarks: this holds the precise space interval of
  // the most recent slow path allocation for which compiled code has
  // elided card-marks for performance along the fast-path.
  MemRegion     _deferred_card_mark;

  MonitorChunk* _monitor_chunks;                 // Contains the off stack monitors
                                                 // allocated during deoptimization
                                                 // and by JNI_MonitorEnter/Exit

  // Async. requests support
  enum AsyncRequests {
    _no_async_condition = 0,
    _async_exception,
    _async_unsafe_access_error
  };
  AsyncRequests _special_runtime_exit_condition; // Enum indicating pending async. request
  oop           _pending_async_exception;

  // Safepoint support
 public:                                         // Expose _thread_state for SafeFetchInt()
  volatile JavaThreadState _thread_state;
 private:
  ThreadSafepointState *_safepoint_state;        // Holds information about a thread during a safepoint
  address               _saved_exception_pc;     // Saved pc of instruction where last implicit exception happened

  // JavaThread termination support
  enum TerminatedTypes {
    _not_terminated = 0xDEAD - 2,
    _thread_exiting,                             // JavaThread::exit() has been called for this thread
    _thread_terminated,                          // JavaThread is removed from thread list
    _vm_exited                                   // JavaThread is still executing native code, but VM is terminated
                                                 // only VM_Exit can set _vm_exited
  };

  // In general a JavaThread's _terminated field transitions as follows:
  //
  //   _not_terminated => _thread_exiting => _thread_terminated
  //
  // _vm_exited is a special value to cover the case of a JavaThread
  // executing native code after the VM itself is terminated.
  volatile TerminatedTypes _terminated;
  // suspend/resume support
  volatile bool         _suspend_equivalent;     // Suspend equivalent condition
  jint                  _in_deopt_handler;       // count of deoptimization
                                                 // handlers thread is in
  volatile bool         _doing_unsafe_access;    // Thread may fault due to unsafe access
  bool                  _do_not_unlock_if_synchronized;  // Do not unlock the receiver of a synchronized method (since it was
                                                         // never locked) when throwing an exception. Used by interpreter only.

  // JNI attach states:
  enum JNIAttachStates {
    _not_attaching_via_jni = 1,  // thread is not attaching via JNI
    _attaching_via_jni,          // thread is attaching via JNI
    _attached_via_jni            // thread has attached via JNI
  };

  // A regular JavaThread's _jni_attach_state is _not_attaching_via_jni.
  // A native thread that is attaching via JNI starts with a value
  // of _attaching_via_jni and transitions to _attached_via_jni.
  volatile JNIAttachStates _jni_attach_state;

 public:
  // State of the stack guard pages for this thread.
  enum StackGuardState {
    stack_guard_unused,         // not needed
    stack_guard_reserved_disabled,
    stack_guard_yellow_reserved_disabled,// disabled (temporarily) after stack overflow
    stack_guard_enabled         // enabled
  };

 private:

#if INCLUDE_JVMCI
  // The _pending_* fields below are used to communicate extra information
  // from an uncommon trap in JVMCI compiled code to the uncommon trap handler.

  // Communicates the DeoptReason and DeoptAction of the uncommon trap
  int       _pending_deoptimization;

  // Specifies whether the uncommon trap is to bci 0 of a synchronized method
  // before the monitor has been acquired.
  bool      _pending_monitorenter;

  // Specifies if the DeoptReason for the last uncommon trap was Reason_transfer_to_interpreter
  bool      _pending_transfer_to_interpreter;

  // Guard for re-entrant call to JVMCIRuntime::adjust_comp_level
  bool      _adjusting_comp_level;

  // An object that JVMCI compiled code can use to further describe and
  // uniquely identify the  speculative optimization guarded by the uncommon trap
  oop       _pending_failed_speculation;

  // These fields are mutually exclusive in terms of live ranges.
  union {
    // Communicates the pc at which the most recent implicit exception occurred
    // from the signal handler to a deoptimization stub.
    address   _implicit_exception_pc;

    // Communicates an alternative call target to an i2c stub from a JavaCall .
    address   _alternate_call_target;
  } _jvmci;

  // Support for high precision, thread sensitive counters in JVMCI compiled code.
  jlong*    _jvmci_counters;

 public:
  static jlong* _jvmci_old_thread_counters;
  static void collect_counters(typeArrayOop array);
 private:
#endif // INCLUDE_JVMCI

  StackGuardState  _stack_guard_state;

  // Precompute the limit of the stack as used in stack overflow checks.
  // We load it from here to simplify the stack overflow check in assembly.
  address          _stack_overflow_limit;
  address          _reserved_stack_activation;

  // Compiler exception handling (NOTE: The _exception_oop is *NOT* the same as _pending_exception. It is
  // used to temp. parsing values into and out of the runtime system during exception handling for compiled
  // code)
  volatile oop     _exception_oop;               // Exception thrown in compiled code
  volatile address _exception_pc;                // PC where exception happened
  volatile address _exception_handler_pc;        // PC for handler of exception
  volatile int     _is_method_handle_return;     // true (== 1) if the current exception PC is a MethodHandle call site.

 private:
  // support for JNI critical regions
  jint    _jni_active_critical;                  // count of entries into JNI critical region

  // Checked JNI: function name requires exception check
  char* _pending_jni_exception_check_fn;

  // For deadlock detection.
  int _depth_first_number;

  // JVMTI PopFrame support
  // This is set to popframe_pending to signal that top Java frame should be popped immediately
  int _popframe_condition;

  // If reallocation of scalar replaced objects fails, we throw OOM
  // and during exception propagation, pop the top
  // _frames_to_pop_failed_realloc frames, the ones that reference
  // failed reallocations.
  int _frames_to_pop_failed_realloc;

#ifndef PRODUCT
  int _jmp_ring_index;
  struct {
    // We use intptr_t instead of address so debugger doesn't try and display strings
    intptr_t _target;
    intptr_t _instruction;
    const char*  _file;
    int _line;
  }   _jmp_ring[jump_ring_buffer_size];
#endif // PRODUCT

<<<<<<< HEAD
#if INCLUDE_ALL_GCS
  // Support for G1 barriers

  SATBMarkQueue _satb_mark_queue;        // Thread-local log for SATB barrier.
  // Set of all such queues.
  static SATBMarkQueueSet _satb_mark_queue_set;

  DirtyCardQueue _dirty_card_queue;      // Thread-local log for dirty cards.
  // Set of all such queues.
  static DirtyCardQueueSet _dirty_card_queue_set;

  // Support for Shenandoah barriers
  static char _gc_state_global;
  char _gc_state;

#endif // INCLUDE_ALL_GCS

=======
>>>>>>> 7d987653
  friend class VMThread;
  friend class ThreadWaitTransition;
  friend class VM_Exit;

  void initialize();                             // Initialized the instance variables

 public:
  // Constructor
  JavaThread(bool is_attaching_via_jni = false); // for main thread and JNI attached threads
  JavaThread(ThreadFunction entry_point, size_t stack_size = 0);
  ~JavaThread();

#ifdef ASSERT
  // verify this JavaThread hasn't be published in the Threads::list yet
  void verify_not_published();
#endif

  //JNI functiontable getter/setter for JVMTI jni function table interception API.
  void set_jni_functions(struct JNINativeInterface_* functionTable) {
    _jni_environment.functions = functionTable;
  }
  struct JNINativeInterface_* get_jni_functions() {
    return (struct JNINativeInterface_ *)_jni_environment.functions;
  }

  // This function is called at thread creation to allow
  // platform specific thread variables to be initialized.
  void cache_global_variables();

  // Executes Shutdown.shutdown()
  void invoke_shutdown_hooks();

  // Cleanup on thread exit
  enum ExitType {
    normal_exit,
    jni_detach
  };
  void exit(bool destroy_vm, ExitType exit_type = normal_exit);

  void cleanup_failed_attach_current_thread();

  // Testers
  virtual bool is_Java_thread() const            { return true;  }
  virtual bool can_call_java() const             { return true; }

  // Thread chain operations
  JavaThread* next() const                       { return _next; }
  void set_next(JavaThread* p)                   { _next = p; }

  // Thread oop. threadObj() can be NULL for initial JavaThread
  // (or for threads attached via JNI)
  oop threadObj() const                          { return _threadObj; }
  void set_threadObj(oop p)                      { _threadObj = p; }

  ThreadPriority java_priority() const;          // Read from threadObj()

  // Prepare thread and add to priority queue.  If a priority is
  // not specified, use the priority of the thread object. Threads_lock
  // must be held while this function is called.
  void prepare(jobject jni_thread, ThreadPriority prio=NoPriority);

  void set_saved_exception_pc(address pc)        { _saved_exception_pc = pc; }
  address saved_exception_pc()                   { return _saved_exception_pc; }


  ThreadFunction entry_point() const             { return _entry_point; }

  // Allocates a new Java level thread object for this thread. thread_name may be NULL.
  void allocate_threadObj(Handle thread_group, const char* thread_name, bool daemon, TRAPS);

  // Last frame anchor routines

  JavaFrameAnchor* frame_anchor(void)            { return &_anchor; }

  // last_Java_sp
  bool has_last_Java_frame() const               { return _anchor.has_last_Java_frame(); }
  intptr_t* last_Java_sp() const                 { return _anchor.last_Java_sp(); }

  // last_Java_pc

  address last_Java_pc(void)                     { return _anchor.last_Java_pc(); }

  // Safepoint support
#if !(defined(PPC64) || defined(AARCH64))
  JavaThreadState thread_state() const           { return _thread_state; }
  void set_thread_state(JavaThreadState s)       { _thread_state = s;    }
#else
  // Use membars when accessing volatile _thread_state. See
  // Threads::create_vm() for size checks.
  inline JavaThreadState thread_state() const;
  inline void set_thread_state(JavaThreadState s);
#endif
  ThreadSafepointState *safepoint_state() const  { return _safepoint_state; }
  void set_safepoint_state(ThreadSafepointState *state) { _safepoint_state = state; }
  bool is_at_poll_safepoint()                    { return _safepoint_state->is_at_poll_safepoint(); }

  // JavaThread termination and lifecycle support:
  void smr_delete();
  bool on_thread_list() const { return _on_thread_list; }
  void set_on_thread_list() { _on_thread_list = true; }

  // thread has called JavaThread::exit() or is terminated
  bool is_exiting() const;
  // thread is terminated (no longer on the threads list); we compare
  // against the two non-terminated values so that a freed JavaThread
  // will also be considered terminated.
  bool check_is_terminated(TerminatedTypes l_terminated) const {
    return l_terminated != _not_terminated && l_terminated != _thread_exiting;
  }
  bool is_terminated() const;
  void set_terminated(TerminatedTypes t);
  // special for Threads::remove() which is static:
  void set_terminated_value();
  void block_if_vm_exited();

  bool doing_unsafe_access()                     { return _doing_unsafe_access; }
  void set_doing_unsafe_access(bool val)         { _doing_unsafe_access = val; }

  bool do_not_unlock_if_synchronized()             { return _do_not_unlock_if_synchronized; }
  void set_do_not_unlock_if_synchronized(bool val) { _do_not_unlock_if_synchronized = val; }

  inline void set_polling_page(void* poll_value);
  inline volatile void* get_polling_page();

 private:
  // Support for thread handshake operations
  HandshakeState _handshake;
 public:
  void set_handshake_operation(HandshakeOperation* op) {
    _handshake.set_operation(this, op);
  }

  bool has_handshake() const {
    return _handshake.has_operation();
  }

  void cancel_handshake() {
    _handshake.cancel(this);
  }

  void handshake_process_by_self() {
    _handshake.process_by_self(this);
  }

  void handshake_process_by_vmthread() {
    _handshake.process_by_vmthread(this);
  }

  // Suspend/resume support for JavaThread
 private:
  inline void set_ext_suspended();
  inline void clear_ext_suspended();

 public:
  void java_suspend();
  void java_resume();
  int  java_suspend_self();

  void check_and_wait_while_suspended() {
    assert(JavaThread::current() == this, "sanity check");

    bool do_self_suspend;
    do {
      // were we externally suspended while we were waiting?
      do_self_suspend = handle_special_suspend_equivalent_condition();
      if (do_self_suspend) {
        // don't surprise the thread that suspended us by returning
        java_suspend_self();
        set_suspend_equivalent();
      }
    } while (do_self_suspend);
  }
  static void check_safepoint_and_suspend_for_native_trans(JavaThread *thread);
  // Check for async exception in addition to safepoint and suspend request.
  static void check_special_condition_for_native_trans(JavaThread *thread);

  // Same as check_special_condition_for_native_trans but finishes the
  // transition into thread_in_Java mode so that it can potentially
  // block.
  static void check_special_condition_for_native_trans_and_transition(JavaThread *thread);

  bool is_ext_suspend_completed(bool called_by_wait, int delay, uint32_t *bits);
  bool is_ext_suspend_completed_with_lock(uint32_t *bits) {
    MutexLockerEx ml(SR_lock(), Mutex::_no_safepoint_check_flag);
    // Warning: is_ext_suspend_completed() may temporarily drop the
    // SR_lock to allow the thread to reach a stable thread state if
    // it is currently in a transient thread state.
    return is_ext_suspend_completed(false /* !called_by_wait */,
                                    SuspendRetryDelay, bits);
  }

  // We cannot allow wait_for_ext_suspend_completion() to run forever or
  // we could hang. SuspendRetryCount and SuspendRetryDelay are normally
  // passed as the count and delay parameters. Experiments with specific
  // calls to wait_for_ext_suspend_completion() can be done by passing
  // other values in the code. Experiments with all calls can be done
  // via the appropriate -XX options.
  bool wait_for_ext_suspend_completion(int count, int delay, uint32_t *bits);

  // test for suspend - most (all?) of these should go away
  bool is_thread_fully_suspended(bool wait_for_suspend, uint32_t *bits);

  inline void set_external_suspend();
  inline void clear_external_suspend();

  inline void set_deopt_suspend();
  inline void clear_deopt_suspend();
  bool is_deopt_suspend()         { return (_suspend_flags & _deopt_suspend) != 0; }

  bool is_external_suspend() const {
    return (_suspend_flags & _external_suspend) != 0;
  }
  // Whenever a thread transitions from native to vm/java it must suspend
  // if external|deopt suspend is present.
  bool is_suspend_after_native() const {
    return (_suspend_flags & (_external_suspend | _deopt_suspend)) != 0;
  }

  // external suspend request is completed
  bool is_ext_suspended() const {
    return (_suspend_flags & _ext_suspended) != 0;
  }

  bool is_external_suspend_with_lock() const {
    MutexLockerEx ml(SR_lock(), Mutex::_no_safepoint_check_flag);
    return is_external_suspend();
  }

  // Special method to handle a pending external suspend request
  // when a suspend equivalent condition lifts.
  bool handle_special_suspend_equivalent_condition() {
    assert(is_suspend_equivalent(),
           "should only be called in a suspend equivalence condition");
    MutexLockerEx ml(SR_lock(), Mutex::_no_safepoint_check_flag);
    bool ret = is_external_suspend();
    if (!ret) {
      // not about to self-suspend so clear suspend equivalence
      clear_suspend_equivalent();
    }
    // implied else:
    // We have a pending external suspend request so we leave the
    // suspend_equivalent flag set until java_suspend_self() sets
    // the ext_suspended flag and clears the suspend_equivalent
    // flag. This insures that wait_for_ext_suspend_completion()
    // will return consistent values.
    return ret;
  }

  // utility methods to see if we are doing some kind of suspension
  bool is_being_ext_suspended() const            {
    MutexLockerEx ml(SR_lock(), Mutex::_no_safepoint_check_flag);
    return is_ext_suspended() || is_external_suspend();
  }

  bool is_suspend_equivalent() const             { return _suspend_equivalent; }

  void set_suspend_equivalent()                  { _suspend_equivalent = true; }
  void clear_suspend_equivalent()                { _suspend_equivalent = false; }

  // Thread.stop support
  void send_thread_stop(oop throwable);
  AsyncRequests clear_special_runtime_exit_condition() {
    AsyncRequests x = _special_runtime_exit_condition;
    _special_runtime_exit_condition = _no_async_condition;
    return x;
  }

  // Are any async conditions present?
  bool has_async_condition() { return (_special_runtime_exit_condition != _no_async_condition); }

  void check_and_handle_async_exceptions(bool check_unsafe_error = true);

  // these next two are also used for self-suspension and async exception support
  void handle_special_runtime_exit_condition(bool check_asyncs = true);

  // Return true if JavaThread has an asynchronous condition or
  // if external suspension is requested.
  bool has_special_runtime_exit_condition() {
    // Because we don't use is_external_suspend_with_lock
    // it is possible that we won't see an asynchronous external suspend
    // request that has just gotten started, i.e., SR_lock grabbed but
    // _external_suspend field change either not made yet or not visible
    // yet. However, this is okay because the request is asynchronous and
    // we will see the new flag value the next time through. It's also
    // possible that the external suspend request is dropped after
    // we have checked is_external_suspend(), we will recheck its value
    // under SR_lock in java_suspend_self().
    return (_special_runtime_exit_condition != _no_async_condition) ||
            is_external_suspend() || is_trace_suspend();
  }

  void set_pending_unsafe_access_error()          { _special_runtime_exit_condition = _async_unsafe_access_error; }

  inline void set_pending_async_exception(oop e);

  // Fast-locking support
  bool is_lock_owned(address adr) const;

  // Accessors for vframe array top
  // The linked list of vframe arrays are sorted on sp. This means when we
  // unpack the head must contain the vframe array to unpack.
  void set_vframe_array_head(vframeArray* value) { _vframe_array_head = value; }
  vframeArray* vframe_array_head() const         { return _vframe_array_head;  }

  // Side structure for deferring update of java frame locals until deopt occurs
  GrowableArray<jvmtiDeferredLocalVariableSet*>* deferred_locals() const { return _deferred_locals_updates; }
  void set_deferred_locals(GrowableArray<jvmtiDeferredLocalVariableSet *>* vf) { _deferred_locals_updates = vf; }

  // These only really exist to make debugging deopt problems simpler

  void set_vframe_array_last(vframeArray* value) { _vframe_array_last = value; }
  vframeArray* vframe_array_last() const         { return _vframe_array_last;  }

  // The special resourceMark used during deoptimization

  void set_deopt_mark(DeoptResourceMark* value)  { _deopt_mark = value; }
  DeoptResourceMark* deopt_mark(void)            { return _deopt_mark; }

  intptr_t* must_deopt_id()                      { return _must_deopt_id; }
  void     set_must_deopt_id(intptr_t* id)       { _must_deopt_id = id; }
  void     clear_must_deopt_id()                 { _must_deopt_id = NULL; }

  void set_deopt_compiled_method(CompiledMethod* nm)  { _deopt_nmethod = nm; }
  CompiledMethod* deopt_compiled_method()        { return _deopt_nmethod; }

  Method*    callee_target() const               { return _callee_target; }
  void set_callee_target  (Method* x)          { _callee_target   = x; }

  // Oop results of vm runtime calls
  oop  vm_result() const                         { return _vm_result; }
  void set_vm_result  (oop x)                    { _vm_result   = x; }

  Metadata*    vm_result_2() const               { return _vm_result_2; }
  void set_vm_result_2  (Metadata* x)          { _vm_result_2   = x; }

  MemRegion deferred_card_mark() const           { return _deferred_card_mark; }
  void set_deferred_card_mark(MemRegion mr)      { _deferred_card_mark = mr;   }

#if INCLUDE_JVMCI
  int  pending_deoptimization() const             { return _pending_deoptimization; }
  oop  pending_failed_speculation() const         { return _pending_failed_speculation; }
  bool adjusting_comp_level() const               { return _adjusting_comp_level; }
  void set_adjusting_comp_level(bool b)           { _adjusting_comp_level = b; }
  bool has_pending_monitorenter() const           { return _pending_monitorenter; }
  void set_pending_monitorenter(bool b)           { _pending_monitorenter = b; }
  void set_pending_deoptimization(int reason)     { _pending_deoptimization = reason; }
  void set_pending_failed_speculation(oop failed_speculation) { _pending_failed_speculation = failed_speculation; }
  void set_pending_transfer_to_interpreter(bool b) { _pending_transfer_to_interpreter = b; }
  void set_jvmci_alternate_call_target(address a) { assert(_jvmci._alternate_call_target == NULL, "must be"); _jvmci._alternate_call_target = a; }
  void set_jvmci_implicit_exception_pc(address a) { assert(_jvmci._implicit_exception_pc == NULL, "must be"); _jvmci._implicit_exception_pc = a; }
#endif // INCLUDE_JVMCI

  // Exception handling for compiled methods
  oop      exception_oop() const                 { return _exception_oop; }
  address  exception_pc() const                  { return _exception_pc; }
  address  exception_handler_pc() const          { return _exception_handler_pc; }
  bool     is_method_handle_return() const       { return _is_method_handle_return == 1; }

  void set_exception_oop(oop o)                  { (void)const_cast<oop&>(_exception_oop = o); }
  void set_exception_pc(address a)               { _exception_pc = a; }
  void set_exception_handler_pc(address a)       { _exception_handler_pc = a; }
  void set_is_method_handle_return(bool value)   { _is_method_handle_return = value ? 1 : 0; }

  void clear_exception_oop_and_pc() {
    set_exception_oop(NULL);
    set_exception_pc(NULL);
  }

  // Stack overflow support
  //
  //  (small addresses)
  //
  //  --  <-- stack_end()                   ---
  //  |                                      |
  //  |  red pages                           |
  //  |                                      |
  //  --  <-- stack_red_zone_base()          |
  //  |                                      |
  //  |                                     guard
  //  |  yellow pages                       zone
  //  |                                      |
  //  |                                      |
  //  --  <-- stack_yellow_zone_base()       |
  //  |                                      |
  //  |                                      |
  //  |  reserved pages                      |
  //  |                                      |
  //  --  <-- stack_reserved_zone_base()    ---      ---
  //                                                 /|\  shadow     <--  stack_overflow_limit() (somewhere in here)
  //                                                  |   zone
  //                                                 \|/  size
  //  some untouched memory                          ---
  //
  //
  //  --
  //  |
  //  |  shadow zone
  //  |
  //  --
  //  x    frame n
  //  --
  //  x    frame n-1
  //  x
  //  --
  //  ...
  //
  //  --
  //  x    frame 0
  //  --  <-- stack_base()
  //
  //  (large addresses)
  //

 private:
  // These values are derived from flags StackRedPages, StackYellowPages,
  // StackReservedPages and StackShadowPages. The zone size is determined
  // ergonomically if page_size > 4K.
  static size_t _stack_red_zone_size;
  static size_t _stack_yellow_zone_size;
  static size_t _stack_reserved_zone_size;
  static size_t _stack_shadow_zone_size;
 public:
  inline size_t stack_available(address cur_sp);

  static size_t stack_red_zone_size() {
    assert(_stack_red_zone_size > 0, "Don't call this before the field is initialized.");
    return _stack_red_zone_size;
  }
  static void set_stack_red_zone_size(size_t s) {
    assert(is_aligned(s, os::vm_page_size()),
           "We can not protect if the red zone size is not page aligned.");
    assert(_stack_red_zone_size == 0, "This should be called only once.");
    _stack_red_zone_size = s;
  }
  address stack_red_zone_base() {
    return (address)(stack_end() + stack_red_zone_size());
  }
  bool in_stack_red_zone(address a) {
    return a <= stack_red_zone_base() && a >= stack_end();
  }

  static size_t stack_yellow_zone_size() {
    assert(_stack_yellow_zone_size > 0, "Don't call this before the field is initialized.");
    return _stack_yellow_zone_size;
  }
  static void set_stack_yellow_zone_size(size_t s) {
    assert(is_aligned(s, os::vm_page_size()),
           "We can not protect if the yellow zone size is not page aligned.");
    assert(_stack_yellow_zone_size == 0, "This should be called only once.");
    _stack_yellow_zone_size = s;
  }

  static size_t stack_reserved_zone_size() {
    // _stack_reserved_zone_size may be 0. This indicates the feature is off.
    return _stack_reserved_zone_size;
  }
  static void set_stack_reserved_zone_size(size_t s) {
    assert(is_aligned(s, os::vm_page_size()),
           "We can not protect if the reserved zone size is not page aligned.");
    assert(_stack_reserved_zone_size == 0, "This should be called only once.");
    _stack_reserved_zone_size = s;
  }
  address stack_reserved_zone_base() {
    return (address)(stack_end() +
                     (stack_red_zone_size() + stack_yellow_zone_size() + stack_reserved_zone_size()));
  }
  bool in_stack_reserved_zone(address a) {
    return (a <= stack_reserved_zone_base()) &&
           (a >= (address)((intptr_t)stack_reserved_zone_base() - stack_reserved_zone_size()));
  }

  static size_t stack_yellow_reserved_zone_size() {
    return _stack_yellow_zone_size + _stack_reserved_zone_size;
  }
  bool in_stack_yellow_reserved_zone(address a) {
    return (a <= stack_reserved_zone_base()) && (a >= stack_red_zone_base());
  }

  // Size of red + yellow + reserved zones.
  static size_t stack_guard_zone_size() {
    return stack_red_zone_size() + stack_yellow_reserved_zone_size();
  }

  static size_t stack_shadow_zone_size() {
    assert(_stack_shadow_zone_size > 0, "Don't call this before the field is initialized.");
    return _stack_shadow_zone_size;
  }
  static void set_stack_shadow_zone_size(size_t s) {
    // The shadow area is not allocated or protected, so
    // it needs not be page aligned.
    // But the stack bang currently assumes that it is a
    // multiple of page size. This guarantees that the bang
    // loop touches all pages in the shadow zone.
    // This can be guaranteed differently, as well.  E.g., if
    // the page size is a multiple of 4K, banging in 4K steps
    // suffices to touch all pages. (Some pages are banged
    // several times, though.)
    assert(is_aligned(s, os::vm_page_size()),
           "Stack bang assumes multiple of page size.");
    assert(_stack_shadow_zone_size == 0, "This should be called only once.");
    _stack_shadow_zone_size = s;
  }

  void create_stack_guard_pages();
  void remove_stack_guard_pages();

  void enable_stack_reserved_zone();
  void disable_stack_reserved_zone();
  void enable_stack_yellow_reserved_zone();
  void disable_stack_yellow_reserved_zone();
  void enable_stack_red_zone();
  void disable_stack_red_zone();

  inline bool stack_guard_zone_unused();
  inline bool stack_yellow_reserved_zone_disabled();
  inline bool stack_reserved_zone_disabled();
  inline bool stack_guards_enabled();

  address reserved_stack_activation() const { return _reserved_stack_activation; }
  void set_reserved_stack_activation(address addr) {
    assert(_reserved_stack_activation == stack_base()
            || _reserved_stack_activation == NULL
            || addr == stack_base(), "Must not be set twice");
    _reserved_stack_activation = addr;
  }

  // Attempt to reguard the stack after a stack overflow may have occurred.
  // Returns true if (a) guard pages are not needed on this thread, (b) the
  // pages are already guarded, or (c) the pages were successfully reguarded.
  // Returns false if there is not enough stack space to reguard the pages, in
  // which case the caller should unwind a frame and try again.  The argument
  // should be the caller's (approximate) sp.
  bool reguard_stack(address cur_sp);
  // Similar to above but see if current stackpoint is out of the guard area
  // and reguard if possible.
  bool reguard_stack(void);

  address stack_overflow_limit() { return _stack_overflow_limit; }
  void set_stack_overflow_limit() {
    _stack_overflow_limit =
      stack_end() + MAX2(JavaThread::stack_guard_zone_size(), JavaThread::stack_shadow_zone_size());
  }

  // Misc. accessors/mutators
  void set_do_not_unlock(void)                   { _do_not_unlock_if_synchronized = true; }
  void clr_do_not_unlock(void)                   { _do_not_unlock_if_synchronized = false; }
  bool do_not_unlock(void)                       { return _do_not_unlock_if_synchronized; }

#ifndef PRODUCT
  void record_jump(address target, address instr, const char* file, int line);
#endif // PRODUCT

  // For assembly stub generation
  static ByteSize threadObj_offset()             { return byte_offset_of(JavaThread, _threadObj); }
#ifndef PRODUCT
  static ByteSize jmp_ring_index_offset()        { return byte_offset_of(JavaThread, _jmp_ring_index); }
  static ByteSize jmp_ring_offset()              { return byte_offset_of(JavaThread, _jmp_ring); }
#endif // PRODUCT
  static ByteSize jni_environment_offset()       { return byte_offset_of(JavaThread, _jni_environment); }
  static ByteSize pending_jni_exception_check_fn_offset() {
    return byte_offset_of(JavaThread, _pending_jni_exception_check_fn);
  }
  static ByteSize last_Java_sp_offset() {
    return byte_offset_of(JavaThread, _anchor) + JavaFrameAnchor::last_Java_sp_offset();
  }
  static ByteSize last_Java_pc_offset() {
    return byte_offset_of(JavaThread, _anchor) + JavaFrameAnchor::last_Java_pc_offset();
  }
  static ByteSize frame_anchor_offset() {
    return byte_offset_of(JavaThread, _anchor);
  }
  static ByteSize callee_target_offset()         { return byte_offset_of(JavaThread, _callee_target); }
  static ByteSize vm_result_offset()             { return byte_offset_of(JavaThread, _vm_result); }
  static ByteSize vm_result_2_offset()           { return byte_offset_of(JavaThread, _vm_result_2); }
  static ByteSize thread_state_offset()          { return byte_offset_of(JavaThread, _thread_state); }
  static ByteSize saved_exception_pc_offset()    { return byte_offset_of(JavaThread, _saved_exception_pc); }
  static ByteSize osthread_offset()              { return byte_offset_of(JavaThread, _osthread); }
#if INCLUDE_JVMCI
  static ByteSize pending_deoptimization_offset() { return byte_offset_of(JavaThread, _pending_deoptimization); }
  static ByteSize pending_monitorenter_offset()  { return byte_offset_of(JavaThread, _pending_monitorenter); }
  static ByteSize pending_failed_speculation_offset() { return byte_offset_of(JavaThread, _pending_failed_speculation); }
  static ByteSize jvmci_alternate_call_target_offset() { return byte_offset_of(JavaThread, _jvmci._alternate_call_target); }
  static ByteSize jvmci_implicit_exception_pc_offset() { return byte_offset_of(JavaThread, _jvmci._implicit_exception_pc); }
  static ByteSize jvmci_counters_offset()        { return byte_offset_of(JavaThread, _jvmci_counters); }
#endif // INCLUDE_JVMCI
  static ByteSize exception_oop_offset()         { return byte_offset_of(JavaThread, _exception_oop); }
  static ByteSize exception_pc_offset()          { return byte_offset_of(JavaThread, _exception_pc); }
  static ByteSize exception_handler_pc_offset()  { return byte_offset_of(JavaThread, _exception_handler_pc); }
  static ByteSize stack_overflow_limit_offset()  { return byte_offset_of(JavaThread, _stack_overflow_limit); }
  static ByteSize is_method_handle_return_offset() { return byte_offset_of(JavaThread, _is_method_handle_return); }
  static ByteSize stack_guard_state_offset()     { return byte_offset_of(JavaThread, _stack_guard_state); }
  static ByteSize reserved_stack_activation_offset() { return byte_offset_of(JavaThread, _reserved_stack_activation); }
  static ByteSize suspend_flags_offset()         { return byte_offset_of(JavaThread, _suspend_flags); }

  static ByteSize do_not_unlock_if_synchronized_offset() { return byte_offset_of(JavaThread, _do_not_unlock_if_synchronized); }
  static ByteSize should_post_on_exceptions_flag_offset() {
    return byte_offset_of(JavaThread, _should_post_on_exceptions_flag);
  }

<<<<<<< HEAD
#if INCLUDE_ALL_GCS
  static ByteSize satb_mark_queue_offset()       { return byte_offset_of(JavaThread, _satb_mark_queue); }
  static ByteSize dirty_card_queue_offset()      { return byte_offset_of(JavaThread, _dirty_card_queue); }

  static ByteSize gc_state_offset()              { return byte_offset_of(JavaThread, _gc_state); }

#endif // INCLUDE_ALL_GCS

=======
>>>>>>> 7d987653
  // Returns the jni environment for this thread
  JNIEnv* jni_environment()                      { return &_jni_environment; }

  static JavaThread* thread_from_jni_environment(JNIEnv* env) {
    JavaThread *thread_from_jni_env = (JavaThread*)((intptr_t)env - in_bytes(jni_environment_offset()));
    // Only return NULL if thread is off the thread list; starting to
    // exit should not return NULL.
    if (thread_from_jni_env->is_terminated()) {
      thread_from_jni_env->block_if_vm_exited();
      return NULL;
    } else {
      return thread_from_jni_env;
    }
  }

  // JNI critical regions. These can nest.
  bool in_critical()    { return _jni_active_critical > 0; }
  bool in_last_critical()  { return _jni_active_critical == 1; }
  void enter_critical() {
    assert(Thread::current() == this ||
           (Thread::current()->is_VM_thread() &&
           SafepointSynchronize::is_synchronizing()),
           "this must be current thread or synchronizing");
    _jni_active_critical++;
  }
  void exit_critical() {
    assert(Thread::current() == this, "this must be current thread");
    _jni_active_critical--;
    assert(_jni_active_critical >= 0, "JNI critical nesting problem?");
  }

  // Checked JNI: is the programmer required to check for exceptions, if so specify
  // which function name. Returning to a Java frame should implicitly clear the
  // pending check, this is done for Native->Java transitions (i.e. user JNI code).
  // VM->Java transistions are not cleared, it is expected that JNI code enclosed
  // within ThreadToNativeFromVM makes proper exception checks (i.e. VM internal).
  bool is_pending_jni_exception_check() const { return _pending_jni_exception_check_fn != NULL; }
  void clear_pending_jni_exception_check() { _pending_jni_exception_check_fn = NULL; }
  const char* get_pending_jni_exception_check() const { return _pending_jni_exception_check_fn; }
  void set_pending_jni_exception_check(const char* fn_name) { _pending_jni_exception_check_fn = (char*) fn_name; }

  // For deadlock detection
  int depth_first_number() { return _depth_first_number; }
  void set_depth_first_number(int dfn) { _depth_first_number = dfn; }

 private:
  void set_monitor_chunks(MonitorChunk* monitor_chunks) { _monitor_chunks = monitor_chunks; }

 public:
  MonitorChunk* monitor_chunks() const           { return _monitor_chunks; }
  void add_monitor_chunk(MonitorChunk* chunk);
  void remove_monitor_chunk(MonitorChunk* chunk);
  bool in_deopt_handler() const                  { return _in_deopt_handler > 0; }
  void inc_in_deopt_handler()                    { _in_deopt_handler++; }
  void dec_in_deopt_handler() {
    assert(_in_deopt_handler > 0, "mismatched deopt nesting");
    if (_in_deopt_handler > 0) { // robustness
      _in_deopt_handler--;
    }
  }

 private:
  void set_entry_point(ThreadFunction entry_point) { _entry_point = entry_point; }

 public:

  // Frame iteration; calls the function f for all frames on the stack
  void frames_do(void f(frame*, const RegisterMap*));

  // Memory operations
  void oops_do(OopClosure* f, CodeBlobClosure* cf);

  // Sweeper operations
  virtual void nmethods_do(CodeBlobClosure* cf);

  // RedefineClasses Support
  void metadata_do(void f(Metadata*));

  // Misc. operations
  char* name() const { return (char*)get_thread_name(); }
  void print_on(outputStream* st) const;
  void print_value();
  void print_thread_state_on(outputStream*) const      PRODUCT_RETURN;
  void print_thread_state() const                      PRODUCT_RETURN;
  void print_on_error(outputStream* st, char* buf, int buflen) const;
  void print_name_on_error(outputStream* st, char* buf, int buflen) const;
  void verify();
  const char* get_thread_name() const;
 private:
  // factor out low-level mechanics for use in both normal and error cases
  const char* get_thread_name_string(char* buf = NULL, int buflen = 0) const;
 public:
  const char* get_threadgroup_name() const;
  const char* get_parent_name() const;

  // Accessing frames
  frame last_frame() {
    _anchor.make_walkable(this);
    return pd_last_frame();
  }
  javaVFrame* last_java_vframe(RegisterMap* reg_map);

  // Returns method at 'depth' java or native frames down the stack
  // Used for security checks
  Klass* security_get_caller_class(int depth);

  // Print stack trace in external format
  void print_stack_on(outputStream* st);
  void print_stack() { print_stack_on(tty); }

  // Print stack traces in various internal formats
  void trace_stack()                             PRODUCT_RETURN;
  void trace_stack_from(vframe* start_vf)        PRODUCT_RETURN;
  void trace_frames()                            PRODUCT_RETURN;
  void trace_oops()                              PRODUCT_RETURN;

  // Print an annotated view of the stack frames
  void print_frame_layout(int depth = 0, bool validate_only = false) NOT_DEBUG_RETURN;
  void validate_frame_layout() {
    print_frame_layout(0, true);
  }

  // Returns the number of stack frames on the stack
  int depth() const;

  // Function for testing deoptimization
  void deoptimize();
  void make_zombies();

  void deoptimized_wrt_marked_nmethods();

 public:
  // Returns the running thread as a JavaThread
  static inline JavaThread* current();

  // Returns the active Java thread.  Do not use this if you know you are calling
  // from a JavaThread, as it's slower than JavaThread::current.  If called from
  // the VMThread, it also returns the JavaThread that instigated the VMThread's
  // operation.  You may not want that either.
  static JavaThread* active();

  inline CompilerThread* as_CompilerThread();

 public:
  virtual void run();
  void thread_main_inner();

 private:
  // PRIVILEGED STACK
  PrivilegedElement*  _privileged_stack_top;
  GrowableArray<oop>* _array_for_gc;
 public:

  // Returns the privileged_stack information.
  PrivilegedElement* privileged_stack_top() const       { return _privileged_stack_top; }
  void set_privileged_stack_top(PrivilegedElement *e)   { _privileged_stack_top = e; }
  void register_array_for_gc(GrowableArray<oop>* array) { _array_for_gc = array; }

 public:
  // Thread local information maintained by JVMTI.
  void set_jvmti_thread_state(JvmtiThreadState *value)                           { _jvmti_thread_state = value; }
  // A JvmtiThreadState is lazily allocated. This jvmti_thread_state()
  // getter is used to get this JavaThread's JvmtiThreadState if it has
  // one which means NULL can be returned. JvmtiThreadState::state_for()
  // is used to get the specified JavaThread's JvmtiThreadState if it has
  // one or it allocates a new JvmtiThreadState for the JavaThread and
  // returns it. JvmtiThreadState::state_for() will return NULL only if
  // the specified JavaThread is exiting.
  JvmtiThreadState *jvmti_thread_state() const                                   { return _jvmti_thread_state; }
  static ByteSize jvmti_thread_state_offset()                                    { return byte_offset_of(JavaThread, _jvmti_thread_state); }
  void set_jvmti_get_loaded_classes_closure(JvmtiGetLoadedClassesClosure* value) { _jvmti_get_loaded_classes_closure = value; }
  JvmtiGetLoadedClassesClosure* get_jvmti_get_loaded_classes_closure() const     { return _jvmti_get_loaded_classes_closure; }

  // JVMTI PopFrame support
  // Setting and clearing popframe_condition
  // All of these enumerated values are bits. popframe_pending
  // indicates that a PopFrame() has been requested and not yet been
  // completed. popframe_processing indicates that that PopFrame() is in
  // the process of being completed. popframe_force_deopt_reexecution_bit
  // indicates that special handling is required when returning to a
  // deoptimized caller.
  enum PopCondition {
    popframe_inactive                      = 0x00,
    popframe_pending_bit                   = 0x01,
    popframe_processing_bit                = 0x02,
    popframe_force_deopt_reexecution_bit   = 0x04
  };
  PopCondition popframe_condition()                   { return (PopCondition) _popframe_condition; }
  void set_popframe_condition(PopCondition c)         { _popframe_condition = c; }
  void set_popframe_condition_bit(PopCondition c)     { _popframe_condition |= c; }
  void clear_popframe_condition()                     { _popframe_condition = popframe_inactive; }
  static ByteSize popframe_condition_offset()         { return byte_offset_of(JavaThread, _popframe_condition); }
  bool has_pending_popframe()                         { return (popframe_condition() & popframe_pending_bit) != 0; }
  bool popframe_forcing_deopt_reexecution()           { return (popframe_condition() & popframe_force_deopt_reexecution_bit) != 0; }
  void clear_popframe_forcing_deopt_reexecution()     { _popframe_condition &= ~popframe_force_deopt_reexecution_bit; }
#ifdef CC_INTERP
  bool pop_frame_pending(void)                        { return ((_popframe_condition & popframe_pending_bit) != 0); }
  void clr_pop_frame_pending(void)                    { _popframe_condition = popframe_inactive; }
  bool pop_frame_in_process(void)                     { return ((_popframe_condition & popframe_processing_bit) != 0); }
  void set_pop_frame_in_process(void)                 { _popframe_condition |= popframe_processing_bit; }
  void clr_pop_frame_in_process(void)                 { _popframe_condition &= ~popframe_processing_bit; }
#endif

  int frames_to_pop_failed_realloc() const            { return _frames_to_pop_failed_realloc; }
  void set_frames_to_pop_failed_realloc(int nb)       { _frames_to_pop_failed_realloc = nb; }
  void dec_frames_to_pop_failed_realloc()             { _frames_to_pop_failed_realloc--; }

 private:
  // Saved incoming arguments to popped frame.
  // Used only when popped interpreted frame returns to deoptimized frame.
  void*    _popframe_preserved_args;
  int      _popframe_preserved_args_size;

 public:
  void  popframe_preserve_args(ByteSize size_in_bytes, void* start);
  void* popframe_preserved_args();
  ByteSize popframe_preserved_args_size();
  WordSize popframe_preserved_args_size_in_words();
  void  popframe_free_preserved_args();


 private:
  JvmtiThreadState *_jvmti_thread_state;
  JvmtiGetLoadedClassesClosure* _jvmti_get_loaded_classes_closure;

  // Used by the interpreter in fullspeed mode for frame pop, method
  // entry, method exit and single stepping support. This field is
  // only set to non-zero by the VM_EnterInterpOnlyMode VM operation.
  // It can be set to zero asynchronously (i.e., without a VM operation
  // or a lock) so we have to be very careful.
  int               _interp_only_mode;

 public:
  // used by the interpreter for fullspeed debugging support (see above)
  static ByteSize interp_only_mode_offset() { return byte_offset_of(JavaThread, _interp_only_mode); }
  bool is_interp_only_mode()                { return (_interp_only_mode != 0); }
  int get_interp_only_mode()                { return _interp_only_mode; }
  void increment_interp_only_mode()         { ++_interp_only_mode; }
  void decrement_interp_only_mode()         { --_interp_only_mode; }

  // support for cached flag that indicates whether exceptions need to be posted for this thread
  // if this is false, we can avoid deoptimizing when events are thrown
  // this gets set to reflect whether jvmtiExport::post_exception_throw would actually do anything
 private:
  int    _should_post_on_exceptions_flag;

 public:
  int   should_post_on_exceptions_flag()  { return _should_post_on_exceptions_flag; }
  void  set_should_post_on_exceptions_flag(int val)  { _should_post_on_exceptions_flag = val; }

 private:
  ThreadStatistics *_thread_stat;

 public:
  ThreadStatistics* get_thread_stat() const    { return _thread_stat; }

  // Return a blocker object for which this thread is blocked parking.
  oop current_park_blocker();

 private:
  static size_t _stack_size_at_create;

 public:
  static inline size_t stack_size_at_create(void) {
    return _stack_size_at_create;
  }
  static inline void set_stack_size_at_create(size_t value) {
    _stack_size_at_create = value;
  }

<<<<<<< HEAD
#if INCLUDE_ALL_GCS
  // SATB marking queue support
  SATBMarkQueue& satb_mark_queue() { return _satb_mark_queue; }
  static SATBMarkQueueSet& satb_mark_queue_set() {
    return _satb_mark_queue_set;
  }

  // Dirty card queue support
  DirtyCardQueue& dirty_card_queue() { return _dirty_card_queue; }
  static DirtyCardQueueSet& dirty_card_queue_set() {
    return _dirty_card_queue_set;
  }

  inline char gc_state() const;

  void set_gc_state(char in_prog);

public:
  static void set_gc_state_all_threads(char in_prog);
  static char gc_state_global() { return _gc_state_global; }

#endif // INCLUDE_ALL_GCS

=======
>>>>>>> 7d987653
  // Machine dependent stuff
#include OS_CPU_HEADER(thread)

 public:
  void set_blocked_on_compilation(bool value) {
    _blocked_on_compilation = value;
  }

  bool blocked_on_compilation() {
    return _blocked_on_compilation;
  }
 protected:
  bool         _blocked_on_compilation;


  // JSR166 per-thread parker
 private:
  Parker*    _parker;
 public:
  Parker*     parker() { return _parker; }

  // Biased locking support
 private:
  GrowableArray<MonitorInfo*>* _cached_monitor_info;
 public:
  GrowableArray<MonitorInfo*>* cached_monitor_info() { return _cached_monitor_info; }
  void set_cached_monitor_info(GrowableArray<MonitorInfo*>* info) { _cached_monitor_info = info; }

  // clearing/querying jni attach status
  bool is_attaching_via_jni() const { return _jni_attach_state == _attaching_via_jni; }
  bool has_attached_via_jni() const { return is_attaching_via_jni() || _jni_attach_state == _attached_via_jni; }
  inline void set_done_attaching_via_jni();
};

// Inline implementation of JavaThread::current
inline JavaThread* JavaThread::current() {
  Thread* thread = Thread::current();
  assert(thread->is_Java_thread(), "just checking");
  return (JavaThread*)thread;
}

inline CompilerThread* JavaThread::as_CompilerThread() {
  assert(is_Compiler_thread(), "just checking");
  return (CompilerThread*)this;
}

// Dedicated thread to sweep the code cache
class CodeCacheSweeperThread : public JavaThread {
  CompiledMethod*       _scanned_compiled_method; // nmethod being scanned by the sweeper
 public:
  CodeCacheSweeperThread();
  // Track the nmethod currently being scanned by the sweeper
  void set_scanned_compiled_method(CompiledMethod* cm) {
    assert(_scanned_compiled_method == NULL || cm == NULL, "should reset to NULL before writing a new value");
    _scanned_compiled_method = cm;
  }

  // Hide sweeper thread from external view.
  bool is_hidden_from_external_view() const { return true; }

  bool is_Code_cache_sweeper_thread() const { return true; }

  // Prevent GC from unloading _scanned_compiled_method
  void oops_do(OopClosure* f, CodeBlobClosure* cf);
  void nmethods_do(CodeBlobClosure* cf);
};

// A thread used for Compilation.
class CompilerThread : public JavaThread {
  friend class VMStructs;
 private:
  CompilerCounters* _counters;

  ciEnv*                _env;
  CompileLog*           _log;
  CompileTask* volatile _task;  // print_threads_compiling can read this concurrently.
  CompileQueue*         _queue;
  BufferBlob*           _buffer_blob;

  AbstractCompiler*     _compiler;

 public:

  static CompilerThread* current();

  CompilerThread(CompileQueue* queue, CompilerCounters* counters);

  bool is_Compiler_thread() const                { return true; }

  virtual bool can_call_java() const;

  // Hide native compiler threads from external view.
  bool is_hidden_from_external_view() const      { return !can_call_java(); }

  void set_compiler(AbstractCompiler* c)         { _compiler = c; }
  AbstractCompiler* compiler() const             { return _compiler; }

  CompileQueue* queue()        const             { return _queue; }
  CompilerCounters* counters() const             { return _counters; }

  // Get/set the thread's compilation environment.
  ciEnv*        env()                            { return _env; }
  void          set_env(ciEnv* env)              { _env = env; }

  BufferBlob*   get_buffer_blob() const          { return _buffer_blob; }
  void          set_buffer_blob(BufferBlob* b)   { _buffer_blob = b; }

  // Get/set the thread's logging information
  CompileLog*   log()                            { return _log; }
  void          init_log(CompileLog* log) {
    // Set once, for good.
    assert(_log == NULL, "set only once");
    _log = log;
  }

#ifndef PRODUCT
 private:
  IdealGraphPrinter *_ideal_graph_printer;
 public:
  IdealGraphPrinter *ideal_graph_printer()           { return _ideal_graph_printer; }
  void set_ideal_graph_printer(IdealGraphPrinter *n) { _ideal_graph_printer = n; }
#endif

  // Get/set the thread's current task
  CompileTask* task()                      { return _task; }
  void         set_task(CompileTask* task) { _task = task; }
};

inline CompilerThread* CompilerThread::current() {
  return JavaThread::current()->as_CompilerThread();
}

// The active thread queue. It also keeps track of the current used
// thread priorities.
class Threads: AllStatic {
  friend class VMStructs;
 private:
  static JavaThread* _thread_list;
  static int         _number_of_threads;
  static int         _number_of_non_daemon_threads;
  static int         _return_code;
  static int         _thread_claim_parity;
#ifdef ASSERT
  static bool        _vm_complete;
#endif

  static void initialize_java_lang_classes(JavaThread* main_thread, TRAPS);
  static void initialize_jsr292_core_classes(TRAPS);

 public:
  // Thread management
  // force_daemon is a concession to JNI, where we may need to add a
  // thread to the thread list before allocating its thread object
  static void add(JavaThread* p, bool force_daemon = false);
  static void remove(JavaThread* p);
  static void non_java_threads_do(ThreadClosure* tc);
  static void threads_do(ThreadClosure* tc);
  static void java_threads_do(ThreadClosure* tc);
  static void possibly_parallel_threads_do(bool is_par, ThreadClosure* tc);

  // Initializes the vm and creates the vm thread
  static jint create_vm(JavaVMInitArgs* args, bool* canTryAgain);
  static void convert_vm_init_libraries_to_agents();
  static void create_vm_init_libraries();
  static void create_vm_init_agents();
  static void shutdown_vm_agents();
  static bool destroy_vm();
  // Supported VM versions via JNI
  // Includes JNI_VERSION_1_1
  static jboolean is_supported_jni_version_including_1_1(jint version);
  // Does not include JNI_VERSION_1_1
  static jboolean is_supported_jni_version(jint version);

  // The "thread claim parity" provides a way for threads to be claimed
  // by parallel worker tasks.
  //
  // Each thread contains a a "parity" field. A task will claim the
  // thread only if its parity field is the same as the global parity,
  // which is updated by calling change_thread_claim_parity().
  //
  // For this to work change_thread_claim_parity() needs to be called
  // exactly once in sequential code before starting parallel tasks
  // that should claim threads.
  //
  // New threads get their parity set to 0 and change_thread_claim_parity()
  // never set the global parity to 0.
  static int thread_claim_parity() { return _thread_claim_parity; }
  static void change_thread_claim_parity();
  static void assert_all_threads_claimed() NOT_DEBUG_RETURN;

  // Apply "f->do_oop" to all root oops in all threads.
  // This version may only be called by sequential code.
  static void oops_do(OopClosure* f, CodeBlobClosure* cf);
  // This version may be called by sequential or parallel code.
  static void possibly_parallel_oops_do(bool is_par, OopClosure* f, CodeBlobClosure* cf, CodeBlobClosure* nmethods_cl = NULL, ThreadClosure* thread_cl = NULL);
  // This creates a list of GCTasks, one per thread.
  static void create_thread_roots_tasks(GCTaskQueue* q);
  // This creates a list of GCTasks, one per thread, for marking objects.
  static void create_thread_roots_marking_tasks(GCTaskQueue* q);

  // Apply "f->do_oop" to roots in all threads that
  // are part of compiled frames
  static void compiled_frame_oops_do(OopClosure* f, CodeBlobClosure* cf);

  static void convert_hcode_pointers();
  static void restore_hcode_pointers();

  // Sweeper
  static void nmethods_do(CodeBlobClosure* cf);

  // RedefineClasses support
  static void metadata_do(void f(Metadata*));
  static void metadata_handles_do(void f(Metadata*));

#ifdef ASSERT
  static bool is_vm_complete() { return _vm_complete; }
#endif

  // Verification
  static void verify();
  static void print_on(outputStream* st, bool print_stacks, bool internal_format, bool print_concurrent_locks);
  static void print(bool print_stacks, bool internal_format) {
    // this function is only used by debug.cpp
    print_on(tty, print_stacks, internal_format, false /* no concurrent lock printed */);
  }
  static void print_on_error(outputStream* st, Thread* current, char* buf, int buflen);
  static void print_on_error(Thread* this_thread, outputStream* st, Thread* current, char* buf,
                             int buflen, bool* found_current);
  static void print_threads_compiling(outputStream* st, char* buf, int buflen);

  // Get Java threads that are waiting to enter a monitor.
  static GrowableArray<JavaThread*>* get_pending_threads(ThreadsList * t_list,
                                                         int count, address monitor);

  // Get owning Java thread from the monitor's owner field.
  static JavaThread *owning_thread_from_monitor_owner(ThreadsList * t_list,
                                                      address owner);

  // Number of threads on the active threads list
  static int number_of_threads()                 { return _number_of_threads; }
  // Number of non-daemon threads on the active threads list
  static int number_of_non_daemon_threads()      { return _number_of_non_daemon_threads; }

  // Deoptimizes all frames tied to marked nmethods
  static void deoptimized_wrt_marked_nmethods();
};


// Thread iterator
class ThreadClosure: public StackObj {
 public:
  virtual void do_thread(Thread* thread) = 0;
};

class SignalHandlerMark: public StackObj {
 private:
  Thread* _thread;
 public:
  SignalHandlerMark(Thread* t) {
    _thread = t;
    if (_thread) _thread->enter_signal_handler();
  }
  ~SignalHandlerMark() {
    if (_thread) _thread->leave_signal_handler();
    _thread = NULL;
  }
};


#endif // SHARE_VM_RUNTIME_THREAD_HPP<|MERGE_RESOLUTION|>--- conflicted
+++ resolved
@@ -352,8 +352,6 @@
   int   _vm_operation_started_count;            // VM_Operation support
   int   _vm_operation_completed_count;          // VM_Operation support
 
-  char _oom_during_evac;
-
   ObjectMonitor* _current_pending_monitor;      // ObjectMonitor this thread
                                                 // is waiting to lock
   bool _current_pending_monitor_is_from_java;   // locking is from Java code
@@ -461,14 +459,6 @@
   inline void set_trace_flag();
   inline void clear_trace_flag();
 
-  bool is_oom_during_evac() const;
-  void set_oom_during_evac(bool oom);
-
-#ifdef ASSERT
-  bool is_evac_allowed() const;
-  void set_evac_allowed(bool evac_allowed);
-#endif
-
   // Support for Unhandled Oop detection
   // Add the field for both, fastdebug and debug, builds to keep
   // Thread's fields layout the same.
@@ -1105,26 +1095,6 @@
   }   _jmp_ring[jump_ring_buffer_size];
 #endif // PRODUCT
 
-<<<<<<< HEAD
-#if INCLUDE_ALL_GCS
-  // Support for G1 barriers
-
-  SATBMarkQueue _satb_mark_queue;        // Thread-local log for SATB barrier.
-  // Set of all such queues.
-  static SATBMarkQueueSet _satb_mark_queue_set;
-
-  DirtyCardQueue _dirty_card_queue;      // Thread-local log for dirty cards.
-  // Set of all such queues.
-  static DirtyCardQueueSet _dirty_card_queue_set;
-
-  // Support for Shenandoah barriers
-  static char _gc_state_global;
-  char _gc_state;
-
-#endif // INCLUDE_ALL_GCS
-
-=======
->>>>>>> 7d987653
   friend class VMThread;
   friend class ThreadWaitTransition;
   friend class VM_Exit;
@@ -1724,17 +1694,6 @@
     return byte_offset_of(JavaThread, _should_post_on_exceptions_flag);
   }
 
-<<<<<<< HEAD
-#if INCLUDE_ALL_GCS
-  static ByteSize satb_mark_queue_offset()       { return byte_offset_of(JavaThread, _satb_mark_queue); }
-  static ByteSize dirty_card_queue_offset()      { return byte_offset_of(JavaThread, _dirty_card_queue); }
-
-  static ByteSize gc_state_offset()              { return byte_offset_of(JavaThread, _gc_state); }
-
-#endif // INCLUDE_ALL_GCS
-
-=======
->>>>>>> 7d987653
   // Returns the jni environment for this thread
   JNIEnv* jni_environment()                      { return &_jni_environment; }
 
@@ -2005,32 +1964,6 @@
     _stack_size_at_create = value;
   }
 
-<<<<<<< HEAD
-#if INCLUDE_ALL_GCS
-  // SATB marking queue support
-  SATBMarkQueue& satb_mark_queue() { return _satb_mark_queue; }
-  static SATBMarkQueueSet& satb_mark_queue_set() {
-    return _satb_mark_queue_set;
-  }
-
-  // Dirty card queue support
-  DirtyCardQueue& dirty_card_queue() { return _dirty_card_queue; }
-  static DirtyCardQueueSet& dirty_card_queue_set() {
-    return _dirty_card_queue_set;
-  }
-
-  inline char gc_state() const;
-
-  void set_gc_state(char in_prog);
-
-public:
-  static void set_gc_state_all_threads(char in_prog);
-  static char gc_state_global() { return _gc_state_global; }
-
-#endif // INCLUDE_ALL_GCS
-
-=======
->>>>>>> 7d987653
   // Machine dependent stuff
 #include OS_CPU_HEADER(thread)
 
@@ -2188,7 +2121,6 @@
   static void remove(JavaThread* p);
   static void non_java_threads_do(ThreadClosure* tc);
   static void threads_do(ThreadClosure* tc);
-  static void java_threads_do(ThreadClosure* tc);
   static void possibly_parallel_threads_do(bool is_par, ThreadClosure* tc);
 
   // Initializes the vm and creates the vm thread
