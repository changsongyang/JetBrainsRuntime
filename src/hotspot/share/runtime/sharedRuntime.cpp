/*
 * Copyright (c) 1997, 2018, Oracle and/or its affiliates. All rights reserved.
 * DO NOT ALTER OR REMOVE COPYRIGHT NOTICES OR THIS FILE HEADER.
 *
 * This code is free software; you can redistribute it and/or modify it
 * under the terms of the GNU General Public License version 2 only, as
 * published by the Free Software Foundation.
 *
 * This code is distributed in the hope that it will be useful, but WITHOUT
 * ANY WARRANTY; without even the implied warranty of MERCHANTABILITY or
 * FITNESS FOR A PARTICULAR PURPOSE.  See the GNU General Public License
 * version 2 for more details (a copy is included in the LICENSE file that
 * accompanied this code).
 *
 * You should have received a copy of the GNU General Public License version
 * 2 along with this work; if not, write to the Free Software Foundation,
 * Inc., 51 Franklin St, Fifth Floor, Boston, MA 02110-1301 USA.
 *
 * Please contact Oracle, 500 Oracle Parkway, Redwood Shores, CA 94065 USA
 * or visit www.oracle.com if you need additional information or have any
 * questions.
 *
 */

#include "precompiled.hpp"
#include "jvm.h"
#include "aot/aotLoader.hpp"
#include "code/compiledMethod.inline.hpp"
#include "classfile/stringTable.hpp"
#include "classfile/systemDictionary.hpp"
#include "classfile/vmSymbols.hpp"
#include "code/codeCache.hpp"
#include "code/compiledIC.hpp"
#include "code/scopeDesc.hpp"
#include "code/vtableStubs.hpp"
#include "compiler/abstractCompiler.hpp"
#include "compiler/compileBroker.hpp"
#include "compiler/disassembler.hpp"
#include "gc/shared/barrierSet.hpp"
#include "gc/shared/gcLocker.inline.hpp"
#include "interpreter/interpreter.hpp"
#include "interpreter/interpreterRuntime.hpp"
#include "logging/log.hpp"
#include "memory/metaspaceShared.hpp"
#include "memory/resourceArea.hpp"
#include "memory/universe.hpp"
#include "oops/klass.hpp"
#include "oops/method.inline.hpp"
#include "oops/objArrayKlass.hpp"
#include "oops/oop.inline.hpp"
#include "prims/forte.hpp"
#include "prims/jvmtiExport.hpp"
#include "prims/methodHandles.hpp"
#include "prims/nativeLookup.hpp"
#include "runtime/arguments.hpp"
#include "runtime/atomic.hpp"
#include "runtime/biasedLocking.hpp"
#include "runtime/compilationPolicy.hpp"
#include "runtime/frame.inline.hpp"
#include "runtime/handles.inline.hpp"
#include "runtime/init.hpp"
#include "runtime/interfaceSupport.inline.hpp"
#include "runtime/java.hpp"
#include "runtime/javaCalls.hpp"
#include "runtime/sharedRuntime.hpp"
#include "runtime/stubRoutines.hpp"
#include "runtime/vframe.inline.hpp"
#include "runtime/vframeArray.hpp"
#include "trace/tracing.hpp"
#include "utilities/copy.hpp"
#include "utilities/dtrace.hpp"
#include "utilities/events.hpp"
#include "utilities/hashtable.inline.hpp"
#include "utilities/macros.hpp"
#include "utilities/xmlstream.hpp"
#ifdef COMPILER1
#include "c1/c1_Runtime1.hpp"
#endif
#if INCLUDE_G1GC
#include "gc/g1/g1ThreadLocalData.hpp"
<<<<<<< HEAD
#include "gc/shenandoah/shenandoahBarrierSet.hpp"
#endif // INCLUDE_ALL_GCS
=======
#endif // INCLUDE_G1GC
>>>>>>> d5418758

// Shared stub locations
RuntimeStub*        SharedRuntime::_wrong_method_blob;
RuntimeStub*        SharedRuntime::_wrong_method_abstract_blob;
RuntimeStub*        SharedRuntime::_ic_miss_blob;
RuntimeStub*        SharedRuntime::_resolve_opt_virtual_call_blob;
RuntimeStub*        SharedRuntime::_resolve_virtual_call_blob;
RuntimeStub*        SharedRuntime::_resolve_static_call_blob;
address             SharedRuntime::_resolve_static_call_entry;

DeoptimizationBlob* SharedRuntime::_deopt_blob;
SafepointBlob*      SharedRuntime::_polling_page_vectors_safepoint_handler_blob;
SafepointBlob*      SharedRuntime::_polling_page_safepoint_handler_blob;
SafepointBlob*      SharedRuntime::_polling_page_return_handler_blob;

#ifdef COMPILER2
UncommonTrapBlob*   SharedRuntime::_uncommon_trap_blob;
#endif // COMPILER2


//----------------------------generate_stubs-----------------------------------
void SharedRuntime::generate_stubs() {
  _wrong_method_blob                   = generate_resolve_blob(CAST_FROM_FN_PTR(address, SharedRuntime::handle_wrong_method),          "wrong_method_stub");
  _wrong_method_abstract_blob          = generate_resolve_blob(CAST_FROM_FN_PTR(address, SharedRuntime::handle_wrong_method_abstract), "wrong_method_abstract_stub");
  _ic_miss_blob                        = generate_resolve_blob(CAST_FROM_FN_PTR(address, SharedRuntime::handle_wrong_method_ic_miss),  "ic_miss_stub");
  _resolve_opt_virtual_call_blob       = generate_resolve_blob(CAST_FROM_FN_PTR(address, SharedRuntime::resolve_opt_virtual_call_C),   "resolve_opt_virtual_call");
  _resolve_virtual_call_blob           = generate_resolve_blob(CAST_FROM_FN_PTR(address, SharedRuntime::resolve_virtual_call_C),       "resolve_virtual_call");
  _resolve_static_call_blob            = generate_resolve_blob(CAST_FROM_FN_PTR(address, SharedRuntime::resolve_static_call_C),        "resolve_static_call");
  _resolve_static_call_entry           = _resolve_static_call_blob->entry_point();

#if COMPILER2_OR_JVMCI
  // Vectors are generated only by C2 and JVMCI.
  bool support_wide = is_wide_vector(MaxVectorSize);
  if (support_wide) {
    _polling_page_vectors_safepoint_handler_blob = generate_handler_blob(CAST_FROM_FN_PTR(address, SafepointSynchronize::handle_polling_page_exception), POLL_AT_VECTOR_LOOP);
  }
#endif // COMPILER2_OR_JVMCI
  _polling_page_safepoint_handler_blob = generate_handler_blob(CAST_FROM_FN_PTR(address, SafepointSynchronize::handle_polling_page_exception), POLL_AT_LOOP);
  _polling_page_return_handler_blob    = generate_handler_blob(CAST_FROM_FN_PTR(address, SafepointSynchronize::handle_polling_page_exception), POLL_AT_RETURN);

  generate_deopt_blob();

#ifdef COMPILER2
  generate_uncommon_trap_blob();
#endif // COMPILER2
}

#include <math.h>

// Implementation of SharedRuntime

#ifndef PRODUCT
// For statistics
int SharedRuntime::_ic_miss_ctr = 0;
int SharedRuntime::_wrong_method_ctr = 0;
int SharedRuntime::_resolve_static_ctr = 0;
int SharedRuntime::_resolve_virtual_ctr = 0;
int SharedRuntime::_resolve_opt_virtual_ctr = 0;
int SharedRuntime::_implicit_null_throws = 0;
int SharedRuntime::_implicit_div0_throws = 0;
int SharedRuntime::_throw_null_ctr = 0;

int SharedRuntime::_nof_normal_calls = 0;
int SharedRuntime::_nof_optimized_calls = 0;
int SharedRuntime::_nof_inlined_calls = 0;
int SharedRuntime::_nof_megamorphic_calls = 0;
int SharedRuntime::_nof_static_calls = 0;
int SharedRuntime::_nof_inlined_static_calls = 0;
int SharedRuntime::_nof_interface_calls = 0;
int SharedRuntime::_nof_optimized_interface_calls = 0;
int SharedRuntime::_nof_inlined_interface_calls = 0;
int SharedRuntime::_nof_megamorphic_interface_calls = 0;
int SharedRuntime::_nof_removable_exceptions = 0;

int SharedRuntime::_new_instance_ctr=0;
int SharedRuntime::_new_array_ctr=0;
int SharedRuntime::_multi1_ctr=0;
int SharedRuntime::_multi2_ctr=0;
int SharedRuntime::_multi3_ctr=0;
int SharedRuntime::_multi4_ctr=0;
int SharedRuntime::_multi5_ctr=0;
int SharedRuntime::_mon_enter_stub_ctr=0;
int SharedRuntime::_mon_exit_stub_ctr=0;
int SharedRuntime::_mon_enter_ctr=0;
int SharedRuntime::_mon_exit_ctr=0;
int SharedRuntime::_partial_subtype_ctr=0;
int SharedRuntime::_jbyte_array_copy_ctr=0;
int SharedRuntime::_jshort_array_copy_ctr=0;
int SharedRuntime::_jint_array_copy_ctr=0;
int SharedRuntime::_jlong_array_copy_ctr=0;
int SharedRuntime::_oop_array_copy_ctr=0;
int SharedRuntime::_checkcast_array_copy_ctr=0;
int SharedRuntime::_unsafe_array_copy_ctr=0;
int SharedRuntime::_generic_array_copy_ctr=0;
int SharedRuntime::_slow_array_copy_ctr=0;
int SharedRuntime::_find_handler_ctr=0;
int SharedRuntime::_rethrow_ctr=0;

int     SharedRuntime::_ICmiss_index                    = 0;
int     SharedRuntime::_ICmiss_count[SharedRuntime::maxICmiss_count];
address SharedRuntime::_ICmiss_at[SharedRuntime::maxICmiss_count];


void SharedRuntime::trace_ic_miss(address at) {
  for (int i = 0; i < _ICmiss_index; i++) {
    if (_ICmiss_at[i] == at) {
      _ICmiss_count[i]++;
      return;
    }
  }
  int index = _ICmiss_index++;
  if (_ICmiss_index >= maxICmiss_count) _ICmiss_index = maxICmiss_count - 1;
  _ICmiss_at[index] = at;
  _ICmiss_count[index] = 1;
}

void SharedRuntime::print_ic_miss_histogram() {
  if (ICMissHistogram) {
    tty->print_cr("IC Miss Histogram:");
    int tot_misses = 0;
    for (int i = 0; i < _ICmiss_index; i++) {
      tty->print_cr("  at: " INTPTR_FORMAT "  nof: %d", p2i(_ICmiss_at[i]), _ICmiss_count[i]);
      tot_misses += _ICmiss_count[i];
    }
    tty->print_cr("Total IC misses: %7d", tot_misses);
  }
}
#endif // PRODUCT

#if INCLUDE_G1GC

// G1 write-barrier pre: executed before a pointer store.
JRT_LEAF(void, SharedRuntime::g1_wb_pre(oopDesc* orig, JavaThread *thread))
  if (orig == NULL) {
    assert(false, "should be optimized out");
    return;
  }
  assert(oopDesc::is_oop(orig, true /* ignore mark word */), "Error");
  // store the original value that was in the field reference
  if (UseG1GC) {
    G1ThreadLocalData::satb_mark_queue(thread).enqueue(orig);
  } else {
    ShenandoahThreadLocalData::satb_mark_queue(thread).enqueue(orig);
  }
JRT_END

// G1 write-barrier post: executed after a pointer store.
JRT_LEAF(void, SharedRuntime::g1_wb_post(void* card_addr, JavaThread* thread))
  G1ThreadLocalData::dirty_card_queue(thread).enqueue(card_addr);
JRT_END

<<<<<<< HEAD
// Shenandoah clone barrier: makes sure that references point to to-space
// in cloned objects.
JRT_LEAF(void, SharedRuntime::shenandoah_clone_barrier(oopDesc* obj))
  barrier_set_cast<ShenandoahBarrierSet>(BarrierSet::barrier_set())->write_region(MemRegion((HeapWord*) obj, obj->size()));
JRT_END

#endif // INCLUDE_ALL_GCS
=======
#endif // INCLUDE_G1GC
>>>>>>> d5418758


JRT_LEAF(jlong, SharedRuntime::lmul(jlong y, jlong x))
  return x * y;
JRT_END


JRT_LEAF(jlong, SharedRuntime::ldiv(jlong y, jlong x))
  if (x == min_jlong && y == CONST64(-1)) {
    return x;
  } else {
    return x / y;
  }
JRT_END


JRT_LEAF(jlong, SharedRuntime::lrem(jlong y, jlong x))
  if (x == min_jlong && y == CONST64(-1)) {
    return 0;
  } else {
    return x % y;
  }
JRT_END


const juint  float_sign_mask  = 0x7FFFFFFF;
const juint  float_infinity   = 0x7F800000;
const julong double_sign_mask = CONST64(0x7FFFFFFFFFFFFFFF);
const julong double_infinity  = CONST64(0x7FF0000000000000);

JRT_LEAF(jfloat, SharedRuntime::frem(jfloat  x, jfloat  y))
#ifdef _WIN64
  // 64-bit Windows on amd64 returns the wrong values for
  // infinity operands.
  union { jfloat f; juint i; } xbits, ybits;
  xbits.f = x;
  ybits.f = y;
  // x Mod Infinity == x unless x is infinity
  if (((xbits.i & float_sign_mask) != float_infinity) &&
       ((ybits.i & float_sign_mask) == float_infinity) ) {
    return x;
  }
  return ((jfloat)fmod_winx64((double)x, (double)y));
#else
  return ((jfloat)fmod((double)x,(double)y));
#endif
JRT_END


JRT_LEAF(jdouble, SharedRuntime::drem(jdouble x, jdouble y))
#ifdef _WIN64
  union { jdouble d; julong l; } xbits, ybits;
  xbits.d = x;
  ybits.d = y;
  // x Mod Infinity == x unless x is infinity
  if (((xbits.l & double_sign_mask) != double_infinity) &&
       ((ybits.l & double_sign_mask) == double_infinity) ) {
    return x;
  }
  return ((jdouble)fmod_winx64((double)x, (double)y));
#else
  return ((jdouble)fmod((double)x,(double)y));
#endif
JRT_END

#ifdef __SOFTFP__
JRT_LEAF(jfloat, SharedRuntime::fadd(jfloat x, jfloat y))
  return x + y;
JRT_END

JRT_LEAF(jfloat, SharedRuntime::fsub(jfloat x, jfloat y))
  return x - y;
JRT_END

JRT_LEAF(jfloat, SharedRuntime::fmul(jfloat x, jfloat y))
  return x * y;
JRT_END

JRT_LEAF(jfloat, SharedRuntime::fdiv(jfloat x, jfloat y))
  return x / y;
JRT_END

JRT_LEAF(jdouble, SharedRuntime::dadd(jdouble x, jdouble y))
  return x + y;
JRT_END

JRT_LEAF(jdouble, SharedRuntime::dsub(jdouble x, jdouble y))
  return x - y;
JRT_END

JRT_LEAF(jdouble, SharedRuntime::dmul(jdouble x, jdouble y))
  return x * y;
JRT_END

JRT_LEAF(jdouble, SharedRuntime::ddiv(jdouble x, jdouble y))
  return x / y;
JRT_END

JRT_LEAF(jfloat, SharedRuntime::i2f(jint x))
  return (jfloat)x;
JRT_END

JRT_LEAF(jdouble, SharedRuntime::i2d(jint x))
  return (jdouble)x;
JRT_END

JRT_LEAF(jdouble, SharedRuntime::f2d(jfloat x))
  return (jdouble)x;
JRT_END

JRT_LEAF(int,  SharedRuntime::fcmpl(float x, float y))
  return x>y ? 1 : (x==y ? 0 : -1);  /* x<y or is_nan*/
JRT_END

JRT_LEAF(int,  SharedRuntime::fcmpg(float x, float y))
  return x<y ? -1 : (x==y ? 0 : 1);  /* x>y or is_nan */
JRT_END

JRT_LEAF(int,  SharedRuntime::dcmpl(double x, double y))
  return x>y ? 1 : (x==y ? 0 : -1); /* x<y or is_nan */
JRT_END

JRT_LEAF(int,  SharedRuntime::dcmpg(double x, double y))
  return x<y ? -1 : (x==y ? 0 : 1);  /* x>y or is_nan */
JRT_END

// Functions to return the opposite of the aeabi functions for nan.
JRT_LEAF(int, SharedRuntime::unordered_fcmplt(float x, float y))
  return (x < y) ? 1 : ((g_isnan(x) || g_isnan(y)) ? 1 : 0);
JRT_END

JRT_LEAF(int, SharedRuntime::unordered_dcmplt(double x, double y))
  return (x < y) ? 1 : ((g_isnan(x) || g_isnan(y)) ? 1 : 0);
JRT_END

JRT_LEAF(int, SharedRuntime::unordered_fcmple(float x, float y))
  return (x <= y) ? 1 : ((g_isnan(x) || g_isnan(y)) ? 1 : 0);
JRT_END

JRT_LEAF(int, SharedRuntime::unordered_dcmple(double x, double y))
  return (x <= y) ? 1 : ((g_isnan(x) || g_isnan(y)) ? 1 : 0);
JRT_END

JRT_LEAF(int, SharedRuntime::unordered_fcmpge(float x, float y))
  return (x >= y) ? 1 : ((g_isnan(x) || g_isnan(y)) ? 1 : 0);
JRT_END

JRT_LEAF(int, SharedRuntime::unordered_dcmpge(double x, double y))
  return (x >= y) ? 1 : ((g_isnan(x) || g_isnan(y)) ? 1 : 0);
JRT_END

JRT_LEAF(int, SharedRuntime::unordered_fcmpgt(float x, float y))
  return (x > y) ? 1 : ((g_isnan(x) || g_isnan(y)) ? 1 : 0);
JRT_END

JRT_LEAF(int, SharedRuntime::unordered_dcmpgt(double x, double y))
  return (x > y) ? 1 : ((g_isnan(x) || g_isnan(y)) ? 1 : 0);
JRT_END

// Intrinsics make gcc generate code for these.
float  SharedRuntime::fneg(float f)   {
  return -f;
}

double SharedRuntime::dneg(double f)  {
  return -f;
}

#endif // __SOFTFP__

#if defined(__SOFTFP__) || defined(E500V2)
// Intrinsics make gcc generate code for these.
double SharedRuntime::dabs(double f)  {
  return (f <= (double)0.0) ? (double)0.0 - f : f;
}

#endif

#if defined(__SOFTFP__) || defined(PPC)
double SharedRuntime::dsqrt(double f) {
  return sqrt(f);
}
#endif

JRT_LEAF(jint, SharedRuntime::f2i(jfloat  x))
  if (g_isnan(x))
    return 0;
  if (x >= (jfloat) max_jint)
    return max_jint;
  if (x <= (jfloat) min_jint)
    return min_jint;
  return (jint) x;
JRT_END


JRT_LEAF(jlong, SharedRuntime::f2l(jfloat  x))
  if (g_isnan(x))
    return 0;
  if (x >= (jfloat) max_jlong)
    return max_jlong;
  if (x <= (jfloat) min_jlong)
    return min_jlong;
  return (jlong) x;
JRT_END


JRT_LEAF(jint, SharedRuntime::d2i(jdouble x))
  if (g_isnan(x))
    return 0;
  if (x >= (jdouble) max_jint)
    return max_jint;
  if (x <= (jdouble) min_jint)
    return min_jint;
  return (jint) x;
JRT_END


JRT_LEAF(jlong, SharedRuntime::d2l(jdouble x))
  if (g_isnan(x))
    return 0;
  if (x >= (jdouble) max_jlong)
    return max_jlong;
  if (x <= (jdouble) min_jlong)
    return min_jlong;
  return (jlong) x;
JRT_END


JRT_LEAF(jfloat, SharedRuntime::d2f(jdouble x))
  return (jfloat)x;
JRT_END


JRT_LEAF(jfloat, SharedRuntime::l2f(jlong x))
  return (jfloat)x;
JRT_END


JRT_LEAF(jdouble, SharedRuntime::l2d(jlong x))
  return (jdouble)x;
JRT_END

// Exception handling across interpreter/compiler boundaries
//
// exception_handler_for_return_address(...) returns the continuation address.
// The continuation address is the entry point of the exception handler of the
// previous frame depending on the return address.

address SharedRuntime::raw_exception_handler_for_return_address(JavaThread* thread, address return_address) {
  assert(frame::verify_return_pc(return_address), "must be a return address: " INTPTR_FORMAT, p2i(return_address));
  assert(thread->frames_to_pop_failed_realloc() == 0 || Interpreter::contains(return_address), "missed frames to pop?");

  // Reset method handle flag.
  thread->set_is_method_handle_return(false);

#if INCLUDE_JVMCI
  // JVMCI's ExceptionHandlerStub expects the thread local exception PC to be clear
  // and other exception handler continuations do not read it
  thread->set_exception_pc(NULL);
#endif // INCLUDE_JVMCI

  // The fastest case first
  CodeBlob* blob = CodeCache::find_blob(return_address);
  CompiledMethod* nm = (blob != NULL) ? blob->as_compiled_method_or_null() : NULL;
  if (nm != NULL) {
    // Set flag if return address is a method handle call site.
    thread->set_is_method_handle_return(nm->is_method_handle_return(return_address));
    // native nmethods don't have exception handlers
    assert(!nm->is_native_method(), "no exception handler");
    assert(nm->header_begin() != nm->exception_begin(), "no exception handler");
    if (nm->is_deopt_pc(return_address)) {
      // If we come here because of a stack overflow, the stack may be
      // unguarded. Reguard the stack otherwise if we return to the
      // deopt blob and the stack bang causes a stack overflow we
      // crash.
      bool guard_pages_enabled = thread->stack_guards_enabled();
      if (!guard_pages_enabled) guard_pages_enabled = thread->reguard_stack();
      if (thread->reserved_stack_activation() != thread->stack_base()) {
        thread->set_reserved_stack_activation(thread->stack_base());
      }
      assert(guard_pages_enabled, "stack banging in deopt blob may cause crash");
      return SharedRuntime::deopt_blob()->unpack_with_exception();
    } else {
      return nm->exception_begin();
    }
  }

  // Entry code
  if (StubRoutines::returns_to_call_stub(return_address)) {
    return StubRoutines::catch_exception_entry();
  }
  // Interpreted code
  if (Interpreter::contains(return_address)) {
    return Interpreter::rethrow_exception_entry();
  }

  guarantee(blob == NULL || !blob->is_runtime_stub(), "caller should have skipped stub");
  guarantee(!VtableStubs::contains(return_address), "NULL exceptions in vtables should have been handled already!");

#ifndef PRODUCT
  { ResourceMark rm;
    tty->print_cr("No exception handler found for exception at " INTPTR_FORMAT " - potential problems:", p2i(return_address));
    tty->print_cr("a) exception happened in (new?) code stubs/buffers that is not handled here");
    tty->print_cr("b) other problem");
  }
#endif // PRODUCT

  ShouldNotReachHere();
  return NULL;
}


JRT_LEAF(address, SharedRuntime::exception_handler_for_return_address(JavaThread* thread, address return_address))
  return raw_exception_handler_for_return_address(thread, return_address);
JRT_END


address SharedRuntime::get_poll_stub(address pc) {
  address stub;
  // Look up the code blob
  CodeBlob *cb = CodeCache::find_blob(pc);

  // Should be an nmethod
  guarantee(cb != NULL && cb->is_compiled(), "safepoint polling: pc must refer to an nmethod");

  // Look up the relocation information
  assert(((CompiledMethod*)cb)->is_at_poll_or_poll_return(pc),
    "safepoint polling: type must be poll");

#ifdef ASSERT
  if (!((NativeInstruction*)pc)->is_safepoint_poll()) {
    tty->print_cr("bad pc: " PTR_FORMAT, p2i(pc));
    Disassembler::decode(cb);
    fatal("Only polling locations are used for safepoint");
  }
#endif

  bool at_poll_return = ((CompiledMethod*)cb)->is_at_poll_return(pc);
  bool has_wide_vectors = ((CompiledMethod*)cb)->has_wide_vectors();
  if (at_poll_return) {
    assert(SharedRuntime::polling_page_return_handler_blob() != NULL,
           "polling page return stub not created yet");
    stub = SharedRuntime::polling_page_return_handler_blob()->entry_point();
  } else if (has_wide_vectors) {
    assert(SharedRuntime::polling_page_vectors_safepoint_handler_blob() != NULL,
           "polling page vectors safepoint stub not created yet");
    stub = SharedRuntime::polling_page_vectors_safepoint_handler_blob()->entry_point();
  } else {
    assert(SharedRuntime::polling_page_safepoint_handler_blob() != NULL,
           "polling page safepoint stub not created yet");
    stub = SharedRuntime::polling_page_safepoint_handler_blob()->entry_point();
  }
  log_debug(safepoint)("... found polling page %s exception at pc = "
                       INTPTR_FORMAT ", stub =" INTPTR_FORMAT,
                       at_poll_return ? "return" : "loop",
                       (intptr_t)pc, (intptr_t)stub);
  return stub;
}


oop SharedRuntime::retrieve_receiver( Symbol* sig, frame caller ) {
  assert(caller.is_interpreted_frame(), "");
  int args_size = ArgumentSizeComputer(sig).size() + 1;
  assert(args_size <= caller.interpreter_frame_expression_stack_size(), "receiver must be on interpreter stack");
  oop result = cast_to_oop(*caller.interpreter_frame_tos_at(args_size - 1));
  assert(Universe::heap()->is_in(result) && oopDesc::is_oop(result), "receiver must be an oop");
  return result;
}


void SharedRuntime::throw_and_post_jvmti_exception(JavaThread *thread, Handle h_exception) {
  if (JvmtiExport::can_post_on_exceptions()) {
    vframeStream vfst(thread, true);
    methodHandle method = methodHandle(thread, vfst.method());
    address bcp = method()->bcp_from(vfst.bci());
    JvmtiExport::post_exception_throw(thread, method(), bcp, h_exception());
  }
  Exceptions::_throw(thread, __FILE__, __LINE__, h_exception);
}

void SharedRuntime::throw_and_post_jvmti_exception(JavaThread *thread, Symbol* name, const char *message) {
  Handle h_exception = Exceptions::new_exception(thread, name, message);
  throw_and_post_jvmti_exception(thread, h_exception);
}

// The interpreter code to call this tracing function is only
// called/generated when UL is on for redefine, class and has the right level
// and tags. Since obsolete methods are never compiled, we don't have
// to modify the compilers to generate calls to this function.
//
JRT_LEAF(int, SharedRuntime::rc_trace_method_entry(
    JavaThread* thread, Method* method))
  if (method->is_obsolete()) {
    // We are calling an obsolete method, but this is not necessarily
    // an error. Our method could have been redefined just after we
    // fetched the Method* from the constant pool.
    ResourceMark rm;
    log_trace(redefine, class, obsolete)("calling obsolete method '%s'", method->name_and_sig_as_C_string());
  }
  return 0;
JRT_END

// ret_pc points into caller; we are returning caller's exception handler
// for given exception
address SharedRuntime::compute_compiled_exc_handler(CompiledMethod* cm, address ret_pc, Handle& exception,
                                                    bool force_unwind, bool top_frame_only, bool& recursive_exception_occurred) {
  assert(cm != NULL, "must exist");
  ResourceMark rm;

#if INCLUDE_JVMCI
  if (cm->is_compiled_by_jvmci()) {
    // lookup exception handler for this pc
    int catch_pco = ret_pc - cm->code_begin();
    ExceptionHandlerTable table(cm);
    HandlerTableEntry *t = table.entry_for(catch_pco, -1, 0);
    if (t != NULL) {
      return cm->code_begin() + t->pco();
    } else {
      return Deoptimization::deoptimize_for_missing_exception_handler(cm);
    }
  }
#endif // INCLUDE_JVMCI

  nmethod* nm = cm->as_nmethod();
  ScopeDesc* sd = nm->scope_desc_at(ret_pc);
  // determine handler bci, if any
  EXCEPTION_MARK;

  int handler_bci = -1;
  int scope_depth = 0;
  if (!force_unwind) {
    int bci = sd->bci();
    bool recursive_exception = false;
    do {
      bool skip_scope_increment = false;
      // exception handler lookup
      Klass* ek = exception->klass();
      methodHandle mh(THREAD, sd->method());
      handler_bci = Method::fast_exception_handler_bci_for(mh, ek, bci, THREAD);
      if (HAS_PENDING_EXCEPTION) {
        recursive_exception = true;
        // We threw an exception while trying to find the exception handler.
        // Transfer the new exception to the exception handle which will
        // be set into thread local storage, and do another lookup for an
        // exception handler for this exception, this time starting at the
        // BCI of the exception handler which caused the exception to be
        // thrown (bugs 4307310 and 4546590). Set "exception" reference
        // argument to ensure that the correct exception is thrown (4870175).
        recursive_exception_occurred = true;
        exception = Handle(THREAD, PENDING_EXCEPTION);
        CLEAR_PENDING_EXCEPTION;
        if (handler_bci >= 0) {
          bci = handler_bci;
          handler_bci = -1;
          skip_scope_increment = true;
        }
      }
      else {
        recursive_exception = false;
      }
      if (!top_frame_only && handler_bci < 0 && !skip_scope_increment) {
        sd = sd->sender();
        if (sd != NULL) {
          bci = sd->bci();
        }
        ++scope_depth;
      }
    } while (recursive_exception || (!top_frame_only && handler_bci < 0 && sd != NULL));
  }

  // found handling method => lookup exception handler
  int catch_pco = ret_pc - nm->code_begin();

  ExceptionHandlerTable table(nm);
  HandlerTableEntry *t = table.entry_for(catch_pco, handler_bci, scope_depth);
  if (t == NULL && (nm->is_compiled_by_c1() || handler_bci != -1)) {
    // Allow abbreviated catch tables.  The idea is to allow a method
    // to materialize its exceptions without committing to the exact
    // routing of exceptions.  In particular this is needed for adding
    // a synthetic handler to unlock monitors when inlining
    // synchronized methods since the unlock path isn't represented in
    // the bytecodes.
    t = table.entry_for(catch_pco, -1, 0);
  }

#ifdef COMPILER1
  if (t == NULL && nm->is_compiled_by_c1()) {
    assert(nm->unwind_handler_begin() != NULL, "");
    return nm->unwind_handler_begin();
  }
#endif

  if (t == NULL) {
    ttyLocker ttyl;
    tty->print_cr("MISSING EXCEPTION HANDLER for pc " INTPTR_FORMAT " and handler bci %d", p2i(ret_pc), handler_bci);
    tty->print_cr("   Exception:");
    exception->print();
    tty->cr();
    tty->print_cr(" Compiled exception table :");
    table.print();
    nm->print_code();
    guarantee(false, "missing exception handler");
    return NULL;
  }

  return nm->code_begin() + t->pco();
}

JRT_ENTRY(void, SharedRuntime::throw_AbstractMethodError(JavaThread* thread))
  // These errors occur only at call sites
  throw_and_post_jvmti_exception(thread, vmSymbols::java_lang_AbstractMethodError());
JRT_END

JRT_ENTRY(void, SharedRuntime::throw_IncompatibleClassChangeError(JavaThread* thread))
  // These errors occur only at call sites
  throw_and_post_jvmti_exception(thread, vmSymbols::java_lang_IncompatibleClassChangeError(), "vtable stub");
JRT_END

JRT_ENTRY(void, SharedRuntime::throw_ArithmeticException(JavaThread* thread))
  throw_and_post_jvmti_exception(thread, vmSymbols::java_lang_ArithmeticException(), "/ by zero");
JRT_END

JRT_ENTRY(void, SharedRuntime::throw_NullPointerException(JavaThread* thread))
  throw_and_post_jvmti_exception(thread, vmSymbols::java_lang_NullPointerException());
JRT_END

JRT_ENTRY(void, SharedRuntime::throw_NullPointerException_at_call(JavaThread* thread))
  // This entry point is effectively only used for NullPointerExceptions which occur at inline
  // cache sites (when the callee activation is not yet set up) so we are at a call site
  throw_and_post_jvmti_exception(thread, vmSymbols::java_lang_NullPointerException());
JRT_END

JRT_ENTRY(void, SharedRuntime::throw_StackOverflowError(JavaThread* thread))
  throw_StackOverflowError_common(thread, false);
JRT_END

JRT_ENTRY(void, SharedRuntime::throw_delayed_StackOverflowError(JavaThread* thread))
  throw_StackOverflowError_common(thread, true);
JRT_END

void SharedRuntime::throw_StackOverflowError_common(JavaThread* thread, bool delayed) {
  // We avoid using the normal exception construction in this case because
  // it performs an upcall to Java, and we're already out of stack space.
  Thread* THREAD = thread;
  Klass* k = SystemDictionary::StackOverflowError_klass();
  oop exception_oop = InstanceKlass::cast(k)->allocate_instance(CHECK);
  if (delayed) {
    java_lang_Throwable::set_message(exception_oop,
                                     Universe::delayed_stack_overflow_error_message());
  }
  Handle exception (thread, exception_oop);
  if (StackTraceInThrowable) {
    java_lang_Throwable::fill_in_stack_trace(exception);
  }
  // Increment counter for hs_err file reporting
  Atomic::inc(&Exceptions::_stack_overflow_errors);
  throw_and_post_jvmti_exception(thread, exception);
}

#if INCLUDE_JVMCI
address SharedRuntime::deoptimize_for_implicit_exception(JavaThread* thread, address pc, CompiledMethod* nm, int deopt_reason) {
  assert(deopt_reason > Deoptimization::Reason_none && deopt_reason < Deoptimization::Reason_LIMIT, "invalid deopt reason");
  thread->set_jvmci_implicit_exception_pc(pc);
  thread->set_pending_deoptimization(Deoptimization::make_trap_request((Deoptimization::DeoptReason)deopt_reason, Deoptimization::Action_reinterpret));
  return (SharedRuntime::deopt_blob()->implicit_exception_uncommon_trap());
}
#endif // INCLUDE_JVMCI

address SharedRuntime::continuation_for_implicit_exception(JavaThread* thread,
                                                           address pc,
                                                           SharedRuntime::ImplicitExceptionKind exception_kind)
{
  address target_pc = NULL;

  if (Interpreter::contains(pc)) {
#ifdef CC_INTERP
    // C++ interpreter doesn't throw implicit exceptions
    ShouldNotReachHere();
#else
    switch (exception_kind) {
      case IMPLICIT_NULL:           return Interpreter::throw_NullPointerException_entry();
      case IMPLICIT_DIVIDE_BY_ZERO: return Interpreter::throw_ArithmeticException_entry();
      case STACK_OVERFLOW:          return Interpreter::throw_StackOverflowError_entry();
      default:                      ShouldNotReachHere();
    }
#endif // !CC_INTERP
  } else {
    switch (exception_kind) {
      case STACK_OVERFLOW: {
        // Stack overflow only occurs upon frame setup; the callee is
        // going to be unwound. Dispatch to a shared runtime stub
        // which will cause the StackOverflowError to be fabricated
        // and processed.
        // Stack overflow should never occur during deoptimization:
        // the compiled method bangs the stack by as much as the
        // interpreter would need in case of a deoptimization. The
        // deoptimization blob and uncommon trap blob bang the stack
        // in a debug VM to verify the correctness of the compiled
        // method stack banging.
        assert(thread->deopt_mark() == NULL, "no stack overflow from deopt blob/uncommon trap");
        Events::log_exception(thread, "StackOverflowError at " INTPTR_FORMAT, p2i(pc));
        return StubRoutines::throw_StackOverflowError_entry();
      }

      case IMPLICIT_NULL: {
        if (VtableStubs::contains(pc)) {
          // We haven't yet entered the callee frame. Fabricate an
          // exception and begin dispatching it in the caller. Since
          // the caller was at a call site, it's safe to destroy all
          // caller-saved registers, as these entry points do.
          VtableStub* vt_stub = VtableStubs::stub_containing(pc);

          // If vt_stub is NULL, then return NULL to signal handler to report the SEGV error.
          if (vt_stub == NULL) return NULL;

          if (vt_stub->is_abstract_method_error(pc)) {
            assert(!vt_stub->is_vtable_stub(), "should never see AbstractMethodErrors from vtable-type VtableStubs");
            Events::log_exception(thread, "AbstractMethodError at " INTPTR_FORMAT, p2i(pc));
            // Instead of throwing the abstract method error here directly, we re-resolve
            // and will throw the AbstractMethodError during resolve. As a result, we'll
            // get a more detailed error message.
            return SharedRuntime::get_handle_wrong_method_stub();
          } else {
            Events::log_exception(thread, "NullPointerException at vtable entry " INTPTR_FORMAT, p2i(pc));
            // Assert that the signal comes from the expected location in stub code.
            assert(vt_stub->is_null_pointer_exception(pc),
                   "obtained signal from unexpected location in stub code");
            return StubRoutines::throw_NullPointerException_at_call_entry();
          }
        } else {
          CodeBlob* cb = CodeCache::find_blob(pc);

          // If code blob is NULL, then return NULL to signal handler to report the SEGV error.
          if (cb == NULL) return NULL;

          // Exception happened in CodeCache. Must be either:
          // 1. Inline-cache check in C2I handler blob,
          // 2. Inline-cache check in nmethod, or
          // 3. Implicit null exception in nmethod

          if (!cb->is_compiled()) {
            bool is_in_blob = cb->is_adapter_blob() || cb->is_method_handles_adapter_blob();
            if (!is_in_blob) {
              // Allow normal crash reporting to handle this
              return NULL;
            }
            Events::log_exception(thread, "NullPointerException in code blob at " INTPTR_FORMAT, p2i(pc));
            // There is no handler here, so we will simply unwind.
            return StubRoutines::throw_NullPointerException_at_call_entry();
          }

          // Otherwise, it's a compiled method.  Consult its exception handlers.
          CompiledMethod* cm = (CompiledMethod*)cb;
          if (cm->inlinecache_check_contains(pc)) {
            // exception happened inside inline-cache check code
            // => the nmethod is not yet active (i.e., the frame
            // is not set up yet) => use return address pushed by
            // caller => don't push another return address
            Events::log_exception(thread, "NullPointerException in IC check " INTPTR_FORMAT, p2i(pc));
            return StubRoutines::throw_NullPointerException_at_call_entry();
          }

          if (cm->method()->is_method_handle_intrinsic()) {
            // exception happened inside MH dispatch code, similar to a vtable stub
            Events::log_exception(thread, "NullPointerException in MH adapter " INTPTR_FORMAT, p2i(pc));
            return StubRoutines::throw_NullPointerException_at_call_entry();
          }

#ifndef PRODUCT
          _implicit_null_throws++;
#endif
#if INCLUDE_JVMCI
          if (cm->is_compiled_by_jvmci() && cm->pc_desc_at(pc) != NULL) {
            // If there's no PcDesc then we'll die way down inside of
            // deopt instead of just getting normal error reporting,
            // so only go there if it will succeed.
            return deoptimize_for_implicit_exception(thread, pc, cm, Deoptimization::Reason_null_check);
          } else {
#endif // INCLUDE_JVMCI
          assert (cm->is_nmethod(), "Expect nmethod");
          target_pc = ((nmethod*)cm)->continuation_for_implicit_exception(pc);
#if INCLUDE_JVMCI
          }
#endif // INCLUDE_JVMCI
          // If there's an unexpected fault, target_pc might be NULL,
          // in which case we want to fall through into the normal
          // error handling code.
        }

        break; // fall through
      }


      case IMPLICIT_DIVIDE_BY_ZERO: {
        CompiledMethod* cm = CodeCache::find_compiled(pc);
        guarantee(cm != NULL, "must have containing compiled method for implicit division-by-zero exceptions");
#ifndef PRODUCT
        _implicit_div0_throws++;
#endif
#if INCLUDE_JVMCI
        if (cm->is_compiled_by_jvmci() && cm->pc_desc_at(pc) != NULL) {
          return deoptimize_for_implicit_exception(thread, pc, cm, Deoptimization::Reason_div0_check);
        } else {
#endif // INCLUDE_JVMCI
        target_pc = cm->continuation_for_implicit_exception(pc);
#if INCLUDE_JVMCI
        }
#endif // INCLUDE_JVMCI
        // If there's an unexpected fault, target_pc might be NULL,
        // in which case we want to fall through into the normal
        // error handling code.
        break; // fall through
      }

      default: ShouldNotReachHere();
    }

    assert(exception_kind == IMPLICIT_NULL || exception_kind == IMPLICIT_DIVIDE_BY_ZERO, "wrong implicit exception kind");

    if (exception_kind == IMPLICIT_NULL) {
#ifndef PRODUCT
      // for AbortVMOnException flag
      Exceptions::debug_check_abort("java.lang.NullPointerException");
#endif //PRODUCT
      Events::log_exception(thread, "Implicit null exception at " INTPTR_FORMAT " to " INTPTR_FORMAT, p2i(pc), p2i(target_pc));
    } else {
#ifndef PRODUCT
      // for AbortVMOnException flag
      Exceptions::debug_check_abort("java.lang.ArithmeticException");
#endif //PRODUCT
      Events::log_exception(thread, "Implicit division by zero exception at " INTPTR_FORMAT " to " INTPTR_FORMAT, p2i(pc), p2i(target_pc));
    }
    return target_pc;
  }

  ShouldNotReachHere();
  return NULL;
}


/**
 * Throws an java/lang/UnsatisfiedLinkError.  The address of this method is
 * installed in the native function entry of all native Java methods before
 * they get linked to their actual native methods.
 *
 * \note
 * This method actually never gets called!  The reason is because
 * the interpreter's native entries call NativeLookup::lookup() which
 * throws the exception when the lookup fails.  The exception is then
 * caught and forwarded on the return from NativeLookup::lookup() call
 * before the call to the native function.  This might change in the future.
 */
JNI_ENTRY(void*, throw_unsatisfied_link_error(JNIEnv* env, ...))
{
  // We return a bad value here to make sure that the exception is
  // forwarded before we look at the return value.
  THROW_(vmSymbols::java_lang_UnsatisfiedLinkError(), (void*)badAddress);
}
JNI_END

address SharedRuntime::native_method_throw_unsatisfied_link_error_entry() {
  return CAST_FROM_FN_PTR(address, &throw_unsatisfied_link_error);
}

JRT_ENTRY_NO_ASYNC(void, SharedRuntime::register_finalizer(JavaThread* thread, oopDesc* obj))
#if INCLUDE_JVMCI
  if (!obj->klass()->has_finalizer()) {
    return;
  }
#endif // INCLUDE_JVMCI
  assert(oopDesc::is_oop(obj), "must be a valid oop");
  assert(obj->klass()->has_finalizer(), "shouldn't be here otherwise");
  InstanceKlass::register_finalizer(instanceOop(obj), CHECK);
JRT_END


jlong SharedRuntime::get_java_tid(Thread* thread) {
  if (thread != NULL) {
    if (thread->is_Java_thread()) {
      oop obj = ((JavaThread*)thread)->threadObj();
      return (obj == NULL) ? 0 : java_lang_Thread::thread_id(obj);
    }
  }
  return 0;
}

/**
 * This function ought to be a void function, but cannot be because
 * it gets turned into a tail-call on sparc, which runs into dtrace bug
 * 6254741.  Once that is fixed we can remove the dummy return value.
 */
int SharedRuntime::dtrace_object_alloc(oopDesc* o, int size) {
  return dtrace_object_alloc_base(Thread::current(), o, size);
}

int SharedRuntime::dtrace_object_alloc_base(Thread* thread, oopDesc* o, int size) {
  assert(DTraceAllocProbes, "wrong call");
  Klass* klass = o->klass();
  Symbol* name = klass->name();
  HOTSPOT_OBJECT_ALLOC(
                   get_java_tid(thread),
                   (char *) name->bytes(), name->utf8_length(), size * HeapWordSize);
  return 0;
}

JRT_LEAF(int, SharedRuntime::dtrace_method_entry(
    JavaThread* thread, Method* method))
  assert(DTraceMethodProbes, "wrong call");
  Symbol* kname = method->klass_name();
  Symbol* name = method->name();
  Symbol* sig = method->signature();
  HOTSPOT_METHOD_ENTRY(
      get_java_tid(thread),
      (char *) kname->bytes(), kname->utf8_length(),
      (char *) name->bytes(), name->utf8_length(),
      (char *) sig->bytes(), sig->utf8_length());
  return 0;
JRT_END

JRT_LEAF(int, SharedRuntime::dtrace_method_exit(
    JavaThread* thread, Method* method))
  assert(DTraceMethodProbes, "wrong call");
  Symbol* kname = method->klass_name();
  Symbol* name = method->name();
  Symbol* sig = method->signature();
  HOTSPOT_METHOD_RETURN(
      get_java_tid(thread),
      (char *) kname->bytes(), kname->utf8_length(),
      (char *) name->bytes(), name->utf8_length(),
      (char *) sig->bytes(), sig->utf8_length());
  return 0;
JRT_END


// Finds receiver, CallInfo (i.e. receiver method), and calling bytecode)
// for a call current in progress, i.e., arguments has been pushed on stack
// put callee has not been invoked yet.  Used by: resolve virtual/static,
// vtable updates, etc.  Caller frame must be compiled.
Handle SharedRuntime::find_callee_info(JavaThread* thread, Bytecodes::Code& bc, CallInfo& callinfo, TRAPS) {
  ResourceMark rm(THREAD);

  // last java frame on stack (which includes native call frames)
  vframeStream vfst(thread, true);  // Do not skip and javaCalls

  return find_callee_info_helper(thread, vfst, bc, callinfo, THREAD);
}

methodHandle SharedRuntime::extract_attached_method(vframeStream& vfst) {
  CompiledMethod* caller = vfst.nm();

  nmethodLocker caller_lock(caller);

  address pc = vfst.frame_pc();
  { // Get call instruction under lock because another thread may be busy patching it.
    MutexLockerEx ml_patch(Patching_lock, Mutex::_no_safepoint_check_flag);
    return caller->attached_method_before_pc(pc);
  }
  return NULL;
}

// Finds receiver, CallInfo (i.e. receiver method), and calling bytecode
// for a call current in progress, i.e., arguments has been pushed on stack
// but callee has not been invoked yet.  Caller frame must be compiled.
Handle SharedRuntime::find_callee_info_helper(JavaThread* thread,
                                              vframeStream& vfst,
                                              Bytecodes::Code& bc,
                                              CallInfo& callinfo, TRAPS) {
  Handle receiver;
  Handle nullHandle;  //create a handy null handle for exception returns

  assert(!vfst.at_end(), "Java frame must exist");

  // Find caller and bci from vframe
  methodHandle caller(THREAD, vfst.method());
  int          bci   = vfst.bci();

  Bytecode_invoke bytecode(caller, bci);
  int bytecode_index = bytecode.index();

  methodHandle attached_method = extract_attached_method(vfst);
  if (attached_method.not_null()) {
    methodHandle callee = bytecode.static_target(CHECK_NH);
    vmIntrinsics::ID id = callee->intrinsic_id();
    // When VM replaces MH.invokeBasic/linkTo* call with a direct/virtual call,
    // it attaches statically resolved method to the call site.
    if (MethodHandles::is_signature_polymorphic(id) &&
        MethodHandles::is_signature_polymorphic_intrinsic(id)) {
      bc = MethodHandles::signature_polymorphic_intrinsic_bytecode(id);

      // Adjust invocation mode according to the attached method.
      switch (bc) {
        case Bytecodes::_invokeinterface:
          if (!attached_method->method_holder()->is_interface()) {
            bc = Bytecodes::_invokevirtual;
          }
          break;
        case Bytecodes::_invokehandle:
          if (!MethodHandles::is_signature_polymorphic_method(attached_method())) {
            bc = attached_method->is_static() ? Bytecodes::_invokestatic
                                              : Bytecodes::_invokevirtual;
          }
          break;
        default:
          break;
      }
    }
  } else {
    bc = bytecode.invoke_code();
  }

  bool has_receiver = bc != Bytecodes::_invokestatic &&
                      bc != Bytecodes::_invokedynamic &&
                      bc != Bytecodes::_invokehandle;

  // Find receiver for non-static call
  if (has_receiver) {
    // This register map must be update since we need to find the receiver for
    // compiled frames. The receiver might be in a register.
    RegisterMap reg_map2(thread);
    frame stubFrame   = thread->last_frame();
    // Caller-frame is a compiled frame
    frame callerFrame = stubFrame.sender(&reg_map2);

    if (attached_method.is_null()) {
      methodHandle callee = bytecode.static_target(CHECK_NH);
      if (callee.is_null()) {
        THROW_(vmSymbols::java_lang_NoSuchMethodException(), nullHandle);
      }
    }

    // Retrieve from a compiled argument list
    receiver = Handle(THREAD, callerFrame.retrieve_receiver(&reg_map2));

    if (receiver.is_null()) {
      THROW_(vmSymbols::java_lang_NullPointerException(), nullHandle);
    }
  }

  // Resolve method
  if (attached_method.not_null()) {
    // Parameterized by attached method.
    LinkResolver::resolve_invoke(callinfo, receiver, attached_method, bc, CHECK_NH);
  } else {
    // Parameterized by bytecode.
    constantPoolHandle constants(THREAD, caller->constants());
    LinkResolver::resolve_invoke(callinfo, receiver, constants, bytecode_index, bc, CHECK_NH);
  }

#ifdef ASSERT
  // Check that the receiver klass is of the right subtype and that it is initialized for virtual calls
  if (has_receiver) {
    assert(receiver.not_null(), "should have thrown exception");
    Klass* receiver_klass = receiver->klass();
    Klass* rk = NULL;
    if (attached_method.not_null()) {
      // In case there's resolved method attached, use its holder during the check.
      rk = attached_method->method_holder();
    } else {
      // Klass is already loaded.
      constantPoolHandle constants(THREAD, caller->constants());
      rk = constants->klass_ref_at(bytecode_index, CHECK_NH);
    }
    Klass* static_receiver_klass = rk;
    methodHandle callee = callinfo.selected_method();
    assert(receiver_klass->is_subtype_of(static_receiver_klass),
           "actual receiver must be subclass of static receiver klass");
    if (receiver_klass->is_instance_klass()) {
      if (InstanceKlass::cast(receiver_klass)->is_not_initialized()) {
        tty->print_cr("ERROR: Klass not yet initialized!!");
        receiver_klass->print();
      }
      assert(!InstanceKlass::cast(receiver_klass)->is_not_initialized(), "receiver_klass must be initialized");
    }
  }
#endif

  return receiver;
}

methodHandle SharedRuntime::find_callee_method(JavaThread* thread, TRAPS) {
  ResourceMark rm(THREAD);
  // We need first to check if any Java activations (compiled, interpreted)
  // exist on the stack since last JavaCall.  If not, we need
  // to get the target method from the JavaCall wrapper.
  vframeStream vfst(thread, true);  // Do not skip any javaCalls
  methodHandle callee_method;
  if (vfst.at_end()) {
    // No Java frames were found on stack since we did the JavaCall.
    // Hence the stack can only contain an entry_frame.  We need to
    // find the target method from the stub frame.
    RegisterMap reg_map(thread, false);
    frame fr = thread->last_frame();
    assert(fr.is_runtime_frame(), "must be a runtimeStub");
    fr = fr.sender(&reg_map);
    assert(fr.is_entry_frame(), "must be");
    // fr is now pointing to the entry frame.
    callee_method = methodHandle(THREAD, fr.entry_frame_call_wrapper()->callee_method());
  } else {
    Bytecodes::Code bc;
    CallInfo callinfo;
    find_callee_info_helper(thread, vfst, bc, callinfo, CHECK_(methodHandle()));
    callee_method = callinfo.selected_method();
  }
  assert(callee_method()->is_method(), "must be");
  return callee_method;
}

// Resolves a call.
methodHandle SharedRuntime::resolve_helper(JavaThread *thread,
                                           bool is_virtual,
                                           bool is_optimized, TRAPS) {
  methodHandle callee_method;
  callee_method = resolve_sub_helper(thread, is_virtual, is_optimized, THREAD);
  if (JvmtiExport::can_hotswap_or_post_breakpoint()) {
    int retry_count = 0;
    while (!HAS_PENDING_EXCEPTION && callee_method->is_old() &&
           callee_method->method_holder() != SystemDictionary::Object_klass()) {
      // If has a pending exception then there is no need to re-try to
      // resolve this method.
      // If the method has been redefined, we need to try again.
      // Hack: we have no way to update the vtables of arrays, so don't
      // require that java.lang.Object has been updated.

      // It is very unlikely that method is redefined more than 100 times
      // in the middle of resolve. If it is looping here more than 100 times
      // means then there could be a bug here.
      guarantee((retry_count++ < 100),
                "Could not resolve to latest version of redefined method");
      // method is redefined in the middle of resolve so re-try.
      callee_method = resolve_sub_helper(thread, is_virtual, is_optimized, THREAD);
    }
  }
  return callee_method;
}

// Resolves a call.  The compilers generate code for calls that go here
// and are patched with the real destination of the call.
methodHandle SharedRuntime::resolve_sub_helper(JavaThread *thread,
                                           bool is_virtual,
                                           bool is_optimized, TRAPS) {

  ResourceMark rm(thread);
  RegisterMap cbl_map(thread, false);
  frame caller_frame = thread->last_frame().sender(&cbl_map);

  CodeBlob* caller_cb = caller_frame.cb();
  guarantee(caller_cb != NULL && caller_cb->is_compiled(), "must be called from compiled method");
  CompiledMethod* caller_nm = caller_cb->as_compiled_method_or_null();

  // make sure caller is not getting deoptimized
  // and removed before we are done with it.
  // CLEANUP - with lazy deopt shouldn't need this lock
  nmethodLocker caller_lock(caller_nm);

  // determine call info & receiver
  // note: a) receiver is NULL for static calls
  //       b) an exception is thrown if receiver is NULL for non-static calls
  CallInfo call_info;
  Bytecodes::Code invoke_code = Bytecodes::_illegal;
  Handle receiver = find_callee_info(thread, invoke_code,
                                     call_info, CHECK_(methodHandle()));
  methodHandle callee_method = call_info.selected_method();

  assert((!is_virtual && invoke_code == Bytecodes::_invokestatic ) ||
         (!is_virtual && invoke_code == Bytecodes::_invokespecial) ||
         (!is_virtual && invoke_code == Bytecodes::_invokehandle ) ||
         (!is_virtual && invoke_code == Bytecodes::_invokedynamic) ||
         ( is_virtual && invoke_code != Bytecodes::_invokestatic ), "inconsistent bytecode");

  assert(caller_nm->is_alive(), "It should be alive");

#ifndef PRODUCT
  // tracing/debugging/statistics
  int *addr = (is_optimized) ? (&_resolve_opt_virtual_ctr) :
                (is_virtual) ? (&_resolve_virtual_ctr) :
                               (&_resolve_static_ctr);
  Atomic::inc(addr);

  if (TraceCallFixup) {
    ResourceMark rm(thread);
    tty->print("resolving %s%s (%s) call to",
      (is_optimized) ? "optimized " : "", (is_virtual) ? "virtual" : "static",
      Bytecodes::name(invoke_code));
    callee_method->print_short_name(tty);
    tty->print_cr(" at pc: " INTPTR_FORMAT " to code: " INTPTR_FORMAT,
                  p2i(caller_frame.pc()), p2i(callee_method->code()));
  }
#endif

  // JSR 292 key invariant:
  // If the resolved method is a MethodHandle invoke target, the call
  // site must be a MethodHandle call site, because the lambda form might tail-call
  // leaving the stack in a state unknown to either caller or callee
  // TODO detune for now but we might need it again
//  assert(!callee_method->is_compiled_lambda_form() ||
//         caller_nm->is_method_handle_return(caller_frame.pc()), "must be MH call site");

  // Compute entry points. This might require generation of C2I converter
  // frames, so we cannot be holding any locks here. Furthermore, the
  // computation of the entry points is independent of patching the call.  We
  // always return the entry-point, but we only patch the stub if the call has
  // not been deoptimized.  Return values: For a virtual call this is an
  // (cached_oop, destination address) pair. For a static call/optimized
  // virtual this is just a destination address.

  StaticCallInfo static_call_info;
  CompiledICInfo virtual_call_info;

  // Make sure the callee nmethod does not get deoptimized and removed before
  // we are done patching the code.
  CompiledMethod* callee = callee_method->code();

  if (callee != NULL) {
    assert(callee->is_compiled(), "must be nmethod for patching");
  }

  if (callee != NULL && !callee->is_in_use()) {
    // Patch call site to C2I adapter if callee nmethod is deoptimized or unloaded.
    callee = NULL;
  }
  nmethodLocker nl_callee(callee);
#ifdef ASSERT
  address dest_entry_point = callee == NULL ? 0 : callee->entry_point(); // used below
#endif

  bool is_nmethod = caller_nm->is_nmethod();

  if (is_virtual) {
    assert(receiver.not_null() || invoke_code == Bytecodes::_invokehandle, "sanity check");
    bool static_bound = call_info.resolved_method()->can_be_statically_bound();
    Klass* klass = invoke_code == Bytecodes::_invokehandle ? NULL : receiver->klass();
    CompiledIC::compute_monomorphic_entry(callee_method, klass,
                     is_optimized, static_bound, is_nmethod, virtual_call_info,
                     CHECK_(methodHandle()));
  } else {
    // static call
    CompiledStaticCall::compute_entry(callee_method, is_nmethod, static_call_info);
  }

  // grab lock, check for deoptimization and potentially patch caller
  {
    MutexLocker ml_patch(CompiledIC_lock);

    // Lock blocks for safepoint during which both nmethods can change state.

    // Now that we are ready to patch if the Method* was redefined then
    // don't update call site and let the caller retry.
    // Don't update call site if callee nmethod was unloaded or deoptimized.
    // Don't update call site if callee nmethod was replaced by an other nmethod
    // which may happen when multiply alive nmethod (tiered compilation)
    // will be supported.
    if (!callee_method->is_old() &&
        (callee == NULL || (callee->is_in_use() && callee_method->code() == callee))) {
#ifdef ASSERT
      // We must not try to patch to jump to an already unloaded method.
      if (dest_entry_point != 0) {
        CodeBlob* cb = CodeCache::find_blob(dest_entry_point);
        assert((cb != NULL) && cb->is_compiled() && (((CompiledMethod*)cb) == callee),
               "should not call unloaded nmethod");
      }
#endif
      if (is_virtual) {
        CompiledIC* inline_cache = CompiledIC_before(caller_nm, caller_frame.pc());
        if (inline_cache->is_clean()) {
          inline_cache->set_to_monomorphic(virtual_call_info);
        }
      } else {
        CompiledStaticCall* ssc = caller_nm->compiledStaticCall_before(caller_frame.pc());
        if (ssc->is_clean()) ssc->set(static_call_info);
      }
    }

  } // unlock CompiledIC_lock

  return callee_method;
}


// Inline caches exist only in compiled code
JRT_BLOCK_ENTRY(address, SharedRuntime::handle_wrong_method_ic_miss(JavaThread* thread))
#ifdef ASSERT
  RegisterMap reg_map(thread, false);
  frame stub_frame = thread->last_frame();
  assert(stub_frame.is_runtime_frame(), "sanity check");
  frame caller_frame = stub_frame.sender(&reg_map);
  assert(!caller_frame.is_interpreted_frame() && !caller_frame.is_entry_frame(), "unexpected frame");
#endif /* ASSERT */

  methodHandle callee_method;
  JRT_BLOCK
    callee_method = SharedRuntime::handle_ic_miss_helper(thread, CHECK_NULL);
    // Return Method* through TLS
    thread->set_vm_result_2(callee_method());
  JRT_BLOCK_END
  // return compiled code entry point after potential safepoints
  assert(callee_method->verified_code_entry() != NULL, " Jump to zero!");
  return callee_method->verified_code_entry();
JRT_END


// Handle call site that has been made non-entrant
JRT_BLOCK_ENTRY(address, SharedRuntime::handle_wrong_method(JavaThread* thread))
  // 6243940 We might end up in here if the callee is deoptimized
  // as we race to call it.  We don't want to take a safepoint if
  // the caller was interpreted because the caller frame will look
  // interpreted to the stack walkers and arguments are now
  // "compiled" so it is much better to make this transition
  // invisible to the stack walking code. The i2c path will
  // place the callee method in the callee_target. It is stashed
  // there because if we try and find the callee by normal means a
  // safepoint is possible and have trouble gc'ing the compiled args.
  RegisterMap reg_map(thread, false);
  frame stub_frame = thread->last_frame();
  assert(stub_frame.is_runtime_frame(), "sanity check");
  frame caller_frame = stub_frame.sender(&reg_map);

  if (caller_frame.is_interpreted_frame() ||
      caller_frame.is_entry_frame()) {
    Method* callee = thread->callee_target();
    guarantee(callee != NULL && callee->is_method(), "bad handshake");
    thread->set_vm_result_2(callee);
    thread->set_callee_target(NULL);
    return callee->get_c2i_entry();
  }

  // Must be compiled to compiled path which is safe to stackwalk
  methodHandle callee_method;
  JRT_BLOCK
    // Force resolving of caller (if we called from compiled frame)
    callee_method = SharedRuntime::reresolve_call_site(thread, CHECK_NULL);
    thread->set_vm_result_2(callee_method());
  JRT_BLOCK_END
  // return compiled code entry point after potential safepoints
  assert(callee_method->verified_code_entry() != NULL, " Jump to zero!");
  return callee_method->verified_code_entry();
JRT_END

// Handle abstract method call
JRT_BLOCK_ENTRY(address, SharedRuntime::handle_wrong_method_abstract(JavaThread* thread))
  // Verbose error message for AbstractMethodError.
  // Get the called method from the invoke bytecode.
  vframeStream vfst(thread, true);
  assert(!vfst.at_end(), "Java frame must exist");
  methodHandle caller(vfst.method());
  Bytecode_invoke invoke(caller, vfst.bci());
  DEBUG_ONLY( invoke.verify(); )

  // Find the compiled caller frame.
  RegisterMap reg_map(thread);
  frame stubFrame = thread->last_frame();
  assert(stubFrame.is_runtime_frame(), "must be");
  frame callerFrame = stubFrame.sender(&reg_map);
  assert(callerFrame.is_compiled_frame(), "must be");

  // Install exception and return forward entry.
  address res = StubRoutines::throw_AbstractMethodError_entry();
  JRT_BLOCK
    methodHandle callee = invoke.static_target(thread);
    if (!callee.is_null()) {
      oop recv = callerFrame.retrieve_receiver(&reg_map);
      Klass *recv_klass = (recv != NULL) ? recv->klass() : NULL;
      LinkResolver::throw_abstract_method_error(callee, recv_klass, thread);
      res = StubRoutines::forward_exception_entry();
    }
  JRT_BLOCK_END
  return res;
JRT_END


// resolve a static call and patch code
JRT_BLOCK_ENTRY(address, SharedRuntime::resolve_static_call_C(JavaThread *thread ))
  methodHandle callee_method;
  JRT_BLOCK
    callee_method = SharedRuntime::resolve_helper(thread, false, false, CHECK_NULL);
    thread->set_vm_result_2(callee_method());
  JRT_BLOCK_END
  // return compiled code entry point after potential safepoints
  assert(callee_method->verified_code_entry() != NULL, " Jump to zero!");
  return callee_method->verified_code_entry();
JRT_END


// resolve virtual call and update inline cache to monomorphic
JRT_BLOCK_ENTRY(address, SharedRuntime::resolve_virtual_call_C(JavaThread *thread ))
  methodHandle callee_method;
  JRT_BLOCK
    callee_method = SharedRuntime::resolve_helper(thread, true, false, CHECK_NULL);
    thread->set_vm_result_2(callee_method());
  JRT_BLOCK_END
  // return compiled code entry point after potential safepoints
  assert(callee_method->verified_code_entry() != NULL, " Jump to zero!");
  return callee_method->verified_code_entry();
JRT_END


// Resolve a virtual call that can be statically bound (e.g., always
// monomorphic, so it has no inline cache).  Patch code to resolved target.
JRT_BLOCK_ENTRY(address, SharedRuntime::resolve_opt_virtual_call_C(JavaThread *thread))
  methodHandle callee_method;
  JRT_BLOCK
    callee_method = SharedRuntime::resolve_helper(thread, true, true, CHECK_NULL);
    thread->set_vm_result_2(callee_method());
  JRT_BLOCK_END
  // return compiled code entry point after potential safepoints
  assert(callee_method->verified_code_entry() != NULL, " Jump to zero!");
  return callee_method->verified_code_entry();
JRT_END



methodHandle SharedRuntime::handle_ic_miss_helper(JavaThread *thread, TRAPS) {
  ResourceMark rm(thread);
  CallInfo call_info;
  Bytecodes::Code bc;

  // receiver is NULL for static calls. An exception is thrown for NULL
  // receivers for non-static calls
  Handle receiver = find_callee_info(thread, bc, call_info,
                                     CHECK_(methodHandle()));
  // Compiler1 can produce virtual call sites that can actually be statically bound
  // If we fell thru to below we would think that the site was going megamorphic
  // when in fact the site can never miss. Worse because we'd think it was megamorphic
  // we'd try and do a vtable dispatch however methods that can be statically bound
  // don't have vtable entries (vtable_index < 0) and we'd blow up. So we force a
  // reresolution of the  call site (as if we did a handle_wrong_method and not an
  // plain ic_miss) and the site will be converted to an optimized virtual call site
  // never to miss again. I don't believe C2 will produce code like this but if it
  // did this would still be the correct thing to do for it too, hence no ifdef.
  //
  if (call_info.resolved_method()->can_be_statically_bound()) {
    methodHandle callee_method = SharedRuntime::reresolve_call_site(thread, CHECK_(methodHandle()));
    if (TraceCallFixup) {
      RegisterMap reg_map(thread, false);
      frame caller_frame = thread->last_frame().sender(&reg_map);
      ResourceMark rm(thread);
      tty->print("converting IC miss to reresolve (%s) call to", Bytecodes::name(bc));
      callee_method->print_short_name(tty);
      tty->print_cr(" from pc: " INTPTR_FORMAT, p2i(caller_frame.pc()));
      tty->print_cr(" code: " INTPTR_FORMAT, p2i(callee_method->code()));
    }
    return callee_method;
  }

  methodHandle callee_method = call_info.selected_method();

  bool should_be_mono = false;

#ifndef PRODUCT
  Atomic::inc(&_ic_miss_ctr);

  // Statistics & Tracing
  if (TraceCallFixup) {
    ResourceMark rm(thread);
    tty->print("IC miss (%s) call to", Bytecodes::name(bc));
    callee_method->print_short_name(tty);
    tty->print_cr(" code: " INTPTR_FORMAT, p2i(callee_method->code()));
  }

  if (ICMissHistogram) {
    MutexLocker m(VMStatistic_lock);
    RegisterMap reg_map(thread, false);
    frame f = thread->last_frame().real_sender(&reg_map);// skip runtime stub
    // produce statistics under the lock
    trace_ic_miss(f.pc());
  }
#endif

  // install an event collector so that when a vtable stub is created the
  // profiler can be notified via a DYNAMIC_CODE_GENERATED event. The
  // event can't be posted when the stub is created as locks are held
  // - instead the event will be deferred until the event collector goes
  // out of scope.
  JvmtiDynamicCodeEventCollector event_collector;

  // Update inline cache to megamorphic. Skip update if we are called from interpreted.
  { MutexLocker ml_patch (CompiledIC_lock);
    RegisterMap reg_map(thread, false);
    frame caller_frame = thread->last_frame().sender(&reg_map);
    CodeBlob* cb = caller_frame.cb();
    CompiledMethod* caller_nm = cb->as_compiled_method_or_null();
    if (cb->is_compiled()) {
      CompiledIC* inline_cache = CompiledIC_before(((CompiledMethod*)cb), caller_frame.pc());
      bool should_be_mono = false;
      if (inline_cache->is_optimized()) {
        if (TraceCallFixup) {
          ResourceMark rm(thread);
          tty->print("OPTIMIZED IC miss (%s) call to", Bytecodes::name(bc));
          callee_method->print_short_name(tty);
          tty->print_cr(" code: " INTPTR_FORMAT, p2i(callee_method->code()));
        }
        should_be_mono = true;
      } else if (inline_cache->is_icholder_call()) {
        CompiledICHolder* ic_oop = inline_cache->cached_icholder();
        if (ic_oop != NULL) {

          if (receiver()->klass() == ic_oop->holder_klass()) {
            // This isn't a real miss. We must have seen that compiled code
            // is now available and we want the call site converted to a
            // monomorphic compiled call site.
            // We can't assert for callee_method->code() != NULL because it
            // could have been deoptimized in the meantime
            if (TraceCallFixup) {
              ResourceMark rm(thread);
              tty->print("FALSE IC miss (%s) converting to compiled call to", Bytecodes::name(bc));
              callee_method->print_short_name(tty);
              tty->print_cr(" code: " INTPTR_FORMAT, p2i(callee_method->code()));
            }
            should_be_mono = true;
          }
        }
      }

      if (should_be_mono) {

        // We have a path that was monomorphic but was going interpreted
        // and now we have (or had) a compiled entry. We correct the IC
        // by using a new icBuffer.
        CompiledICInfo info;
        Klass* receiver_klass = receiver()->klass();
        inline_cache->compute_monomorphic_entry(callee_method,
                                                receiver_klass,
                                                inline_cache->is_optimized(),
                                                false, caller_nm->is_nmethod(),
                                                info, CHECK_(methodHandle()));
        inline_cache->set_to_monomorphic(info);
      } else if (!inline_cache->is_megamorphic() && !inline_cache->is_clean()) {
        // Potential change to megamorphic
        bool successful = inline_cache->set_to_megamorphic(&call_info, bc, CHECK_(methodHandle()));
        if (!successful) {
          inline_cache->set_to_clean();
        }
      } else {
        // Either clean or megamorphic
      }
    } else {
      fatal("Unimplemented");
    }
  } // Release CompiledIC_lock

  return callee_method;
}

//
// Resets a call-site in compiled code so it will get resolved again.
// This routines handles both virtual call sites, optimized virtual call
// sites, and static call sites. Typically used to change a call sites
// destination from compiled to interpreted.
//
methodHandle SharedRuntime::reresolve_call_site(JavaThread *thread, TRAPS) {
  ResourceMark rm(thread);
  RegisterMap reg_map(thread, false);
  frame stub_frame = thread->last_frame();
  assert(stub_frame.is_runtime_frame(), "must be a runtimeStub");
  frame caller = stub_frame.sender(&reg_map);

  // Do nothing if the frame isn't a live compiled frame.
  // nmethod could be deoptimized by the time we get here
  // so no update to the caller is needed.

  if (caller.is_compiled_frame() && !caller.is_deoptimized_frame()) {

    address pc = caller.pc();

    // Check for static or virtual call
    bool is_static_call = false;
    CompiledMethod* caller_nm = CodeCache::find_compiled(pc);

    // Default call_addr is the location of the "basic" call.
    // Determine the address of the call we a reresolving. With
    // Inline Caches we will always find a recognizable call.
    // With Inline Caches disabled we may or may not find a
    // recognizable call. We will always find a call for static
    // calls and for optimized virtual calls. For vanilla virtual
    // calls it depends on the state of the UseInlineCaches switch.
    //
    // With Inline Caches disabled we can get here for a virtual call
    // for two reasons:
    //   1 - calling an abstract method. The vtable for abstract methods
    //       will run us thru handle_wrong_method and we will eventually
    //       end up in the interpreter to throw the ame.
    //   2 - a racing deoptimization. We could be doing a vanilla vtable
    //       call and between the time we fetch the entry address and
    //       we jump to it the target gets deoptimized. Similar to 1
    //       we will wind up in the interprter (thru a c2i with c2).
    //
    address call_addr = NULL;
    {
      // Get call instruction under lock because another thread may be
      // busy patching it.
      MutexLockerEx ml_patch(Patching_lock, Mutex::_no_safepoint_check_flag);
      // Location of call instruction
      call_addr = caller_nm->call_instruction_address(pc);
    }
    // Make sure nmethod doesn't get deoptimized and removed until
    // this is done with it.
    // CLEANUP - with lazy deopt shouldn't need this lock
    nmethodLocker nmlock(caller_nm);

    if (call_addr != NULL) {
      RelocIterator iter(caller_nm, call_addr, call_addr+1);
      int ret = iter.next(); // Get item
      if (ret) {
        assert(iter.addr() == call_addr, "must find call");
        if (iter.type() == relocInfo::static_call_type) {
          is_static_call = true;
        } else {
          assert(iter.type() == relocInfo::virtual_call_type ||
                 iter.type() == relocInfo::opt_virtual_call_type
                , "unexpected relocInfo. type");
        }
      } else {
        assert(!UseInlineCaches, "relocation info. must exist for this address");
      }

      // Cleaning the inline cache will force a new resolve. This is more robust
      // than directly setting it to the new destination, since resolving of calls
      // is always done through the same code path. (experience shows that it
      // leads to very hard to track down bugs, if an inline cache gets updated
      // to a wrong method). It should not be performance critical, since the
      // resolve is only done once.

      bool is_nmethod = caller_nm->is_nmethod();
      MutexLocker ml(CompiledIC_lock);
      if (is_static_call) {
        CompiledStaticCall* ssc = caller_nm->compiledStaticCall_at(call_addr);
        ssc->set_to_clean();
      } else {
        // compiled, dispatched call (which used to call an interpreted method)
        CompiledIC* inline_cache = CompiledIC_at(caller_nm, call_addr);
        inline_cache->set_to_clean();
      }
    }
  }

  methodHandle callee_method = find_callee_method(thread, CHECK_(methodHandle()));


#ifndef PRODUCT
  Atomic::inc(&_wrong_method_ctr);

  if (TraceCallFixup) {
    ResourceMark rm(thread);
    tty->print("handle_wrong_method reresolving call to");
    callee_method->print_short_name(tty);
    tty->print_cr(" code: " INTPTR_FORMAT, p2i(callee_method->code()));
  }
#endif

  return callee_method;
}

address SharedRuntime::handle_unsafe_access(JavaThread* thread, address next_pc) {
  // The faulting unsafe accesses should be changed to throw the error
  // synchronously instead. Meanwhile the faulting instruction will be
  // skipped over (effectively turning it into a no-op) and an
  // asynchronous exception will be raised which the thread will
  // handle at a later point. If the instruction is a load it will
  // return garbage.

  // Request an async exception.
  thread->set_pending_unsafe_access_error();

  // Return address of next instruction to execute.
  return next_pc;
}

#ifdef ASSERT
void SharedRuntime::check_member_name_argument_is_last_argument(const methodHandle& method,
                                                                const BasicType* sig_bt,
                                                                const VMRegPair* regs) {
  ResourceMark rm;
  const int total_args_passed = method->size_of_parameters();
  const VMRegPair*    regs_with_member_name = regs;
        VMRegPair* regs_without_member_name = NEW_RESOURCE_ARRAY(VMRegPair, total_args_passed - 1);

  const int member_arg_pos = total_args_passed - 1;
  assert(member_arg_pos >= 0 && member_arg_pos < total_args_passed, "oob");
  assert(sig_bt[member_arg_pos] == T_OBJECT, "dispatch argument must be an object");

  const bool is_outgoing = method->is_method_handle_intrinsic();
  int comp_args_on_stack = java_calling_convention(sig_bt, regs_without_member_name, total_args_passed - 1, is_outgoing);

  for (int i = 0; i < member_arg_pos; i++) {
    VMReg a =    regs_with_member_name[i].first();
    VMReg b = regs_without_member_name[i].first();
    assert(a->value() == b->value(), "register allocation mismatch: a=" INTX_FORMAT ", b=" INTX_FORMAT, a->value(), b->value());
  }
  assert(regs_with_member_name[member_arg_pos].first()->is_valid(), "bad member arg");
}
#endif

bool SharedRuntime::should_fixup_call_destination(address destination, address entry_point, address caller_pc, Method* moop, CodeBlob* cb) {
  if (destination != entry_point) {
    CodeBlob* callee = CodeCache::find_blob(destination);
    // callee == cb seems weird. It means calling interpreter thru stub.
    if (callee != NULL && (callee == cb || callee->is_adapter_blob())) {
      // static call or optimized virtual
      if (TraceCallFixup) {
        tty->print("fixup callsite           at " INTPTR_FORMAT " to compiled code for", p2i(caller_pc));
        moop->print_short_name(tty);
        tty->print_cr(" to " INTPTR_FORMAT, p2i(entry_point));
      }
      return true;
    } else {
      if (TraceCallFixup) {
        tty->print("failed to fixup callsite at " INTPTR_FORMAT " to compiled code for", p2i(caller_pc));
        moop->print_short_name(tty);
        tty->print_cr(" to " INTPTR_FORMAT, p2i(entry_point));
      }
      // assert is too strong could also be resolve destinations.
      // assert(InlineCacheBuffer::contains(destination) || VtableStubs::contains(destination), "must be");
    }
  } else {
    if (TraceCallFixup) {
      tty->print("already patched callsite at " INTPTR_FORMAT " to compiled code for", p2i(caller_pc));
      moop->print_short_name(tty);
      tty->print_cr(" to " INTPTR_FORMAT, p2i(entry_point));
    }
  }
  return false;
}

// ---------------------------------------------------------------------------
// We are calling the interpreter via a c2i. Normally this would mean that
// we were called by a compiled method. However we could have lost a race
// where we went int -> i2c -> c2i and so the caller could in fact be
// interpreted. If the caller is compiled we attempt to patch the caller
// so he no longer calls into the interpreter.
IRT_LEAF(void, SharedRuntime::fixup_callers_callsite(Method* method, address caller_pc))
  Method* moop(method);

  address entry_point = moop->from_compiled_entry_no_trampoline();

  // It's possible that deoptimization can occur at a call site which hasn't
  // been resolved yet, in which case this function will be called from
  // an nmethod that has been patched for deopt and we can ignore the
  // request for a fixup.
  // Also it is possible that we lost a race in that from_compiled_entry
  // is now back to the i2c in that case we don't need to patch and if
  // we did we'd leap into space because the callsite needs to use
  // "to interpreter" stub in order to load up the Method*. Don't
  // ask me how I know this...

  CodeBlob* cb = CodeCache::find_blob(caller_pc);
  if (cb == NULL || !cb->is_compiled() || entry_point == moop->get_c2i_entry()) {
    return;
  }

  // The check above makes sure this is a nmethod.
  CompiledMethod* nm = cb->as_compiled_method_or_null();
  assert(nm, "must be");

  // Get the return PC for the passed caller PC.
  address return_pc = caller_pc + frame::pc_return_offset;

  // There is a benign race here. We could be attempting to patch to a compiled
  // entry point at the same time the callee is being deoptimized. If that is
  // the case then entry_point may in fact point to a c2i and we'd patch the
  // call site with the same old data. clear_code will set code() to NULL
  // at the end of it. If we happen to see that NULL then we can skip trying
  // to patch. If we hit the window where the callee has a c2i in the
  // from_compiled_entry and the NULL isn't present yet then we lose the race
  // and patch the code with the same old data. Asi es la vida.

  if (moop->code() == NULL) return;

  if (nm->is_in_use()) {

    // Expect to find a native call there (unless it was no-inline cache vtable dispatch)
    MutexLockerEx ml_patch(Patching_lock, Mutex::_no_safepoint_check_flag);
    if (NativeCall::is_call_before(return_pc)) {
      ResourceMark mark;
      NativeCallWrapper* call = nm->call_wrapper_before(return_pc);
      //
      // bug 6281185. We might get here after resolving a call site to a vanilla
      // virtual call. Because the resolvee uses the verified entry it may then
      // see compiled code and attempt to patch the site by calling us. This would
      // then incorrectly convert the call site to optimized and its downhill from
      // there. If you're lucky you'll get the assert in the bugid, if not you've
      // just made a call site that could be megamorphic into a monomorphic site
      // for the rest of its life! Just another racing bug in the life of
      // fixup_callers_callsite ...
      //
      RelocIterator iter(nm, call->instruction_address(), call->next_instruction_address());
      iter.next();
      assert(iter.has_current(), "must have a reloc at java call site");
      relocInfo::relocType typ = iter.reloc()->type();
      if (typ != relocInfo::static_call_type &&
           typ != relocInfo::opt_virtual_call_type &&
           typ != relocInfo::static_stub_type) {
        return;
      }
      address destination = call->destination();
      if (should_fixup_call_destination(destination, entry_point, caller_pc, moop, cb)) {
        call->set_destination_mt_safe(entry_point);
      }
    }
  }
IRT_END


// same as JVM_Arraycopy, but called directly from compiled code
JRT_ENTRY(void, SharedRuntime::slow_arraycopy_C(oopDesc* src,  jint src_pos,
                                                oopDesc* dest, jint dest_pos,
                                                jint length,
                                                JavaThread* thread)) {
#ifndef PRODUCT
  _slow_array_copy_ctr++;
#endif
  // Check if we have null pointers
  if (src == NULL || dest == NULL) {
    THROW(vmSymbols::java_lang_NullPointerException());
  }
  // Do the copy.  The casts to arrayOop are necessary to the copy_array API,
  // even though the copy_array API also performs dynamic checks to ensure
  // that src and dest are truly arrays (and are conformable).
  // The copy_array mechanism is awkward and could be removed, but
  // the compilers don't call this function except as a last resort,
  // so it probably doesn't matter.
  src->klass()->copy_array((arrayOopDesc*)src, src_pos,
                                        (arrayOopDesc*)dest, dest_pos,
                                        length, thread);
}
JRT_END

// The caller of generate_class_cast_message() (or one of its callers)
// must use a ResourceMark in order to correctly free the result.
char* SharedRuntime::generate_class_cast_message(
    JavaThread* thread, Klass* caster_klass) {

  // Get target class name from the checkcast instruction
  vframeStream vfst(thread, true);
  assert(!vfst.at_end(), "Java frame must exist");
  Bytecode_checkcast cc(vfst.method(), vfst.method()->bcp_from(vfst.bci()));
  constantPoolHandle cpool(thread, vfst.method()->constants());
  Klass* target_klass = ConstantPool::klass_at_if_loaded(cpool, cc.index());
  Symbol* target_klass_name = NULL;
  if (target_klass == NULL) {
    // This klass should be resolved, but just in case, get the name in the klass slot.
    target_klass_name = cpool->klass_name_at(cc.index());
  }
  return generate_class_cast_message(caster_klass, target_klass, target_klass_name);
}


// The caller of generate_class_cast_message() (or one of its callers)
// must use a ResourceMark in order to correctly free the result.
char* SharedRuntime::generate_class_cast_message(
    Klass* caster_klass, Klass* target_klass, Symbol* target_klass_name) {

  const char* caster_name = caster_klass->class_loader_and_module_name();

  assert(target_klass != NULL || target_klass_name != NULL, "one must be provided");
  const char* target_name = target_klass == NULL ? target_klass_name->as_C_string() :
                                                   target_klass->class_loader_and_module_name();

  size_t msglen = strlen(caster_name) + strlen(" cannot be cast to ") + strlen(target_name) + 1;

  char* message = NEW_RESOURCE_ARRAY_RETURN_NULL(char, msglen);
  if (message == NULL) {
    // Shouldn't happen, but don't cause even more problems if it does
    message = const_cast<char*>(caster_klass->external_name());
  } else {
    jio_snprintf(message,
                 msglen,
                 "%s cannot be cast to %s",
                 caster_name,
                 target_name);
  }
  return message;
}

JRT_LEAF(void, SharedRuntime::reguard_yellow_pages())
  (void) JavaThread::current()->reguard_stack();
JRT_END


// Handles the uncommon case in locking, i.e., contention or an inflated lock.
JRT_BLOCK_ENTRY(void, SharedRuntime::complete_monitor_locking_C(oopDesc* _obj, BasicLock* lock, JavaThread* thread))
  // Disable ObjectSynchronizer::quick_enter() in default config
  // on AARCH64 and ARM until JDK-8153107 is resolved.
  if (ARM_ONLY((SyncFlags & 256) != 0 &&)
      AARCH64_ONLY((SyncFlags & 256) != 0 &&)
      !SafepointSynchronize::is_synchronizing()) {
    // Only try quick_enter() if we're not trying to reach a safepoint
    // so that the calling thread reaches the safepoint more quickly.
    if (ObjectSynchronizer::quick_enter(_obj, thread, lock)) return;
  }
  // NO_ASYNC required because an async exception on the state transition destructor
  // would leave you with the lock held and it would never be released.
  // The normal monitorenter NullPointerException is thrown without acquiring a lock
  // and the model is that an exception implies the method failed.
  JRT_BLOCK_NO_ASYNC
  oop obj(_obj);
  if (PrintBiasedLockingStatistics) {
    Atomic::inc(BiasedLocking::slow_path_entry_count_addr());
  }
  Handle h_obj(THREAD, obj);
  if (UseBiasedLocking) {
    // Retry fast entry if bias is revoked to avoid unnecessary inflation
    ObjectSynchronizer::fast_enter(h_obj, lock, true, CHECK);
  } else {
    ObjectSynchronizer::slow_enter(h_obj, lock, CHECK);
  }
  assert(!HAS_PENDING_EXCEPTION, "Should have no exception here");
  JRT_BLOCK_END
JRT_END

// Handles the uncommon cases of monitor unlocking in compiled code
JRT_LEAF(void, SharedRuntime::complete_monitor_unlocking_C(oopDesc* _obj, BasicLock* lock, JavaThread * THREAD))
   oop obj(_obj);
  assert(JavaThread::current() == THREAD, "invariant");
  // I'm not convinced we need the code contained by MIGHT_HAVE_PENDING anymore
  // testing was unable to ever fire the assert that guarded it so I have removed it.
  assert(!HAS_PENDING_EXCEPTION, "Do we need code below anymore?");
#undef MIGHT_HAVE_PENDING
#ifdef MIGHT_HAVE_PENDING
  // Save and restore any pending_exception around the exception mark.
  // While the slow_exit must not throw an exception, we could come into
  // this routine with one set.
  oop pending_excep = NULL;
  const char* pending_file;
  int pending_line;
  if (HAS_PENDING_EXCEPTION) {
    pending_excep = PENDING_EXCEPTION;
    pending_file  = THREAD->exception_file();
    pending_line  = THREAD->exception_line();
    CLEAR_PENDING_EXCEPTION;
  }
#endif /* MIGHT_HAVE_PENDING */

  {
    // Exit must be non-blocking, and therefore no exceptions can be thrown.
    EXCEPTION_MARK;
    ObjectSynchronizer::slow_exit(obj, lock, THREAD);
  }

#ifdef MIGHT_HAVE_PENDING
  if (pending_excep != NULL) {
    THREAD->set_pending_exception(pending_excep, pending_file, pending_line);
  }
#endif /* MIGHT_HAVE_PENDING */
JRT_END

#ifndef PRODUCT

void SharedRuntime::print_statistics() {
  ttyLocker ttyl;
  if (xtty != NULL)  xtty->head("statistics type='SharedRuntime'");

  if (_throw_null_ctr) tty->print_cr("%5d implicit null throw", _throw_null_ctr);

  SharedRuntime::print_ic_miss_histogram();

  if (CountRemovableExceptions) {
    if (_nof_removable_exceptions > 0) {
      Unimplemented(); // this counter is not yet incremented
      tty->print_cr("Removable exceptions: %d", _nof_removable_exceptions);
    }
  }

  // Dump the JRT_ENTRY counters
  if (_new_instance_ctr) tty->print_cr("%5d new instance requires GC", _new_instance_ctr);
  if (_new_array_ctr) tty->print_cr("%5d new array requires GC", _new_array_ctr);
  if (_multi1_ctr) tty->print_cr("%5d multianewarray 1 dim", _multi1_ctr);
  if (_multi2_ctr) tty->print_cr("%5d multianewarray 2 dim", _multi2_ctr);
  if (_multi3_ctr) tty->print_cr("%5d multianewarray 3 dim", _multi3_ctr);
  if (_multi4_ctr) tty->print_cr("%5d multianewarray 4 dim", _multi4_ctr);
  if (_multi5_ctr) tty->print_cr("%5d multianewarray 5 dim", _multi5_ctr);

  tty->print_cr("%5d inline cache miss in compiled", _ic_miss_ctr);
  tty->print_cr("%5d wrong method", _wrong_method_ctr);
  tty->print_cr("%5d unresolved static call site", _resolve_static_ctr);
  tty->print_cr("%5d unresolved virtual call site", _resolve_virtual_ctr);
  tty->print_cr("%5d unresolved opt virtual call site", _resolve_opt_virtual_ctr);

  if (_mon_enter_stub_ctr) tty->print_cr("%5d monitor enter stub", _mon_enter_stub_ctr);
  if (_mon_exit_stub_ctr) tty->print_cr("%5d monitor exit stub", _mon_exit_stub_ctr);
  if (_mon_enter_ctr) tty->print_cr("%5d monitor enter slow", _mon_enter_ctr);
  if (_mon_exit_ctr) tty->print_cr("%5d monitor exit slow", _mon_exit_ctr);
  if (_partial_subtype_ctr) tty->print_cr("%5d slow partial subtype", _partial_subtype_ctr);
  if (_jbyte_array_copy_ctr) tty->print_cr("%5d byte array copies", _jbyte_array_copy_ctr);
  if (_jshort_array_copy_ctr) tty->print_cr("%5d short array copies", _jshort_array_copy_ctr);
  if (_jint_array_copy_ctr) tty->print_cr("%5d int array copies", _jint_array_copy_ctr);
  if (_jlong_array_copy_ctr) tty->print_cr("%5d long array copies", _jlong_array_copy_ctr);
  if (_oop_array_copy_ctr) tty->print_cr("%5d oop array copies", _oop_array_copy_ctr);
  if (_checkcast_array_copy_ctr) tty->print_cr("%5d checkcast array copies", _checkcast_array_copy_ctr);
  if (_unsafe_array_copy_ctr) tty->print_cr("%5d unsafe array copies", _unsafe_array_copy_ctr);
  if (_generic_array_copy_ctr) tty->print_cr("%5d generic array copies", _generic_array_copy_ctr);
  if (_slow_array_copy_ctr) tty->print_cr("%5d slow array copies", _slow_array_copy_ctr);
  if (_find_handler_ctr) tty->print_cr("%5d find exception handler", _find_handler_ctr);
  if (_rethrow_ctr) tty->print_cr("%5d rethrow handler", _rethrow_ctr);

  AdapterHandlerLibrary::print_statistics();

  if (xtty != NULL)  xtty->tail("statistics");
}

inline double percent(int x, int y) {
  return 100.0 * x / MAX2(y, 1);
}

class MethodArityHistogram {
 public:
  enum { MAX_ARITY = 256 };
 private:
  static int _arity_histogram[MAX_ARITY];     // histogram of #args
  static int _size_histogram[MAX_ARITY];      // histogram of arg size in words
  static int _max_arity;                      // max. arity seen
  static int _max_size;                       // max. arg size seen

  static void add_method_to_histogram(nmethod* nm) {
    Method* m = nm->method();
    ArgumentCount args(m->signature());
    int arity   = args.size() + (m->is_static() ? 0 : 1);
    int argsize = m->size_of_parameters();
    arity   = MIN2(arity, MAX_ARITY-1);
    argsize = MIN2(argsize, MAX_ARITY-1);
    int count = nm->method()->compiled_invocation_count();
    _arity_histogram[arity]  += count;
    _size_histogram[argsize] += count;
    _max_arity = MAX2(_max_arity, arity);
    _max_size  = MAX2(_max_size, argsize);
  }

  void print_histogram_helper(int n, int* histo, const char* name) {
    const int N = MIN2(5, n);
    tty->print_cr("\nHistogram of call arity (incl. rcvr, calls to compiled methods only):");
    double sum = 0;
    double weighted_sum = 0;
    int i;
    for (i = 0; i <= n; i++) { sum += histo[i]; weighted_sum += i*histo[i]; }
    double rest = sum;
    double percent = sum / 100;
    for (i = 0; i <= N; i++) {
      rest -= histo[i];
      tty->print_cr("%4d: %7d (%5.1f%%)", i, histo[i], histo[i] / percent);
    }
    tty->print_cr("rest: %7d (%5.1f%%))", (int)rest, rest / percent);
    tty->print_cr("(avg. %s = %3.1f, max = %d)", name, weighted_sum / sum, n);
  }

  void print_histogram() {
    tty->print_cr("\nHistogram of call arity (incl. rcvr, calls to compiled methods only):");
    print_histogram_helper(_max_arity, _arity_histogram, "arity");
    tty->print_cr("\nSame for parameter size (in words):");
    print_histogram_helper(_max_size, _size_histogram, "size");
    tty->cr();
  }

 public:
  MethodArityHistogram() {
    MutexLockerEx mu(CodeCache_lock, Mutex::_no_safepoint_check_flag);
    _max_arity = _max_size = 0;
    for (int i = 0; i < MAX_ARITY; i++) _arity_histogram[i] = _size_histogram[i] = 0;
    CodeCache::nmethods_do(add_method_to_histogram);
    print_histogram();
  }
};

int MethodArityHistogram::_arity_histogram[MethodArityHistogram::MAX_ARITY];
int MethodArityHistogram::_size_histogram[MethodArityHistogram::MAX_ARITY];
int MethodArityHistogram::_max_arity;
int MethodArityHistogram::_max_size;

void SharedRuntime::print_call_statistics(int comp_total) {
  tty->print_cr("Calls from compiled code:");
  int total  = _nof_normal_calls + _nof_interface_calls + _nof_static_calls;
  int mono_c = _nof_normal_calls - _nof_optimized_calls - _nof_megamorphic_calls;
  int mono_i = _nof_interface_calls - _nof_optimized_interface_calls - _nof_megamorphic_interface_calls;
  tty->print_cr("\t%9d   (%4.1f%%) total non-inlined   ", total, percent(total, total));
  tty->print_cr("\t%9d   (%4.1f%%) virtual calls       ", _nof_normal_calls, percent(_nof_normal_calls, total));
  tty->print_cr("\t  %9d  (%3.0f%%)   inlined          ", _nof_inlined_calls, percent(_nof_inlined_calls, _nof_normal_calls));
  tty->print_cr("\t  %9d  (%3.0f%%)   optimized        ", _nof_optimized_calls, percent(_nof_optimized_calls, _nof_normal_calls));
  tty->print_cr("\t  %9d  (%3.0f%%)   monomorphic      ", mono_c, percent(mono_c, _nof_normal_calls));
  tty->print_cr("\t  %9d  (%3.0f%%)   megamorphic      ", _nof_megamorphic_calls, percent(_nof_megamorphic_calls, _nof_normal_calls));
  tty->print_cr("\t%9d   (%4.1f%%) interface calls     ", _nof_interface_calls, percent(_nof_interface_calls, total));
  tty->print_cr("\t  %9d  (%3.0f%%)   inlined          ", _nof_inlined_interface_calls, percent(_nof_inlined_interface_calls, _nof_interface_calls));
  tty->print_cr("\t  %9d  (%3.0f%%)   optimized        ", _nof_optimized_interface_calls, percent(_nof_optimized_interface_calls, _nof_interface_calls));
  tty->print_cr("\t  %9d  (%3.0f%%)   monomorphic      ", mono_i, percent(mono_i, _nof_interface_calls));
  tty->print_cr("\t  %9d  (%3.0f%%)   megamorphic      ", _nof_megamorphic_interface_calls, percent(_nof_megamorphic_interface_calls, _nof_interface_calls));
  tty->print_cr("\t%9d   (%4.1f%%) static/special calls", _nof_static_calls, percent(_nof_static_calls, total));
  tty->print_cr("\t  %9d  (%3.0f%%)   inlined          ", _nof_inlined_static_calls, percent(_nof_inlined_static_calls, _nof_static_calls));
  tty->cr();
  tty->print_cr("Note 1: counter updates are not MT-safe.");
  tty->print_cr("Note 2: %% in major categories are relative to total non-inlined calls;");
  tty->print_cr("        %% in nested categories are relative to their category");
  tty->print_cr("        (and thus add up to more than 100%% with inlining)");
  tty->cr();

  MethodArityHistogram h;
}
#endif


// A simple wrapper class around the calling convention information
// that allows sharing of adapters for the same calling convention.
class AdapterFingerPrint : public CHeapObj<mtCode> {
 private:
  enum {
    _basic_type_bits = 4,
    _basic_type_mask = right_n_bits(_basic_type_bits),
    _basic_types_per_int = BitsPerInt / _basic_type_bits,
    _compact_int_count = 3
  };
  // TO DO:  Consider integrating this with a more global scheme for compressing signatures.
  // For now, 4 bits per components (plus T_VOID gaps after double/long) is not excessive.

  union {
    int  _compact[_compact_int_count];
    int* _fingerprint;
  } _value;
  int _length; // A negative length indicates the fingerprint is in the compact form,
               // Otherwise _value._fingerprint is the array.

  // Remap BasicTypes that are handled equivalently by the adapters.
  // These are correct for the current system but someday it might be
  // necessary to make this mapping platform dependent.
  static int adapter_encoding(BasicType in) {
    switch (in) {
      case T_BOOLEAN:
      case T_BYTE:
      case T_SHORT:
      case T_CHAR:
        // There are all promoted to T_INT in the calling convention
        return T_INT;

      case T_OBJECT:
      case T_ARRAY:
        // In other words, we assume that any register good enough for
        // an int or long is good enough for a managed pointer.
#ifdef _LP64
        return T_LONG;
#else
        return T_INT;
#endif

      case T_INT:
      case T_LONG:
      case T_FLOAT:
      case T_DOUBLE:
      case T_VOID:
        return in;

      default:
        ShouldNotReachHere();
        return T_CONFLICT;
    }
  }

 public:
  AdapterFingerPrint(int total_args_passed, BasicType* sig_bt) {
    // The fingerprint is based on the BasicType signature encoded
    // into an array of ints with eight entries per int.
    int* ptr;
    int len = (total_args_passed + (_basic_types_per_int-1)) / _basic_types_per_int;
    if (len <= _compact_int_count) {
      assert(_compact_int_count == 3, "else change next line");
      _value._compact[0] = _value._compact[1] = _value._compact[2] = 0;
      // Storing the signature encoded as signed chars hits about 98%
      // of the time.
      _length = -len;
      ptr = _value._compact;
    } else {
      _length = len;
      _value._fingerprint = NEW_C_HEAP_ARRAY(int, _length, mtCode);
      ptr = _value._fingerprint;
    }

    // Now pack the BasicTypes with 8 per int
    int sig_index = 0;
    for (int index = 0; index < len; index++) {
      int value = 0;
      for (int byte = 0; byte < _basic_types_per_int; byte++) {
        int bt = ((sig_index < total_args_passed)
                  ? adapter_encoding(sig_bt[sig_index++])
                  : 0);
        assert((bt & _basic_type_mask) == bt, "must fit in 4 bits");
        value = (value << _basic_type_bits) | bt;
      }
      ptr[index] = value;
    }
  }

  ~AdapterFingerPrint() {
    if (_length > 0) {
      FREE_C_HEAP_ARRAY(int, _value._fingerprint);
    }
  }

  int value(int index) {
    if (_length < 0) {
      return _value._compact[index];
    }
    return _value._fingerprint[index];
  }
  int length() {
    if (_length < 0) return -_length;
    return _length;
  }

  bool is_compact() {
    return _length <= 0;
  }

  unsigned int compute_hash() {
    int hash = 0;
    for (int i = 0; i < length(); i++) {
      int v = value(i);
      hash = (hash << 8) ^ v ^ (hash >> 5);
    }
    return (unsigned int)hash;
  }

  const char* as_string() {
    stringStream st;
    st.print("0x");
    for (int i = 0; i < length(); i++) {
      st.print("%08x", value(i));
    }
    return st.as_string();
  }

  bool equals(AdapterFingerPrint* other) {
    if (other->_length != _length) {
      return false;
    }
    if (_length < 0) {
      assert(_compact_int_count == 3, "else change next line");
      return _value._compact[0] == other->_value._compact[0] &&
             _value._compact[1] == other->_value._compact[1] &&
             _value._compact[2] == other->_value._compact[2];
    } else {
      for (int i = 0; i < _length; i++) {
        if (_value._fingerprint[i] != other->_value._fingerprint[i]) {
          return false;
        }
      }
    }
    return true;
  }
};


// A hashtable mapping from AdapterFingerPrints to AdapterHandlerEntries
class AdapterHandlerTable : public BasicHashtable<mtCode> {
  friend class AdapterHandlerTableIterator;

 private:

#ifndef PRODUCT
  static int _lookups; // number of calls to lookup
  static int _buckets; // number of buckets checked
  static int _equals;  // number of buckets checked with matching hash
  static int _hits;    // number of successful lookups
  static int _compact; // number of equals calls with compact signature
#endif

  AdapterHandlerEntry* bucket(int i) {
    return (AdapterHandlerEntry*)BasicHashtable<mtCode>::bucket(i);
  }

 public:
  AdapterHandlerTable()
    : BasicHashtable<mtCode>(293, (DumpSharedSpaces ? sizeof(CDSAdapterHandlerEntry) : sizeof(AdapterHandlerEntry))) { }

  // Create a new entry suitable for insertion in the table
  AdapterHandlerEntry* new_entry(AdapterFingerPrint* fingerprint, address i2c_entry, address c2i_entry, address c2i_unverified_entry) {
    AdapterHandlerEntry* entry = (AdapterHandlerEntry*)BasicHashtable<mtCode>::new_entry(fingerprint->compute_hash());
    entry->init(fingerprint, i2c_entry, c2i_entry, c2i_unverified_entry);
    if (DumpSharedSpaces) {
      ((CDSAdapterHandlerEntry*)entry)->init();
    }
    return entry;
  }

  // Insert an entry into the table
  void add(AdapterHandlerEntry* entry) {
    int index = hash_to_index(entry->hash());
    add_entry(index, entry);
  }

  void free_entry(AdapterHandlerEntry* entry) {
    entry->deallocate();
    BasicHashtable<mtCode>::free_entry(entry);
  }

  // Find a entry with the same fingerprint if it exists
  AdapterHandlerEntry* lookup(int total_args_passed, BasicType* sig_bt) {
    NOT_PRODUCT(_lookups++);
    AdapterFingerPrint fp(total_args_passed, sig_bt);
    unsigned int hash = fp.compute_hash();
    int index = hash_to_index(hash);
    for (AdapterHandlerEntry* e = bucket(index); e != NULL; e = e->next()) {
      NOT_PRODUCT(_buckets++);
      if (e->hash() == hash) {
        NOT_PRODUCT(_equals++);
        if (fp.equals(e->fingerprint())) {
#ifndef PRODUCT
          if (fp.is_compact()) _compact++;
          _hits++;
#endif
          return e;
        }
      }
    }
    return NULL;
  }

#ifndef PRODUCT
  void print_statistics() {
    ResourceMark rm;
    int longest = 0;
    int empty = 0;
    int total = 0;
    int nonempty = 0;
    for (int index = 0; index < table_size(); index++) {
      int count = 0;
      for (AdapterHandlerEntry* e = bucket(index); e != NULL; e = e->next()) {
        count++;
      }
      if (count != 0) nonempty++;
      if (count == 0) empty++;
      if (count > longest) longest = count;
      total += count;
    }
    tty->print_cr("AdapterHandlerTable: empty %d longest %d total %d average %f",
                  empty, longest, total, total / (double)nonempty);
    tty->print_cr("AdapterHandlerTable: lookups %d buckets %d equals %d hits %d compact %d",
                  _lookups, _buckets, _equals, _hits, _compact);
  }
#endif
};


#ifndef PRODUCT

int AdapterHandlerTable::_lookups;
int AdapterHandlerTable::_buckets;
int AdapterHandlerTable::_equals;
int AdapterHandlerTable::_hits;
int AdapterHandlerTable::_compact;

#endif

class AdapterHandlerTableIterator : public StackObj {
 private:
  AdapterHandlerTable* _table;
  int _index;
  AdapterHandlerEntry* _current;

  void scan() {
    while (_index < _table->table_size()) {
      AdapterHandlerEntry* a = _table->bucket(_index);
      _index++;
      if (a != NULL) {
        _current = a;
        return;
      }
    }
  }

 public:
  AdapterHandlerTableIterator(AdapterHandlerTable* table): _table(table), _index(0), _current(NULL) {
    scan();
  }
  bool has_next() {
    return _current != NULL;
  }
  AdapterHandlerEntry* next() {
    if (_current != NULL) {
      AdapterHandlerEntry* result = _current;
      _current = _current->next();
      if (_current == NULL) scan();
      return result;
    } else {
      return NULL;
    }
  }
};


// ---------------------------------------------------------------------------
// Implementation of AdapterHandlerLibrary
AdapterHandlerTable* AdapterHandlerLibrary::_adapters = NULL;
AdapterHandlerEntry* AdapterHandlerLibrary::_abstract_method_handler = NULL;
const int AdapterHandlerLibrary_size = 16*K;
BufferBlob* AdapterHandlerLibrary::_buffer = NULL;

BufferBlob* AdapterHandlerLibrary::buffer_blob() {
  // Should be called only when AdapterHandlerLibrary_lock is active.
  if (_buffer == NULL) // Initialize lazily
      _buffer = BufferBlob::create("adapters", AdapterHandlerLibrary_size);
  return _buffer;
}

extern "C" void unexpected_adapter_call() {
  ShouldNotCallThis();
}

void AdapterHandlerLibrary::initialize() {
  if (_adapters != NULL) return;
  _adapters = new AdapterHandlerTable();

  // Create a special handler for abstract methods.  Abstract methods
  // are never compiled so an i2c entry is somewhat meaningless, but
  // throw AbstractMethodError just in case.
  // Pass wrong_method_abstract for the c2i transitions to return
  // AbstractMethodError for invalid invocations.
  address wrong_method_abstract = SharedRuntime::get_handle_wrong_method_abstract_stub();
  _abstract_method_handler = AdapterHandlerLibrary::new_entry(new AdapterFingerPrint(0, NULL),
                                                              StubRoutines::throw_AbstractMethodError_entry(),
                                                              wrong_method_abstract, wrong_method_abstract);
}

AdapterHandlerEntry* AdapterHandlerLibrary::new_entry(AdapterFingerPrint* fingerprint,
                                                      address i2c_entry,
                                                      address c2i_entry,
                                                      address c2i_unverified_entry) {
  return _adapters->new_entry(fingerprint, i2c_entry, c2i_entry, c2i_unverified_entry);
}

AdapterHandlerEntry* AdapterHandlerLibrary::get_adapter(const methodHandle& method) {
  AdapterHandlerEntry* entry = get_adapter0(method);
  if (method->is_shared()) {
    // See comments around Method::link_method()
    MutexLocker mu(AdapterHandlerLibrary_lock);
    if (method->adapter() == NULL) {
      method->update_adapter_trampoline(entry);
    }
    address trampoline = method->from_compiled_entry();
    if (*(int*)trampoline == 0) {
      CodeBuffer buffer(trampoline, (int)SharedRuntime::trampoline_size());
      MacroAssembler _masm(&buffer);
      SharedRuntime::generate_trampoline(&_masm, entry->get_c2i_entry());
      assert(*(int*)trampoline != 0, "Instruction(s) for trampoline must not be encoded as zeros.");

      if (PrintInterpreter) {
        Disassembler::decode(buffer.insts_begin(), buffer.insts_end());
      }
    }
  }

  return entry;
}

AdapterHandlerEntry* AdapterHandlerLibrary::get_adapter0(const methodHandle& method) {
  // Use customized signature handler.  Need to lock around updates to
  // the AdapterHandlerTable (it is not safe for concurrent readers
  // and a single writer: this could be fixed if it becomes a
  // problem).

  ResourceMark rm;

  NOT_PRODUCT(int insts_size);
  AdapterBlob* new_adapter = NULL;
  AdapterHandlerEntry* entry = NULL;
  AdapterFingerPrint* fingerprint = NULL;
  {
    MutexLocker mu(AdapterHandlerLibrary_lock);
    // make sure data structure is initialized
    initialize();

    if (method->is_abstract()) {
      return _abstract_method_handler;
    }

    // Fill in the signature array, for the calling-convention call.
    int total_args_passed = method->size_of_parameters(); // All args on stack

    BasicType* sig_bt = NEW_RESOURCE_ARRAY(BasicType, total_args_passed);
    VMRegPair* regs   = NEW_RESOURCE_ARRAY(VMRegPair, total_args_passed);
    int i = 0;
    if (!method->is_static())  // Pass in receiver first
      sig_bt[i++] = T_OBJECT;
    for (SignatureStream ss(method->signature()); !ss.at_return_type(); ss.next()) {
      sig_bt[i++] = ss.type();  // Collect remaining bits of signature
      if (ss.type() == T_LONG || ss.type() == T_DOUBLE)
        sig_bt[i++] = T_VOID;   // Longs & doubles take 2 Java slots
    }
    assert(i == total_args_passed, "");

    // Lookup method signature's fingerprint
    entry = _adapters->lookup(total_args_passed, sig_bt);

#ifdef ASSERT
    AdapterHandlerEntry* shared_entry = NULL;
    // Start adapter sharing verification only after the VM is booted.
    if (VerifyAdapterSharing && (entry != NULL)) {
      shared_entry = entry;
      entry = NULL;
    }
#endif

    if (entry != NULL) {
      return entry;
    }

    // Get a description of the compiled java calling convention and the largest used (VMReg) stack slot usage
    int comp_args_on_stack = SharedRuntime::java_calling_convention(sig_bt, regs, total_args_passed, false);

    // Make a C heap allocated version of the fingerprint to store in the adapter
    fingerprint = new AdapterFingerPrint(total_args_passed, sig_bt);

    // StubRoutines::code2() is initialized after this function can be called. As a result,
    // VerifyAdapterCalls and VerifyAdapterSharing can fail if we re-use code that generated
    // prior to StubRoutines::code2() being set. Checks refer to checks generated in an I2C
    // stub that ensure that an I2C stub is called from an interpreter frame.
    bool contains_all_checks = StubRoutines::code2() != NULL;

    // Create I2C & C2I handlers
    BufferBlob* buf = buffer_blob(); // the temporary code buffer in CodeCache
    if (buf != NULL) {
      CodeBuffer buffer(buf);
      short buffer_locs[20];
      buffer.insts()->initialize_shared_locs((relocInfo*)buffer_locs,
                                             sizeof(buffer_locs)/sizeof(relocInfo));

      MacroAssembler _masm(&buffer);
      entry = SharedRuntime::generate_i2c2i_adapters(&_masm,
                                                     total_args_passed,
                                                     comp_args_on_stack,
                                                     sig_bt,
                                                     regs,
                                                     fingerprint);
#ifdef ASSERT
      if (VerifyAdapterSharing) {
        if (shared_entry != NULL) {
          assert(shared_entry->compare_code(buf->code_begin(), buffer.insts_size()), "code must match");
          // Release the one just created and return the original
          _adapters->free_entry(entry);
          return shared_entry;
        } else  {
          entry->save_code(buf->code_begin(), buffer.insts_size());
        }
      }
#endif

      new_adapter = AdapterBlob::create(&buffer);
      NOT_PRODUCT(insts_size = buffer.insts_size());
    }
    if (new_adapter == NULL) {
      // CodeCache is full, disable compilation
      // Ought to log this but compile log is only per compile thread
      // and we're some non descript Java thread.
      return NULL; // Out of CodeCache space
    }
    entry->relocate(new_adapter->content_begin());
#ifndef PRODUCT
    // debugging suppport
    if (PrintAdapterHandlers || PrintStubCode) {
      ttyLocker ttyl;
      entry->print_adapter_on(tty);
      tty->print_cr("i2c argument handler #%d for: %s %s %s (%d bytes generated)",
                    _adapters->number_of_entries(), (method->is_static() ? "static" : "receiver"),
                    method->signature()->as_C_string(), fingerprint->as_string(), insts_size);
      tty->print_cr("c2i argument handler starts at %p", entry->get_c2i_entry());
      if (Verbose || PrintStubCode) {
        address first_pc = entry->base_address();
        if (first_pc != NULL) {
          Disassembler::decode(first_pc, first_pc + insts_size);
          tty->cr();
        }
      }
    }
#endif
    // Add the entry only if the entry contains all required checks (see sharedRuntime_xxx.cpp)
    // The checks are inserted only if -XX:+VerifyAdapterCalls is specified.
    if (contains_all_checks || !VerifyAdapterCalls) {
      _adapters->add(entry);
    }
  }
  // Outside of the lock
  if (new_adapter != NULL) {
    char blob_id[256];
    jio_snprintf(blob_id,
                 sizeof(blob_id),
                 "%s(%s)@" PTR_FORMAT,
                 new_adapter->name(),
                 fingerprint->as_string(),
                 new_adapter->content_begin());
    Forte::register_stub(blob_id, new_adapter->content_begin(), new_adapter->content_end());

    if (JvmtiExport::should_post_dynamic_code_generated()) {
      JvmtiExport::post_dynamic_code_generated(blob_id, new_adapter->content_begin(), new_adapter->content_end());
    }
  }
  return entry;
}

address AdapterHandlerEntry::base_address() {
  address base = _i2c_entry;
  if (base == NULL)  base = _c2i_entry;
  assert(base <= _c2i_entry || _c2i_entry == NULL, "");
  assert(base <= _c2i_unverified_entry || _c2i_unverified_entry == NULL, "");
  return base;
}

void AdapterHandlerEntry::relocate(address new_base) {
  address old_base = base_address();
  assert(old_base != NULL, "");
  ptrdiff_t delta = new_base - old_base;
  if (_i2c_entry != NULL)
    _i2c_entry += delta;
  if (_c2i_entry != NULL)
    _c2i_entry += delta;
  if (_c2i_unverified_entry != NULL)
    _c2i_unverified_entry += delta;
  assert(base_address() == new_base, "");
}


void AdapterHandlerEntry::deallocate() {
  delete _fingerprint;
#ifdef ASSERT
  if (_saved_code) FREE_C_HEAP_ARRAY(unsigned char, _saved_code);
#endif
}


#ifdef ASSERT
// Capture the code before relocation so that it can be compared
// against other versions.  If the code is captured after relocation
// then relative instructions won't be equivalent.
void AdapterHandlerEntry::save_code(unsigned char* buffer, int length) {
  _saved_code = NEW_C_HEAP_ARRAY(unsigned char, length, mtCode);
  _saved_code_length = length;
  memcpy(_saved_code, buffer, length);
}


bool AdapterHandlerEntry::compare_code(unsigned char* buffer, int length) {
  if (length != _saved_code_length) {
    return false;
  }

  return (memcmp(buffer, _saved_code, length) == 0) ? true : false;
}
#endif


/**
 * Create a native wrapper for this native method.  The wrapper converts the
 * Java-compiled calling convention to the native convention, handles
 * arguments, and transitions to native.  On return from the native we transition
 * back to java blocking if a safepoint is in progress.
 */
void AdapterHandlerLibrary::create_native_wrapper(const methodHandle& method) {
  ResourceMark rm;
  nmethod* nm = NULL;

  assert(method->is_native(), "must be native");
  assert(method->is_method_handle_intrinsic() ||
         method->has_native_function(), "must have something valid to call!");

  {
    // Perform the work while holding the lock, but perform any printing outside the lock
    MutexLocker mu(AdapterHandlerLibrary_lock);
    // See if somebody beat us to it
    if (method->code() != NULL) {
      return;
    }

    const int compile_id = CompileBroker::assign_compile_id(method, CompileBroker::standard_entry_bci);
    assert(compile_id > 0, "Must generate native wrapper");


    ResourceMark rm;
    BufferBlob*  buf = buffer_blob(); // the temporary code buffer in CodeCache
    if (buf != NULL) {
      CodeBuffer buffer(buf);
      double locs_buf[20];
      buffer.insts()->initialize_shared_locs((relocInfo*)locs_buf, sizeof(locs_buf) / sizeof(relocInfo));
      MacroAssembler _masm(&buffer);

      // Fill in the signature array, for the calling-convention call.
      const int total_args_passed = method->size_of_parameters();

      BasicType* sig_bt = NEW_RESOURCE_ARRAY(BasicType, total_args_passed);
      VMRegPair*   regs = NEW_RESOURCE_ARRAY(VMRegPair, total_args_passed);
      int i=0;
      if (!method->is_static())  // Pass in receiver first
        sig_bt[i++] = T_OBJECT;
      SignatureStream ss(method->signature());
      for (; !ss.at_return_type(); ss.next()) {
        sig_bt[i++] = ss.type();  // Collect remaining bits of signature
        if (ss.type() == T_LONG || ss.type() == T_DOUBLE)
          sig_bt[i++] = T_VOID;   // Longs & doubles take 2 Java slots
      }
      assert(i == total_args_passed, "");
      BasicType ret_type = ss.type();

      // Now get the compiled-Java layout as input (or output) arguments.
      // NOTE: Stubs for compiled entry points of method handle intrinsics
      // are just trampolines so the argument registers must be outgoing ones.
      const bool is_outgoing = method->is_method_handle_intrinsic();
      int comp_args_on_stack = SharedRuntime::java_calling_convention(sig_bt, regs, total_args_passed, is_outgoing);

      // Generate the compiled-to-native wrapper code
      nm = SharedRuntime::generate_native_wrapper(&_masm, method, compile_id, sig_bt, regs, ret_type);

      if (nm != NULL) {
        method->set_code(method, nm);

        DirectiveSet* directive = DirectivesStack::getDefaultDirective(CompileBroker::compiler(CompLevel_simple));
        if (directive->PrintAssemblyOption) {
          nm->print_code();
        }
        DirectivesStack::release(directive);
      }
    }
  } // Unlock AdapterHandlerLibrary_lock


  // Install the generated code.
  if (nm != NULL) {
    const char *msg = method->is_static() ? "(static)" : "";
    CompileTask::print_ul(nm, msg);
    if (PrintCompilation) {
      ttyLocker ttyl;
      CompileTask::print(tty, nm, msg);
    }
    nm->post_compiled_method_load_event();
  }
}

JRT_ENTRY_NO_ASYNC(void, SharedRuntime::block_for_jni_critical(JavaThread* thread))
  assert(thread == JavaThread::current(), "must be");
  // The code is about to enter a JNI lazy critical native method and
  // _needs_gc is true, so if this thread is already in a critical
  // section then just return, otherwise this thread should block
  // until needs_gc has been cleared.
  if (thread->in_critical()) {
    return;
  }
  // Lock and unlock a critical section to give the system a chance to block
  GCLocker::lock_critical(thread);
  GCLocker::unlock_critical(thread);
JRT_END

JRT_LEAF(oopDesc*, SharedRuntime::pin_object(JavaThread* thread, oopDesc* obj))
  assert(Universe::heap()->supports_object_pinning(), "Why we here?");
  assert(obj != NULL, "Should not be null");
  oop o(obj);
  o = Universe::heap()->pin_object(thread, o);
  assert(o != NULL, "Should not be null");
  return o;
JRT_END

JRT_LEAF(void, SharedRuntime::unpin_object(JavaThread* thread, oopDesc* obj))
  assert(Universe::heap()->supports_object_pinning(), "Why we here?");
  assert(obj != NULL, "Should not be null");
  oop o(obj);
  Universe::heap()->unpin_object(thread, o);
JRT_END

// -------------------------------------------------------------------------
// Java-Java calling convention
// (what you use when Java calls Java)

//------------------------------name_for_receiver----------------------------------
// For a given signature, return the VMReg for parameter 0.
VMReg SharedRuntime::name_for_receiver() {
  VMRegPair regs;
  BasicType sig_bt = T_OBJECT;
  (void) java_calling_convention(&sig_bt, &regs, 1, true);
  // Return argument 0 register.  In the LP64 build pointers
  // take 2 registers, but the VM wants only the 'main' name.
  return regs.first();
}

VMRegPair *SharedRuntime::find_callee_arguments(Symbol* sig, bool has_receiver, bool has_appendix, int* arg_size) {
  // This method is returning a data structure allocating as a
  // ResourceObject, so do not put any ResourceMarks in here.
  char *s = sig->as_C_string();
  int len = (int)strlen(s);
  s++; len--;                   // Skip opening paren

  BasicType *sig_bt = NEW_RESOURCE_ARRAY(BasicType, 256);
  VMRegPair *regs = NEW_RESOURCE_ARRAY(VMRegPair, 256);
  int cnt = 0;
  if (has_receiver) {
    sig_bt[cnt++] = T_OBJECT; // Receiver is argument 0; not in signature
  }

  while (*s != ')') {          // Find closing right paren
    switch (*s++) {            // Switch on signature character
    case 'B': sig_bt[cnt++] = T_BYTE;    break;
    case 'C': sig_bt[cnt++] = T_CHAR;    break;
    case 'D': sig_bt[cnt++] = T_DOUBLE;  sig_bt[cnt++] = T_VOID; break;
    case 'F': sig_bt[cnt++] = T_FLOAT;   break;
    case 'I': sig_bt[cnt++] = T_INT;     break;
    case 'J': sig_bt[cnt++] = T_LONG;    sig_bt[cnt++] = T_VOID; break;
    case 'S': sig_bt[cnt++] = T_SHORT;   break;
    case 'Z': sig_bt[cnt++] = T_BOOLEAN; break;
    case 'V': sig_bt[cnt++] = T_VOID;    break;
    case 'L':                   // Oop
      while (*s++ != ';');   // Skip signature
      sig_bt[cnt++] = T_OBJECT;
      break;
    case '[': {                 // Array
      do {                      // Skip optional size
        while (*s >= '0' && *s <= '9') s++;
      } while (*s++ == '[');   // Nested arrays?
      // Skip element type
      if (s[-1] == 'L')
        while (*s++ != ';'); // Skip signature
      sig_bt[cnt++] = T_ARRAY;
      break;
    }
    default : ShouldNotReachHere();
    }
  }

  if (has_appendix) {
    sig_bt[cnt++] = T_OBJECT;
  }

  assert(cnt < 256, "grow table size");

  int comp_args_on_stack;
  comp_args_on_stack = java_calling_convention(sig_bt, regs, cnt, true);

  // the calling convention doesn't count out_preserve_stack_slots so
  // we must add that in to get "true" stack offsets.

  if (comp_args_on_stack) {
    for (int i = 0; i < cnt; i++) {
      VMReg reg1 = regs[i].first();
      if (reg1->is_stack()) {
        // Yuck
        reg1 = reg1->bias(out_preserve_stack_slots());
      }
      VMReg reg2 = regs[i].second();
      if (reg2->is_stack()) {
        // Yuck
        reg2 = reg2->bias(out_preserve_stack_slots());
      }
      regs[i].set_pair(reg2, reg1);
    }
  }

  // results
  *arg_size = cnt;
  return regs;
}

// OSR Migration Code
//
// This code is used convert interpreter frames into compiled frames.  It is
// called from very start of a compiled OSR nmethod.  A temp array is
// allocated to hold the interesting bits of the interpreter frame.  All
// active locks are inflated to allow them to move.  The displaced headers and
// active interpreter locals are copied into the temp buffer.  Then we return
// back to the compiled code.  The compiled code then pops the current
// interpreter frame off the stack and pushes a new compiled frame.  Then it
// copies the interpreter locals and displaced headers where it wants.
// Finally it calls back to free the temp buffer.
//
// All of this is done NOT at any Safepoint, nor is any safepoint or GC allowed.

JRT_LEAF(intptr_t*, SharedRuntime::OSR_migration_begin( JavaThread *thread) )

  //
  // This code is dependent on the memory layout of the interpreter local
  // array and the monitors. On all of our platforms the layout is identical
  // so this code is shared. If some platform lays the their arrays out
  // differently then this code could move to platform specific code or
  // the code here could be modified to copy items one at a time using
  // frame accessor methods and be platform independent.

  frame fr = thread->last_frame();
  assert(fr.is_interpreted_frame(), "");
  assert(fr.interpreter_frame_expression_stack_size()==0, "only handle empty stacks");

  // Figure out how many monitors are active.
  int active_monitor_count = 0;
  for (BasicObjectLock *kptr = fr.interpreter_frame_monitor_end();
       kptr < fr.interpreter_frame_monitor_begin();
       kptr = fr.next_monitor_in_interpreter_frame(kptr) ) {
    if (kptr->obj() != NULL) active_monitor_count++;
  }

  // QQQ we could place number of active monitors in the array so that compiled code
  // could double check it.

  Method* moop = fr.interpreter_frame_method();
  int max_locals = moop->max_locals();
  // Allocate temp buffer, 1 word per local & 2 per active monitor
  int buf_size_words = max_locals + active_monitor_count * BasicObjectLock::size();
  intptr_t *buf = NEW_C_HEAP_ARRAY(intptr_t,buf_size_words, mtCode);

  // Copy the locals.  Order is preserved so that loading of longs works.
  // Since there's no GC I can copy the oops blindly.
  assert(sizeof(HeapWord)==sizeof(intptr_t), "fix this code");
  Copy::disjoint_words((HeapWord*)fr.interpreter_frame_local_at(max_locals-1),
                       (HeapWord*)&buf[0],
                       max_locals);

  // Inflate locks.  Copy the displaced headers.  Be careful, there can be holes.
  int i = max_locals;
  for (BasicObjectLock *kptr2 = fr.interpreter_frame_monitor_end();
       kptr2 < fr.interpreter_frame_monitor_begin();
       kptr2 = fr.next_monitor_in_interpreter_frame(kptr2) ) {
    if (kptr2->obj() != NULL) {         // Avoid 'holes' in the monitor array
      BasicLock *lock = kptr2->lock();
      // Inflate so the displaced header becomes position-independent
      if (lock->displaced_header()->is_unlocked())
        ObjectSynchronizer::inflate_helper(kptr2->obj());
      // Now the displaced header is free to move
      buf[i++] = (intptr_t)lock->displaced_header();
      buf[i++] = cast_from_oop<intptr_t>(kptr2->obj());
    }
  }
  assert(i - max_locals == active_monitor_count*2, "found the expected number of monitors");

  return buf;
JRT_END

JRT_LEAF(void, SharedRuntime::OSR_migration_end( intptr_t* buf) )
  FREE_C_HEAP_ARRAY(intptr_t, buf);
JRT_END

bool AdapterHandlerLibrary::contains(const CodeBlob* b) {
  AdapterHandlerTableIterator iter(_adapters);
  while (iter.has_next()) {
    AdapterHandlerEntry* a = iter.next();
    if (b == CodeCache::find_blob(a->get_i2c_entry())) return true;
  }
  return false;
}

void AdapterHandlerLibrary::print_handler_on(outputStream* st, const CodeBlob* b) {
  AdapterHandlerTableIterator iter(_adapters);
  while (iter.has_next()) {
    AdapterHandlerEntry* a = iter.next();
    if (b == CodeCache::find_blob(a->get_i2c_entry())) {
      st->print("Adapter for signature: ");
      a->print_adapter_on(tty);
      return;
    }
  }
  assert(false, "Should have found handler");
}

void AdapterHandlerEntry::print_adapter_on(outputStream* st) const {
  st->print_cr("AHE@" INTPTR_FORMAT ": %s i2c: " INTPTR_FORMAT " c2i: " INTPTR_FORMAT " c2iUV: " INTPTR_FORMAT,
               p2i(this), fingerprint()->as_string(),
               p2i(get_i2c_entry()), p2i(get_c2i_entry()), p2i(get_c2i_unverified_entry()));

}

#if INCLUDE_CDS

void CDSAdapterHandlerEntry::init() {
  assert(DumpSharedSpaces, "used during dump time only");
  _c2i_entry_trampoline = (address)MetaspaceShared::misc_code_space_alloc(SharedRuntime::trampoline_size());
  _adapter_trampoline = (AdapterHandlerEntry**)MetaspaceShared::misc_code_space_alloc(sizeof(AdapterHandlerEntry*));
};

#endif // INCLUDE_CDS


#ifndef PRODUCT

void AdapterHandlerLibrary::print_statistics() {
  _adapters->print_statistics();
}

#endif /* PRODUCT */

JRT_LEAF(void, SharedRuntime::enable_stack_reserved_zone(JavaThread* thread))
  assert(thread->is_Java_thread(), "Only Java threads have a stack reserved zone");
  if (thread->stack_reserved_zone_disabled()) {
  thread->enable_stack_reserved_zone();
  }
  thread->set_reserved_stack_activation(thread->stack_base());
JRT_END

frame SharedRuntime::look_for_reserved_stack_annotated_method(JavaThread* thread, frame fr) {
  ResourceMark rm(thread);
  frame activation;
  CompiledMethod* nm = NULL;
  int count = 1;

  assert(fr.is_java_frame(), "Must start on Java frame");

  while (true) {
    Method* method = NULL;
    bool found = false;
    if (fr.is_interpreted_frame()) {
      method = fr.interpreter_frame_method();
      if (method != NULL && method->has_reserved_stack_access()) {
        found = true;
      }
    } else {
      CodeBlob* cb = fr.cb();
      if (cb != NULL && cb->is_compiled()) {
        nm = cb->as_compiled_method();
        method = nm->method();
        // scope_desc_near() must be used, instead of scope_desc_at() because on
        // SPARC, the pcDesc can be on the delay slot after the call instruction.
        for (ScopeDesc *sd = nm->scope_desc_near(fr.pc()); sd != NULL; sd = sd->sender()) {
          method = sd->method();
          if (method != NULL && method->has_reserved_stack_access()) {
            found = true;
      }
    }
      }
    }
    if (found) {
      activation = fr;
      warning("Potentially dangerous stack overflow in "
              "ReservedStackAccess annotated method %s [%d]",
              method->name_and_sig_as_C_string(), count++);
      EventReservedStackActivation event;
      if (event.should_commit()) {
        event.set_method(method);
        event.commit();
      }
    }
    if (fr.is_first_java_frame()) {
      break;
    } else {
      fr = fr.java_sender();
    }
  }
  return activation;
}

void SharedRuntime::on_slowpath_allocation_exit(JavaThread* thread) {
  // After any safepoint, just before going back to compiled code,
  // we inform the GC that we will be doing initializing writes to
  // this object in the future without emitting card-marks, so
  // GC may take any compensating steps.

  oop new_obj = thread->vm_result();
  if (new_obj == NULL) return;

  BarrierSet *bs = BarrierSet::barrier_set();
  bs->on_slowpath_allocation_exit(thread, new_obj);
}<|MERGE_RESOLUTION|>--- conflicted
+++ resolved
@@ -78,12 +78,10 @@
 #endif
 #if INCLUDE_G1GC
 #include "gc/g1/g1ThreadLocalData.hpp"
-<<<<<<< HEAD
+#endif // INCLUDE_G1GC
+#if INCLUDE_SHENANDOAHGC
 #include "gc/shenandoah/shenandoahBarrierSet.hpp"
-#endif // INCLUDE_ALL_GCS
-=======
-#endif // INCLUDE_G1GC
->>>>>>> d5418758
+#endif // INCLUDE_SHENANDOAHGC
 
 // Shared stub locations
 RuntimeStub*        SharedRuntime::_wrong_method_blob;
@@ -213,7 +211,7 @@
 }
 #endif // PRODUCT
 
-#if INCLUDE_G1GC
+#if INCLUDE_G1GC || INCLUDE_SHENANDOAHGC
 
 // G1 write-barrier pre: executed before a pointer store.
 JRT_LEAF(void, SharedRuntime::g1_wb_pre(oopDesc* orig, JavaThread *thread))
@@ -234,19 +232,15 @@
 JRT_LEAF(void, SharedRuntime::g1_wb_post(void* card_addr, JavaThread* thread))
   G1ThreadLocalData::dirty_card_queue(thread).enqueue(card_addr);
 JRT_END
-
-<<<<<<< HEAD
+#endif // INCLUDE_G1GC
+
+#if INCLUDE_SHENANDOAHGC
 // Shenandoah clone barrier: makes sure that references point to to-space
 // in cloned objects.
 JRT_LEAF(void, SharedRuntime::shenandoah_clone_barrier(oopDesc* obj))
   barrier_set_cast<ShenandoahBarrierSet>(BarrierSet::barrier_set())->write_region(MemRegion((HeapWord*) obj, obj->size()));
 JRT_END
-
-#endif // INCLUDE_ALL_GCS
-=======
-#endif // INCLUDE_G1GC
->>>>>>> d5418758
-
+#endif
 
 JRT_LEAF(jlong, SharedRuntime::lmul(jlong y, jlong x))
   return x * y;
