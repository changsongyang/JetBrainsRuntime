/*
 * Copyright (c) 2003, 2018, Oracle and/or its affiliates. All rights reserved.
 * Copyright (c) 2014, 2015, Red Hat Inc. All rights reserved.
 * DO NOT ALTER OR REMOVE COPYRIGHT NOTICES OR THIS FILE HEADER.
 *
 * This code is free software; you can redistribute it and/or modify it
 * under the terms of the GNU General Public License version 2 only, as
 * published by the Free Software Foundation.
 *
 * This code is distributed in the hope that it will be useful, but WITHOUT
 * ANY WARRANTY; without even the implied warranty of MERCHANTABILITY or
 * FITNESS FOR A PARTICULAR PURPOSE.  See the GNU General Public License
 * version 2 for more details (a copy is included in the LICENSE file that
 * accompanied this code).
 *
 * You should have received a copy of the GNU General Public License version
 * 2 along with this work; if not, write to the Free Software Foundation,
 * Inc., 51 Franklin St, Fifth Floor, Boston, MA 02110-1301 USA.
 *
 * Please contact Oracle, 500 Oracle Parkway, Redwood Shores, CA 94065 USA
 * or visit www.oracle.com if you need additional information or have any
 * questions.
 *
 */

#include "precompiled.hpp"
#include "asm/macroAssembler.hpp"
#include "asm/macroAssembler.inline.hpp"
<<<<<<< HEAD
#include "gc/shenandoah/brooksPointer.hpp"
#include "gc/shenandoah/shenandoahBarrierSet.hpp"
#include "gc/shenandoah/shenandoahHeap.hpp"
#include "gc/shenandoah/shenandoahHeapRegion.hpp"
#include "gc/shared/cardTable.hpp"
#include "gc/shared/cardTableModRefBS.hpp"
=======
#include "gc/shared/barrierSet.hpp"
#include "gc/shared/barrierSetAssembler.hpp"
>>>>>>> 8f6cd868
#include "interpreter/interpreter.hpp"
#include "nativeInst_aarch64.hpp"
#include "oops/instanceOop.hpp"
#include "oops/method.hpp"
#include "oops/objArrayKlass.hpp"
#include "oops/oop.inline.hpp"
#include "prims/methodHandles.hpp"
#include "runtime/frame.inline.hpp"
#include "runtime/handles.inline.hpp"
#include "runtime/sharedRuntime.hpp"
#include "runtime/stubCodeGenerator.hpp"
#include "runtime/stubRoutines.hpp"
#include "runtime/thread.inline.hpp"
#include "utilities/align.hpp"
#ifdef COMPILER2
#include "opto/runtime.hpp"
#endif

#ifdef BUILTIN_SIM
#include "../../../../../../simulator/simulator.hpp"
#endif

// Declaration and definition of StubGenerator (no .hpp file).
// For a more detailed description of the stub routine structure
// see the comment in stubRoutines.hpp

#undef __
#define __ _masm->
#define TIMES_OOP Address::sxtw(exact_log2(UseCompressedOops ? 4 : 8))

#ifdef PRODUCT
#define BLOCK_COMMENT(str) /* nothing */
#else
#define BLOCK_COMMENT(str) __ block_comment(str)
#endif

#define BIND(label) bind(label); BLOCK_COMMENT(#label ":")

// Stub Code definitions

class StubGenerator: public StubCodeGenerator {
 private:

#ifdef PRODUCT
#define inc_counter_np(counter) ((void)0)
#else
  void inc_counter_np_(int& counter) {
    __ lea(rscratch2, ExternalAddress((address)&counter));
    __ ldrw(rscratch1, Address(rscratch2));
    __ addw(rscratch1, rscratch1, 1);
    __ strw(rscratch1, Address(rscratch2));
  }
#define inc_counter_np(counter) \
  BLOCK_COMMENT("inc_counter " #counter); \
  inc_counter_np_(counter);
#endif

  // Call stubs are used to call Java from C
  //
  // Arguments:
  //    c_rarg0:   call wrapper address                   address
  //    c_rarg1:   result                                 address
  //    c_rarg2:   result type                            BasicType
  //    c_rarg3:   method                                 Method*
  //    c_rarg4:   (interpreter) entry point              address
  //    c_rarg5:   parameters                             intptr_t*
  //    c_rarg6:   parameter size (in words)              int
  //    c_rarg7:   thread                                 Thread*
  //
  // There is no return from the stub itself as any Java result
  // is written to result
  //
  // we save r30 (lr) as the return PC at the base of the frame and
  // link r29 (fp) below it as the frame pointer installing sp (r31)
  // into fp.
  //
  // we save r0-r7, which accounts for all the c arguments.
  //
  // TODO: strictly do we need to save them all? they are treated as
  // volatile by C so could we omit saving the ones we are going to
  // place in global registers (thread? method?) or those we only use
  // during setup of the Java call?
  //
  // we don't need to save r8 which C uses as an indirect result location
  // return register.
  //
  // we don't need to save r9-r15 which both C and Java treat as
  // volatile
  //
  // we don't need to save r16-18 because Java does not use them
  //
  // we save r19-r28 which Java uses as scratch registers and C
  // expects to be callee-save
  //
  // we save the bottom 64 bits of each value stored in v8-v15; it is
  // the responsibility of the caller to preserve larger values.
  //
  // so the stub frame looks like this when we enter Java code
  //
  //     [ return_from_Java     ] <--- sp
  //     [ argument word n      ]
  //      ...
  // -27 [ argument word 1      ]
  // -26 [ saved v15            ] <--- sp_after_call
  // -25 [ saved v14            ]
  // -24 [ saved v13            ]
  // -23 [ saved v12            ]
  // -22 [ saved v11            ]
  // -21 [ saved v10            ]
  // -20 [ saved v9             ]
  // -19 [ saved v8             ]
  // -18 [ saved r28            ]
  // -17 [ saved r27            ]
  // -16 [ saved r26            ]
  // -15 [ saved r25            ]
  // -14 [ saved r24            ]
  // -13 [ saved r23            ]
  // -12 [ saved r22            ]
  // -11 [ saved r21            ]
  // -10 [ saved r20            ]
  //  -9 [ saved r19            ]
  //  -8 [ call wrapper    (r0) ]
  //  -7 [ result          (r1) ]
  //  -6 [ result type     (r2) ]
  //  -5 [ method          (r3) ]
  //  -4 [ entry point     (r4) ]
  //  -3 [ parameters      (r5) ]
  //  -2 [ parameter size  (r6) ]
  //  -1 [ thread (r7)          ]
  //   0 [ saved fp       (r29) ] <--- fp == saved sp (r31)
  //   1 [ saved lr       (r30) ]

  // Call stub stack layout word offsets from fp
  enum call_stub_layout {
    sp_after_call_off = -26,

    d15_off            = -26,
    d13_off            = -24,
    d11_off            = -22,
    d9_off             = -20,

    r28_off            = -18,
    r26_off            = -16,
    r24_off            = -14,
    r22_off            = -12,
    r20_off            = -10,
    call_wrapper_off   =  -8,
    result_off         =  -7,
    result_type_off    =  -6,
    method_off         =  -5,
    entry_point_off    =  -4,
    parameter_size_off =  -2,
    thread_off         =  -1,
    fp_f               =   0,
    retaddr_off        =   1,
  };

  address generate_call_stub(address& return_address) {
    assert((int)frame::entry_frame_after_call_words == -(int)sp_after_call_off + 1 &&
           (int)frame::entry_frame_call_wrapper_offset == (int)call_wrapper_off,
           "adjust this code");

    StubCodeMark mark(this, "StubRoutines", "call_stub");
    address start = __ pc();

    const Address sp_after_call(rfp, sp_after_call_off * wordSize);

    const Address call_wrapper  (rfp, call_wrapper_off   * wordSize);
    const Address result        (rfp, result_off         * wordSize);
    const Address result_type   (rfp, result_type_off    * wordSize);
    const Address method        (rfp, method_off         * wordSize);
    const Address entry_point   (rfp, entry_point_off    * wordSize);
    const Address parameter_size(rfp, parameter_size_off * wordSize);

    const Address thread        (rfp, thread_off         * wordSize);

    const Address d15_save      (rfp, d15_off * wordSize);
    const Address d13_save      (rfp, d13_off * wordSize);
    const Address d11_save      (rfp, d11_off * wordSize);
    const Address d9_save       (rfp, d9_off * wordSize);

    const Address r28_save      (rfp, r28_off * wordSize);
    const Address r26_save      (rfp, r26_off * wordSize);
    const Address r24_save      (rfp, r24_off * wordSize);
    const Address r22_save      (rfp, r22_off * wordSize);
    const Address r20_save      (rfp, r20_off * wordSize);

    // stub code

    // we need a C prolog to bootstrap the x86 caller into the sim
    __ c_stub_prolog(8, 0, MacroAssembler::ret_type_void);

    address aarch64_entry = __ pc();

#ifdef BUILTIN_SIM
    // Save sender's SP for stack traces.
    __ mov(rscratch1, sp);
    __ str(rscratch1, Address(__ pre(sp, -2 * wordSize)));
#endif
    // set up frame and move sp to end of save area
    __ enter();
    __ sub(sp, rfp, -sp_after_call_off * wordSize);

    // save register parameters and Java scratch/global registers
    // n.b. we save thread even though it gets installed in
    // rthread because we want to sanity check rthread later
    __ str(c_rarg7,  thread);
    __ strw(c_rarg6, parameter_size);
    __ stp(c_rarg4, c_rarg5,  entry_point);
    __ stp(c_rarg2, c_rarg3,  result_type);
    __ stp(c_rarg0, c_rarg1,  call_wrapper);

    __ stp(r20, r19,   r20_save);
    __ stp(r22, r21,   r22_save);
    __ stp(r24, r23,   r24_save);
    __ stp(r26, r25,   r26_save);
    __ stp(r28, r27,   r28_save);

    __ stpd(v9,  v8,   d9_save);
    __ stpd(v11, v10,  d11_save);
    __ stpd(v13, v12,  d13_save);
    __ stpd(v15, v14,  d15_save);

    // install Java thread in global register now we have saved
    // whatever value it held
    __ mov(rthread, c_rarg7);
    // And method
    __ mov(rmethod, c_rarg3);

    // set up the heapbase register
    __ reinit_heapbase();

#ifdef ASSERT
    // make sure we have no pending exceptions
    {
      Label L;
      __ ldr(rscratch1, Address(rthread, in_bytes(Thread::pending_exception_offset())));
      __ cmp(rscratch1, (unsigned)NULL_WORD);
      __ br(Assembler::EQ, L);
      __ stop("StubRoutines::call_stub: entered with pending exception");
      __ BIND(L);
    }
#endif
    // pass parameters if any
    __ mov(esp, sp);
    __ sub(rscratch1, sp, c_rarg6, ext::uxtw, LogBytesPerWord); // Move SP out of the way
    __ andr(sp, rscratch1, -2 * wordSize);

    BLOCK_COMMENT("pass parameters if any");
    Label parameters_done;
    // parameter count is still in c_rarg6
    // and parameter pointer identifying param 1 is in c_rarg5
    __ cbzw(c_rarg6, parameters_done);

    address loop = __ pc();
    __ ldr(rscratch1, Address(__ post(c_rarg5, wordSize)));
    __ subsw(c_rarg6, c_rarg6, 1);
    __ push(rscratch1);
    __ br(Assembler::GT, loop);

    __ BIND(parameters_done);

    // call Java entry -- passing methdoOop, and current sp
    //      rmethod: Method*
    //      r13: sender sp
    BLOCK_COMMENT("call Java function");
    __ mov(r13, sp);
    __ blr(c_rarg4);

    // tell the simulator we have returned to the stub

    // we do this here because the notify will already have been done
    // if we get to the next instruction via an exception
    //
    // n.b. adding this instruction here affects the calculation of
    // whether or not a routine returns to the call stub (used when
    // doing stack walks) since the normal test is to check the return
    // pc against the address saved below. so we may need to allow for
    // this extra instruction in the check.

    if (NotifySimulator) {
      __ notify(Assembler::method_reentry);
    }
    // save current address for use by exception handling code

    return_address = __ pc();

    // store result depending on type (everything that is not
    // T_OBJECT, T_LONG, T_FLOAT or T_DOUBLE is treated as T_INT)
    // n.b. this assumes Java returns an integral result in r0
    // and a floating result in j_farg0
    __ ldr(j_rarg2, result);
    Label is_long, is_float, is_double, exit;
    __ ldr(j_rarg1, result_type);
    __ cmp(j_rarg1, T_OBJECT);
    __ br(Assembler::EQ, is_long);
    __ cmp(j_rarg1, T_LONG);
    __ br(Assembler::EQ, is_long);
    __ cmp(j_rarg1, T_FLOAT);
    __ br(Assembler::EQ, is_float);
    __ cmp(j_rarg1, T_DOUBLE);
    __ br(Assembler::EQ, is_double);

    // handle T_INT case
    __ strw(r0, Address(j_rarg2));

    __ BIND(exit);

    // pop parameters
    __ sub(esp, rfp, -sp_after_call_off * wordSize);

#ifdef ASSERT
    // verify that threads correspond
    {
      Label L, S;
      __ ldr(rscratch1, thread);
      __ cmp(rthread, rscratch1);
      __ br(Assembler::NE, S);
      __ get_thread(rscratch1);
      __ cmp(rthread, rscratch1);
      __ br(Assembler::EQ, L);
      __ BIND(S);
      __ stop("StubRoutines::call_stub: threads must correspond");
      __ BIND(L);
    }
#endif

    // restore callee-save registers
    __ ldpd(v15, v14,  d15_save);
    __ ldpd(v13, v12,  d13_save);
    __ ldpd(v11, v10,  d11_save);
    __ ldpd(v9,  v8,   d9_save);

    __ ldp(r28, r27,   r28_save);
    __ ldp(r26, r25,   r26_save);
    __ ldp(r24, r23,   r24_save);
    __ ldp(r22, r21,   r22_save);
    __ ldp(r20, r19,   r20_save);

    __ ldp(c_rarg0, c_rarg1,  call_wrapper);
    __ ldrw(c_rarg2, result_type);
    __ ldr(c_rarg3,  method);
    __ ldp(c_rarg4, c_rarg5,  entry_point);
    __ ldp(c_rarg6, c_rarg7,  parameter_size);

#ifndef PRODUCT
    // tell the simulator we are about to end Java execution
    if (NotifySimulator) {
      __ notify(Assembler::method_exit);
    }
#endif
    // leave frame and return to caller
    __ leave();
    __ ret(lr);

    // handle return types different from T_INT

    __ BIND(is_long);
    __ str(r0, Address(j_rarg2, 0));
    __ br(Assembler::AL, exit);

    __ BIND(is_float);
    __ strs(j_farg0, Address(j_rarg2, 0));
    __ br(Assembler::AL, exit);

    __ BIND(is_double);
    __ strd(j_farg0, Address(j_rarg2, 0));
    __ br(Assembler::AL, exit);

    return start;
  }

  // Return point for a Java call if there's an exception thrown in
  // Java code.  The exception is caught and transformed into a
  // pending exception stored in JavaThread that can be tested from
  // within the VM.
  //
  // Note: Usually the parameters are removed by the callee. In case
  // of an exception crossing an activation frame boundary, that is
  // not the case if the callee is compiled code => need to setup the
  // rsp.
  //
  // r0: exception oop

  // NOTE: this is used as a target from the signal handler so it
  // needs an x86 prolog which returns into the current simulator
  // executing the generated catch_exception code. so the prolog
  // needs to install rax in a sim register and adjust the sim's
  // restart pc to enter the generated code at the start position
  // then return from native to simulated execution.

  address generate_catch_exception() {
    StubCodeMark mark(this, "StubRoutines", "catch_exception");
    address start = __ pc();

    // same as in generate_call_stub():
    const Address sp_after_call(rfp, sp_after_call_off * wordSize);
    const Address thread        (rfp, thread_off         * wordSize);

#ifdef ASSERT
    // verify that threads correspond
    {
      Label L, S;
      __ ldr(rscratch1, thread);
      __ cmp(rthread, rscratch1);
      __ br(Assembler::NE, S);
      __ get_thread(rscratch1);
      __ cmp(rthread, rscratch1);
      __ br(Assembler::EQ, L);
      __ bind(S);
      __ stop("StubRoutines::catch_exception: threads must correspond");
      __ bind(L);
    }
#endif

    // set pending exception
    __ verify_oop(r0);

    __ str(r0, Address(rthread, Thread::pending_exception_offset()));
    __ mov(rscratch1, (address)__FILE__);
    __ str(rscratch1, Address(rthread, Thread::exception_file_offset()));
    __ movw(rscratch1, (int)__LINE__);
    __ strw(rscratch1, Address(rthread, Thread::exception_line_offset()));

    // complete return to VM
    assert(StubRoutines::_call_stub_return_address != NULL,
           "_call_stub_return_address must have been generated before");
    __ b(StubRoutines::_call_stub_return_address);

    return start;
  }

  // Continuation point for runtime calls returning with a pending
  // exception.  The pending exception check happened in the runtime
  // or native call stub.  The pending exception in Thread is
  // converted into a Java-level exception.
  //
  // Contract with Java-level exception handlers:
  // r0: exception
  // r3: throwing pc
  //
  // NOTE: At entry of this stub, exception-pc must be in LR !!

  // NOTE: this is always used as a jump target within generated code
  // so it just needs to be generated code wiht no x86 prolog

  address generate_forward_exception() {
    StubCodeMark mark(this, "StubRoutines", "forward exception");
    address start = __ pc();

    // Upon entry, LR points to the return address returning into
    // Java (interpreted or compiled) code; i.e., the return address
    // becomes the throwing pc.
    //
    // Arguments pushed before the runtime call are still on the stack
    // but the exception handler will reset the stack pointer ->
    // ignore them.  A potential result in registers can be ignored as
    // well.

#ifdef ASSERT
    // make sure this code is only executed if there is a pending exception
    {
      Label L;
      __ ldr(rscratch1, Address(rthread, Thread::pending_exception_offset()));
      __ cbnz(rscratch1, L);
      __ stop("StubRoutines::forward exception: no pending exception (1)");
      __ bind(L);
    }
#endif

    // compute exception handler into r19

    // call the VM to find the handler address associated with the
    // caller address. pass thread in r0 and caller pc (ret address)
    // in r1. n.b. the caller pc is in lr, unlike x86 where it is on
    // the stack.
    __ mov(c_rarg1, lr);
    // lr will be trashed by the VM call so we move it to R19
    // (callee-saved) because we also need to pass it to the handler
    // returned by this call.
    __ mov(r19, lr);
    BLOCK_COMMENT("call exception_handler_for_return_address");
    __ call_VM_leaf(CAST_FROM_FN_PTR(address,
                         SharedRuntime::exception_handler_for_return_address),
                    rthread, c_rarg1);
    // we should not really care that lr is no longer the callee
    // address. we saved the value the handler needs in r19 so we can
    // just copy it to r3. however, the C2 handler will push its own
    // frame and then calls into the VM and the VM code asserts that
    // the PC for the frame above the handler belongs to a compiled
    // Java method. So, we restore lr here to satisfy that assert.
    __ mov(lr, r19);
    // setup r0 & r3 & clear pending exception
    __ mov(r3, r19);
    __ mov(r19, r0);
    __ ldr(r0, Address(rthread, Thread::pending_exception_offset()));
    __ str(zr, Address(rthread, Thread::pending_exception_offset()));

#ifdef ASSERT
    // make sure exception is set
    {
      Label L;
      __ cbnz(r0, L);
      __ stop("StubRoutines::forward exception: no pending exception (2)");
      __ bind(L);
    }
#endif

    // continue at exception handler
    // r0: exception
    // r3: throwing pc
    // r19: exception handler
    __ verify_oop(r0);
    __ br(r19);

    return start;
  }

  // Shenandoah write barrier.
  //
  // Input:
  //   r0: OOP to evacuate.  Not null.
  //
  // Output:
  //   r0: Pointer to evacuated OOP.
  //
  // Trash rscratch1, rscratch2.  Preserve everything else.

  address generate_shenandoah_wb(bool c_abi, bool do_cset_test) {
    StubCodeMark mark(this, "StubRoutines", "shenandoah_wb");

    __ align(6);
    address start = __ pc();

    if (do_cset_test) {
      Label work;
      __ mov(rscratch2, ShenandoahHeap::in_cset_fast_test_addr());
      __ lsr(rscratch1, r0, ShenandoahHeapRegion::region_size_bytes_shift_jint());
      __ ldrb(rscratch2, Address(rscratch2, rscratch1));
      __ tbnz(rscratch2, 0, work);
      __ ret(lr);
      __ bind(work);
    }

    Register obj = r0;

    __ enter(); // required for proper stackwalking of RuntimeStub frame

    if (!c_abi) {
      __ push_call_clobbered_registers();
    } else {
      __ push_call_clobbered_fp_registers();
    }

    __ mov(lr, CAST_FROM_FN_PTR(address, ShenandoahBarrierSet::write_barrier_JRT));
    __ blrt(lr, 1, 0, MacroAssembler::ret_type_integral);
    if (!c_abi) {
      __ mov(rscratch1, obj);
      __ pop_call_clobbered_registers();
      __ mov(obj, rscratch1);
    } else {
      __ pop_call_clobbered_fp_registers();
    }

    __ leave(); // required for proper stackwalking of RuntimeStub frame
    __ ret(lr);

    return start;
  }

  // Non-destructive plausibility checks for oops
  //
  // Arguments:
  //    r0: oop to verify
  //    rscratch1: error message
  //
  // Stack after saving c_rarg3:
  //    [tos + 0]: saved c_rarg3
  //    [tos + 1]: saved c_rarg2
  //    [tos + 2]: saved lr
  //    [tos + 3]: saved rscratch2
  //    [tos + 4]: saved r0
  //    [tos + 5]: saved rscratch1
  address generate_verify_oop() {

    StubCodeMark mark(this, "StubRoutines", "verify_oop");
    address start = __ pc();

    Label exit, error;

    // save c_rarg2 and c_rarg3
    __ stp(c_rarg3, c_rarg2, Address(__ pre(sp, -16)));

    // __ incrementl(ExternalAddress((address) StubRoutines::verify_oop_count_addr()));
    __ lea(c_rarg2, ExternalAddress((address) StubRoutines::verify_oop_count_addr()));
    __ ldr(c_rarg3, Address(c_rarg2));
    __ add(c_rarg3, c_rarg3, 1);
    __ str(c_rarg3, Address(c_rarg2));

    // object is in r0
    // make sure object is 'reasonable'
    __ cbz(r0, exit); // if obj is NULL it is OK

    // Check if the oop is in the right area of memory
    __ mov(c_rarg3, (intptr_t) Universe::verify_oop_mask());
    __ andr(c_rarg2, r0, c_rarg3);
    __ mov(c_rarg3, (intptr_t) Universe::verify_oop_bits());

    // Compare c_rarg2 and c_rarg3.  We don't use a compare
    // instruction here because the flags register is live.
    __ eor(c_rarg2, c_rarg2, c_rarg3);
    __ cbnz(c_rarg2, error);

    // make sure klass is 'reasonable', which is not zero.
    __ load_klass(r0, r0);  // get klass
    __ cbz(r0, error);      // if klass is NULL it is broken

    // return if everything seems ok
    __ bind(exit);

    __ ldp(c_rarg3, c_rarg2, Address(__ post(sp, 16)));
    __ ret(lr);

    // handle errors
    __ bind(error);
    __ ldp(c_rarg3, c_rarg2, Address(__ post(sp, 16)));

    __ push(RegSet::range(r0, r29), sp);
    // debug(char* msg, int64_t pc, int64_t regs[])
    __ mov(c_rarg0, rscratch1);      // pass address of error message
    __ mov(c_rarg1, lr);             // pass return address
    __ mov(c_rarg2, sp);             // pass address of regs on stack
#ifndef PRODUCT
    assert(frame::arg_reg_save_area_bytes == 0, "not expecting frame reg save area");
#endif
    BLOCK_COMMENT("call MacroAssembler::debug");
    __ mov(rscratch1, CAST_FROM_FN_PTR(address, MacroAssembler::debug64));
    __ blrt(rscratch1, 3, 0, 1);

    return start;
  }

  void array_overlap_test(Label& L_no_overlap, Address::sxtw sf) { __ b(L_no_overlap); }

<<<<<<< HEAD
  // Generate code for an array write pre barrier
  //
  //     addr       - starting address
  //     count      - element count
  //     tmp        - scratch register
  //     saved_regs - registers to be saved before calling static_write_ref_array_pre
  //
  //     Callers must specify which registers to preserve in saved_regs.
  //     Clobbers: r0-r18, v0-v7, v16-v31, except saved_regs.
  //
  void gen_write_ref_array_pre_barrier(Register addr, Register count, bool dest_uninitialized, RegSet saved_regs) {
    BarrierSet* bs = Universe::heap()->barrier_set();
    switch (bs->kind()) {
    case BarrierSet::G1SATBCTLogging:
    case BarrierSet::Shenandoah:
      // Don't generate the call if we statically know that the target is uninitialized
      if (!dest_uninitialized) {
        __ push(saved_regs, sp);
        if (count == c_rarg0) {
          if (addr == c_rarg1) {
            // exactly backwards!!
            __ mov(rscratch1, c_rarg0);
            __ mov(c_rarg0, c_rarg1);
            __ mov(c_rarg1, rscratch1);
          } else {
            __ mov(c_rarg1, count);
            __ mov(c_rarg0, addr);
          }
        } else {
          __ mov(c_rarg0, addr);
          __ mov(c_rarg1, count);
        }
        __ call_VM_leaf(CAST_FROM_FN_PTR(address, BarrierSet::static_write_ref_array_pre), 2);
        __ pop(saved_regs, sp);
        break;
      case BarrierSet::CardTableModRef:
        break;
      default:
        ShouldNotReachHere();

      }
    }
  }

  //
  // Generate code for an array write post barrier
  //
  //  Input:
  //     start      - register containing starting address of destination array
  //     end        - register containing ending address of destination array
  //     scratch    - scratch register
  //     saved_regs - registers to be saved before calling static_write_ref_array_post
  //
  //  The input registers are overwritten.
  //  The ending address is inclusive.
  //  Callers must specify which registers to preserve in saved_regs.
  //  Clobbers: r0-r18, v0-v7, v16-v31, except saved_regs.
  void gen_write_ref_array_post_barrier(Register start, Register end, Register scratch, RegSet saved_regs) {
    assert_different_registers(start, end, scratch);
    BarrierSet* bs = Universe::heap()->barrier_set();
    switch (bs->kind()) {
      case BarrierSet::G1SATBCTLogging:
      case BarrierSet::Shenandoah:
        {
          __ push(saved_regs, sp);
          // must compute element count unless barrier set interface is changed (other platforms supply count)
          assert_different_registers(start, end, scratch);
          __ lea(scratch, Address(end, BytesPerHeapOop));
          __ sub(scratch, scratch, start);               // subtract start to get #bytes
          __ lsr(scratch, scratch, LogBytesPerHeapOop);  // convert to element count
          __ mov(c_rarg0, start);
          __ mov(c_rarg1, scratch);
          __ call_VM_leaf(CAST_FROM_FN_PTR(address, BarrierSet::static_write_ref_array_post), 2);
          __ pop(saved_regs, sp);
        }
        break;
      case BarrierSet::CardTableModRef:
        {
          CardTableModRefBS* ctbs = barrier_set_cast<CardTableModRefBS>(bs);
          CardTable* ct = ctbs->card_table();
          assert(sizeof(*ct->byte_map_base()) == sizeof(jbyte), "adjust this code");

          Label L_loop;

           __ lsr(start, start, CardTable::card_shift);
           __ lsr(end, end, CardTable::card_shift);
           __ sub(end, end, start); // number of bytes to copy

          const Register count = end; // 'end' register contains bytes count now
          __ load_byte_map_base(scratch);
          __ add(start, start, scratch);
          if (UseConcMarkSweepGC) {
            __ membar(__ StoreStore);
          }
          __ BIND(L_loop);
          __ strb(zr, Address(start, count));
          __ subs(count, count, 1);
          __ br(Assembler::GE, L_loop);
        }
        break;
      default:
        ShouldNotReachHere();

    }
  }

=======
>>>>>>> 8f6cd868
  // The inner part of zero_words().  This is the bulk operation,
  // zeroing words in blocks, possibly using DC ZVA to do it.  The
  // caller is responsible for zeroing the last few words.
  //
  // Inputs:
  // r10: the HeapWord-aligned base address of an array to zero.
  // r11: the count in HeapWords, r11 > 0.
  //
  // Returns r10 and r11, adjusted for the caller to clear.
  // r10: the base address of the tail of words left to clear.
  // r11: the number of words in the tail.
  //      r11 < MacroAssembler::zero_words_block_size.

  address generate_zero_blocks() {
    Label store_pair, loop_store_pair, done;
    Label base_aligned;

    Register base = r10, cnt = r11;

    __ align(CodeEntryAlignment);
    StubCodeMark mark(this, "StubRoutines", "zero_blocks");
    address start = __ pc();

    if (UseBlockZeroing) {
      int zva_length = VM_Version::zva_length();

      // Ensure ZVA length can be divided by 16. This is required by
      // the subsequent operations.
      assert (zva_length % 16 == 0, "Unexpected ZVA Length");

      __ tbz(base, 3, base_aligned);
      __ str(zr, Address(__ post(base, 8)));
      __ sub(cnt, cnt, 1);
      __ bind(base_aligned);

      // Ensure count >= zva_length * 2 so that it still deserves a zva after
      // alignment.
      Label small;
      int low_limit = MAX2(zva_length * 2, (int)BlockZeroingLowLimit);
      __ subs(rscratch1, cnt, low_limit >> 3);
      __ br(Assembler::LT, small);
      __ zero_dcache_blocks(base, cnt);
      __ bind(small);
    }

    {
      // Number of stp instructions we'll unroll
      const int unroll =
        MacroAssembler::zero_words_block_size / 2;
      // Clear the remaining blocks.
      Label loop;
      __ subs(cnt, cnt, unroll * 2);
      __ br(Assembler::LT, done);
      __ bind(loop);
      for (int i = 0; i < unroll; i++)
        __ stp(zr, zr, __ post(base, 16));
      __ subs(cnt, cnt, unroll * 2);
      __ br(Assembler::GE, loop);
      __ bind(done);
      __ add(cnt, cnt, unroll * 2);
    }

    __ ret(lr);

    return start;
  }


  typedef enum {
    copy_forwards = 1,
    copy_backwards = -1
  } copy_direction;

  // Bulk copy of blocks of 8 words.
  //
  // count is a count of words.
  //
  // Precondition: count >= 8
  //
  // Postconditions:
  //
  // The least significant bit of count contains the remaining count
  // of words to copy.  The rest of count is trash.
  //
  // s and d are adjusted to point to the remaining words to copy
  //
  void generate_copy_longs(Label &start, Register s, Register d, Register count,
                           copy_direction direction) {
    int unit = wordSize * direction;
    int bias = (UseSIMDForMemoryOps ? 4:2) * wordSize;

    int offset;
    const Register t0 = r3, t1 = r4, t2 = r5, t3 = r6,
      t4 = r7, t5 = r10, t6 = r11, t7 = r12;
    const Register stride = r13;

    assert_different_registers(rscratch1, t0, t1, t2, t3, t4, t5, t6, t7);
    assert_different_registers(s, d, count, rscratch1);

    Label again, drain;
    const char *stub_name;
    if (direction == copy_forwards)
      stub_name = "forward_copy_longs";
    else
      stub_name = "backward_copy_longs";
    StubCodeMark mark(this, "StubRoutines", stub_name);
    __ align(CodeEntryAlignment);
    __ bind(start);

    Label unaligned_copy_long;
    if (AvoidUnalignedAccesses) {
      __ tbnz(d, 3, unaligned_copy_long);
    }

    if (direction == copy_forwards) {
      __ sub(s, s, bias);
      __ sub(d, d, bias);
    }

#ifdef ASSERT
    // Make sure we are never given < 8 words
    {
      Label L;
      __ cmp(count, 8);
      __ br(Assembler::GE, L);
      __ stop("genrate_copy_longs called with < 8 words");
      __ bind(L);
    }
#endif

    // Fill 8 registers
    if (UseSIMDForMemoryOps) {
      __ ldpq(v0, v1, Address(s, 4 * unit));
      __ ldpq(v2, v3, Address(__ pre(s, 8 * unit)));
    } else {
      __ ldp(t0, t1, Address(s, 2 * unit));
      __ ldp(t2, t3, Address(s, 4 * unit));
      __ ldp(t4, t5, Address(s, 6 * unit));
      __ ldp(t6, t7, Address(__ pre(s, 8 * unit)));
    }

    __ subs(count, count, 16);
    __ br(Assembler::LO, drain);

    int prefetch = PrefetchCopyIntervalInBytes;
    bool use_stride = false;
    if (direction == copy_backwards) {
       use_stride = prefetch > 256;
       prefetch = -prefetch;
       if (use_stride) __ mov(stride, prefetch);
    }

    __ bind(again);

    if (PrefetchCopyIntervalInBytes > 0)
      __ prfm(use_stride ? Address(s, stride) : Address(s, prefetch), PLDL1KEEP);

    if (UseSIMDForMemoryOps) {
      __ stpq(v0, v1, Address(d, 4 * unit));
      __ ldpq(v0, v1, Address(s, 4 * unit));
      __ stpq(v2, v3, Address(__ pre(d, 8 * unit)));
      __ ldpq(v2, v3, Address(__ pre(s, 8 * unit)));
    } else {
      __ stp(t0, t1, Address(d, 2 * unit));
      __ ldp(t0, t1, Address(s, 2 * unit));
      __ stp(t2, t3, Address(d, 4 * unit));
      __ ldp(t2, t3, Address(s, 4 * unit));
      __ stp(t4, t5, Address(d, 6 * unit));
      __ ldp(t4, t5, Address(s, 6 * unit));
      __ stp(t6, t7, Address(__ pre(d, 8 * unit)));
      __ ldp(t6, t7, Address(__ pre(s, 8 * unit)));
    }

    __ subs(count, count, 8);
    __ br(Assembler::HS, again);

    // Drain
    __ bind(drain);
    if (UseSIMDForMemoryOps) {
      __ stpq(v0, v1, Address(d, 4 * unit));
      __ stpq(v2, v3, Address(__ pre(d, 8 * unit)));
    } else {
      __ stp(t0, t1, Address(d, 2 * unit));
      __ stp(t2, t3, Address(d, 4 * unit));
      __ stp(t4, t5, Address(d, 6 * unit));
      __ stp(t6, t7, Address(__ pre(d, 8 * unit)));
    }

    {
      Label L1, L2;
      __ tbz(count, exact_log2(4), L1);
      if (UseSIMDForMemoryOps) {
        __ ldpq(v0, v1, Address(__ pre(s, 4 * unit)));
        __ stpq(v0, v1, Address(__ pre(d, 4 * unit)));
      } else {
        __ ldp(t0, t1, Address(s, 2 * unit));
        __ ldp(t2, t3, Address(__ pre(s, 4 * unit)));
        __ stp(t0, t1, Address(d, 2 * unit));
        __ stp(t2, t3, Address(__ pre(d, 4 * unit)));
      }
      __ bind(L1);

      if (direction == copy_forwards) {
        __ add(s, s, bias);
        __ add(d, d, bias);
      }

      __ tbz(count, 1, L2);
      __ ldp(t0, t1, Address(__ adjust(s, 2 * unit, direction == copy_backwards)));
      __ stp(t0, t1, Address(__ adjust(d, 2 * unit, direction == copy_backwards)));
      __ bind(L2);
    }

    __ ret(lr);

    if (AvoidUnalignedAccesses) {
      Label drain, again;
      // Register order for storing. Order is different for backward copy.

      __ bind(unaligned_copy_long);

      // source address is even aligned, target odd aligned
      //
      // when forward copying word pairs we read long pairs at offsets
      // {0, 2, 4, 6} (in long words). when backwards copying we read
      // long pairs at offsets {-2, -4, -6, -8}. We adjust the source
      // address by -2 in the forwards case so we can compute the
      // source offsets for both as {2, 4, 6, 8} * unit where unit = 1
      // or -1.
      //
      // when forward copying we need to store 1 word, 3 pairs and
      // then 1 word at offsets {0, 1, 3, 5, 7}. Rather thna use a
      // zero offset We adjust the destination by -1 which means we
      // have to use offsets { 1, 2, 4, 6, 8} * unit for the stores.
      //
      // When backwards copyng we need to store 1 word, 3 pairs and
      // then 1 word at offsets {-1, -3, -5, -7, -8} i.e. we use
      // offsets {1, 3, 5, 7, 8} * unit.

      if (direction == copy_forwards) {
        __ sub(s, s, 16);
        __ sub(d, d, 8);
      }

      // Fill 8 registers
      //
      // for forwards copy s was offset by -16 from the original input
      // value of s so the register contents are at these offsets
      // relative to the 64 bit block addressed by that original input
      // and so on for each successive 64 byte block when s is updated
      //
      // t0 at offset 0,  t1 at offset 8
      // t2 at offset 16, t3 at offset 24
      // t4 at offset 32, t5 at offset 40
      // t6 at offset 48, t7 at offset 56

      // for backwards copy s was not offset so the register contents
      // are at these offsets into the preceding 64 byte block
      // relative to that original input and so on for each successive
      // preceding 64 byte block when s is updated. this explains the
      // slightly counter-intuitive looking pattern of register usage
      // in the stp instructions for backwards copy.
      //
      // t0 at offset -16, t1 at offset -8
      // t2 at offset -32, t3 at offset -24
      // t4 at offset -48, t5 at offset -40
      // t6 at offset -64, t7 at offset -56

      __ ldp(t0, t1, Address(s, 2 * unit));
      __ ldp(t2, t3, Address(s, 4 * unit));
      __ ldp(t4, t5, Address(s, 6 * unit));
      __ ldp(t6, t7, Address(__ pre(s, 8 * unit)));

      __ subs(count, count, 16);
      __ br(Assembler::LO, drain);

      int prefetch = PrefetchCopyIntervalInBytes;
      bool use_stride = false;
      if (direction == copy_backwards) {
         use_stride = prefetch > 256;
         prefetch = -prefetch;
         if (use_stride) __ mov(stride, prefetch);
      }

      __ bind(again);

      if (PrefetchCopyIntervalInBytes > 0)
        __ prfm(use_stride ? Address(s, stride) : Address(s, prefetch), PLDL1KEEP);

      if (direction == copy_forwards) {
       // allowing for the offset of -8 the store instructions place
       // registers into the target 64 bit block at the following
       // offsets
       //
       // t0 at offset 0
       // t1 at offset 8,  t2 at offset 16
       // t3 at offset 24, t4 at offset 32
       // t5 at offset 40, t6 at offset 48
       // t7 at offset 56

        __ str(t0, Address(d, 1 * unit));
        __ stp(t1, t2, Address(d, 2 * unit));
        __ ldp(t0, t1, Address(s, 2 * unit));
        __ stp(t3, t4, Address(d, 4 * unit));
        __ ldp(t2, t3, Address(s, 4 * unit));
        __ stp(t5, t6, Address(d, 6 * unit));
        __ ldp(t4, t5, Address(s, 6 * unit));
        __ str(t7, Address(__ pre(d, 8 * unit)));
        __ ldp(t6, t7, Address(__ pre(s, 8 * unit)));
      } else {
       // d was not offset when we started so the registers are
       // written into the 64 bit block preceding d with the following
       // offsets
       //
       // t1 at offset -8
       // t3 at offset -24, t0 at offset -16
       // t5 at offset -48, t2 at offset -32
       // t7 at offset -56, t4 at offset -48
       //                   t6 at offset -64
       //
       // note that this matches the offsets previously noted for the
       // loads

        __ str(t1, Address(d, 1 * unit));
        __ stp(t3, t0, Address(d, 3 * unit));
        __ ldp(t0, t1, Address(s, 2 * unit));
        __ stp(t5, t2, Address(d, 5 * unit));
        __ ldp(t2, t3, Address(s, 4 * unit));
        __ stp(t7, t4, Address(d, 7 * unit));
        __ ldp(t4, t5, Address(s, 6 * unit));
        __ str(t6, Address(__ pre(d, 8 * unit)));
        __ ldp(t6, t7, Address(__ pre(s, 8 * unit)));
      }

      __ subs(count, count, 8);
      __ br(Assembler::HS, again);

      // Drain
      //
      // this uses the same pattern of offsets and register arguments
      // as above
      __ bind(drain);
      if (direction == copy_forwards) {
        __ str(t0, Address(d, 1 * unit));
        __ stp(t1, t2, Address(d, 2 * unit));
        __ stp(t3, t4, Address(d, 4 * unit));
        __ stp(t5, t6, Address(d, 6 * unit));
        __ str(t7, Address(__ pre(d, 8 * unit)));
      } else {
        __ str(t1, Address(d, 1 * unit));
        __ stp(t3, t0, Address(d, 3 * unit));
        __ stp(t5, t2, Address(d, 5 * unit));
        __ stp(t7, t4, Address(d, 7 * unit));
        __ str(t6, Address(__ pre(d, 8 * unit)));
      }
      // now we need to copy any remaining part block which may
      // include a 4 word block subblock and/or a 2 word subblock.
      // bits 2 and 1 in the count are the tell-tale for whetehr we
      // have each such subblock
      {
        Label L1, L2;
        __ tbz(count, exact_log2(4), L1);
       // this is the same as above but copying only 4 longs hence
       // with ony one intervening stp between the str instructions
       // but note that the offsets and registers still follow the
       // same pattern
        __ ldp(t0, t1, Address(s, 2 * unit));
        __ ldp(t2, t3, Address(__ pre(s, 4 * unit)));
        if (direction == copy_forwards) {
          __ str(t0, Address(d, 1 * unit));
          __ stp(t1, t2, Address(d, 2 * unit));
          __ str(t3, Address(__ pre(d, 4 * unit)));
        } else {
          __ str(t1, Address(d, 1 * unit));
          __ stp(t3, t0, Address(d, 3 * unit));
          __ str(t2, Address(__ pre(d, 4 * unit)));
        }
        __ bind(L1);

        __ tbz(count, 1, L2);
       // this is the same as above but copying only 2 longs hence
       // there is no intervening stp between the str instructions
       // but note that the offset and register patterns are still
       // the same
        __ ldp(t0, t1, Address(__ pre(s, 2 * unit)));
        if (direction == copy_forwards) {
          __ str(t0, Address(d, 1 * unit));
          __ str(t1, Address(__ pre(d, 2 * unit)));
        } else {
          __ str(t1, Address(d, 1 * unit));
          __ str(t0, Address(__ pre(d, 2 * unit)));
        }
        __ bind(L2);

       // for forwards copy we need to re-adjust the offsets we
       // applied so that s and d are follow the last words written

       if (direction == copy_forwards) {
         __ add(s, s, 16);
         __ add(d, d, 8);
       }

      }

      __ ret(lr);
      }
  }

  // Small copy: less than 16 bytes.
  //
  // NB: Ignores all of the bits of count which represent more than 15
  // bytes, so a caller doesn't have to mask them.

  void copy_memory_small(Register s, Register d, Register count, Register tmp, int step) {
    bool is_backwards = step < 0;
    size_t granularity = uabs(step);
    int direction = is_backwards ? -1 : 1;
    int unit = wordSize * direction;

    Label Lpair, Lword, Lint, Lshort, Lbyte;

    assert(granularity
           && granularity <= sizeof (jlong), "Impossible granularity in copy_memory_small");

    const Register t0 = r3, t1 = r4, t2 = r5, t3 = r6;

    // ??? I don't know if this bit-test-and-branch is the right thing
    // to do.  It does a lot of jumping, resulting in several
    // mispredicted branches.  It might make more sense to do this
    // with something like Duff's device with a single computed branch.

    __ tbz(count, 3 - exact_log2(granularity), Lword);
    __ ldr(tmp, Address(__ adjust(s, unit, is_backwards)));
    __ str(tmp, Address(__ adjust(d, unit, is_backwards)));
    __ bind(Lword);

    if (granularity <= sizeof (jint)) {
      __ tbz(count, 2 - exact_log2(granularity), Lint);
      __ ldrw(tmp, Address(__ adjust(s, sizeof (jint) * direction, is_backwards)));
      __ strw(tmp, Address(__ adjust(d, sizeof (jint) * direction, is_backwards)));
      __ bind(Lint);
    }

    if (granularity <= sizeof (jshort)) {
      __ tbz(count, 1 - exact_log2(granularity), Lshort);
      __ ldrh(tmp, Address(__ adjust(s, sizeof (jshort) * direction, is_backwards)));
      __ strh(tmp, Address(__ adjust(d, sizeof (jshort) * direction, is_backwards)));
      __ bind(Lshort);
    }

    if (granularity <= sizeof (jbyte)) {
      __ tbz(count, 0, Lbyte);
      __ ldrb(tmp, Address(__ adjust(s, sizeof (jbyte) * direction, is_backwards)));
      __ strb(tmp, Address(__ adjust(d, sizeof (jbyte) * direction, is_backwards)));
      __ bind(Lbyte);
    }
  }

  Label copy_f, copy_b;

  // All-singing all-dancing memory copy.
  //
  // Copy count units of memory from s to d.  The size of a unit is
  // step, which can be positive or negative depending on the direction
  // of copy.  If is_aligned is false, we align the source address.
  //

  void copy_memory(bool is_aligned, Register s, Register d,
                   Register count, Register tmp, int step) {
    copy_direction direction = step < 0 ? copy_backwards : copy_forwards;
    bool is_backwards = step < 0;
    int granularity = uabs(step);
    const Register t0 = r3, t1 = r4;

    // <= 96 bytes do inline. Direction doesn't matter because we always
    // load all the data before writing anything
    Label copy4, copy8, copy16, copy32, copy80, copy128, copy_big, finish;
    const Register t2 = r5, t3 = r6, t4 = r7, t5 = r8;
    const Register t6 = r9, t7 = r10, t8 = r11, t9 = r12;
    const Register send = r17, dend = r18;

    if (PrefetchCopyIntervalInBytes > 0)
      __ prfm(Address(s, 0), PLDL1KEEP);
    __ cmp(count, (UseSIMDForMemoryOps ? 96:80)/granularity);
    __ br(Assembler::HI, copy_big);

    __ lea(send, Address(s, count, Address::lsl(exact_log2(granularity))));
    __ lea(dend, Address(d, count, Address::lsl(exact_log2(granularity))));

    __ cmp(count, 16/granularity);
    __ br(Assembler::LS, copy16);

    __ cmp(count, 64/granularity);
    __ br(Assembler::HI, copy80);

    __ cmp(count, 32/granularity);
    __ br(Assembler::LS, copy32);

    // 33..64 bytes
    if (UseSIMDForMemoryOps) {
      __ ldpq(v0, v1, Address(s, 0));
      __ ldpq(v2, v3, Address(send, -32));
      __ stpq(v0, v1, Address(d, 0));
      __ stpq(v2, v3, Address(dend, -32));
    } else {
      __ ldp(t0, t1, Address(s, 0));
      __ ldp(t2, t3, Address(s, 16));
      __ ldp(t4, t5, Address(send, -32));
      __ ldp(t6, t7, Address(send, -16));

      __ stp(t0, t1, Address(d, 0));
      __ stp(t2, t3, Address(d, 16));
      __ stp(t4, t5, Address(dend, -32));
      __ stp(t6, t7, Address(dend, -16));
    }
    __ b(finish);

    // 17..32 bytes
    __ bind(copy32);
    __ ldp(t0, t1, Address(s, 0));
    __ ldp(t2, t3, Address(send, -16));
    __ stp(t0, t1, Address(d, 0));
    __ stp(t2, t3, Address(dend, -16));
    __ b(finish);

    // 65..80/96 bytes
    // (96 bytes if SIMD because we do 32 byes per instruction)
    __ bind(copy80);
    if (UseSIMDForMemoryOps) {
      __ ld4(v0, v1, v2, v3, __ T16B, Address(s, 0));
      __ ldpq(v4, v5, Address(send, -32));
      __ st4(v0, v1, v2, v3, __ T16B, Address(d, 0));
      __ stpq(v4, v5, Address(dend, -32));
    } else {
      __ ldp(t0, t1, Address(s, 0));
      __ ldp(t2, t3, Address(s, 16));
      __ ldp(t4, t5, Address(s, 32));
      __ ldp(t6, t7, Address(s, 48));
      __ ldp(t8, t9, Address(send, -16));

      __ stp(t0, t1, Address(d, 0));
      __ stp(t2, t3, Address(d, 16));
      __ stp(t4, t5, Address(d, 32));
      __ stp(t6, t7, Address(d, 48));
      __ stp(t8, t9, Address(dend, -16));
    }
    __ b(finish);

    // 0..16 bytes
    __ bind(copy16);
    __ cmp(count, 8/granularity);
    __ br(Assembler::LO, copy8);

    // 8..16 bytes
    __ ldr(t0, Address(s, 0));
    __ ldr(t1, Address(send, -8));
    __ str(t0, Address(d, 0));
    __ str(t1, Address(dend, -8));
    __ b(finish);

    if (granularity < 8) {
      // 4..7 bytes
      __ bind(copy8);
      __ tbz(count, 2 - exact_log2(granularity), copy4);
      __ ldrw(t0, Address(s, 0));
      __ ldrw(t1, Address(send, -4));
      __ strw(t0, Address(d, 0));
      __ strw(t1, Address(dend, -4));
      __ b(finish);
      if (granularity < 4) {
        // 0..3 bytes
        __ bind(copy4);
        __ cbz(count, finish); // get rid of 0 case
        if (granularity == 2) {
          __ ldrh(t0, Address(s, 0));
          __ strh(t0, Address(d, 0));
        } else { // granularity == 1
          // Now 1..3 bytes. Handle the 1 and 2 byte case by copying
          // the first and last byte.
          // Handle the 3 byte case by loading and storing base + count/2
          // (count == 1 (s+0)->(d+0), count == 2,3 (s+1) -> (d+1))
          // This does means in the 1 byte case we load/store the same
          // byte 3 times.
          __ lsr(count, count, 1);
          __ ldrb(t0, Address(s, 0));
          __ ldrb(t1, Address(send, -1));
          __ ldrb(t2, Address(s, count));
          __ strb(t0, Address(d, 0));
          __ strb(t1, Address(dend, -1));
          __ strb(t2, Address(d, count));
        }
        __ b(finish);
      }
    }

    __ bind(copy_big);
    if (is_backwards) {
      __ lea(s, Address(s, count, Address::lsl(exact_log2(-step))));
      __ lea(d, Address(d, count, Address::lsl(exact_log2(-step))));
    }

    // Now we've got the small case out of the way we can align the
    // source address on a 2-word boundary.

    Label aligned;

    if (is_aligned) {
      // We may have to adjust by 1 word to get s 2-word-aligned.
      __ tbz(s, exact_log2(wordSize), aligned);
      __ ldr(tmp, Address(__ adjust(s, direction * wordSize, is_backwards)));
      __ str(tmp, Address(__ adjust(d, direction * wordSize, is_backwards)));
      __ sub(count, count, wordSize/granularity);
    } else {
      if (is_backwards) {
        __ andr(rscratch2, s, 2 * wordSize - 1);
      } else {
        __ neg(rscratch2, s);
        __ andr(rscratch2, rscratch2, 2 * wordSize - 1);
      }
      // rscratch2 is the byte adjustment needed to align s.
      __ cbz(rscratch2, aligned);
      int shift = exact_log2(granularity);
      if (shift)  __ lsr(rscratch2, rscratch2, shift);
      __ sub(count, count, rscratch2);

#if 0
      // ?? This code is only correct for a disjoint copy.  It may or
      // may not make sense to use it in that case.

      // Copy the first pair; s and d may not be aligned.
      __ ldp(t0, t1, Address(s, is_backwards ? -2 * wordSize : 0));
      __ stp(t0, t1, Address(d, is_backwards ? -2 * wordSize : 0));

      // Align s and d, adjust count
      if (is_backwards) {
        __ sub(s, s, rscratch2);
        __ sub(d, d, rscratch2);
      } else {
        __ add(s, s, rscratch2);
        __ add(d, d, rscratch2);
      }
#else
      copy_memory_small(s, d, rscratch2, rscratch1, step);
#endif
    }

    __ bind(aligned);

    // s is now 2-word-aligned.

    // We have a count of units and some trailing bytes.  Adjust the
    // count and do a bulk copy of words.
    __ lsr(rscratch2, count, exact_log2(wordSize/granularity));
    if (direction == copy_forwards)
      __ bl(copy_f);
    else
      __ bl(copy_b);

    // And the tail.
    copy_memory_small(s, d, count, tmp, step);

    if (granularity >= 8) __ bind(copy8);
    if (granularity >= 4) __ bind(copy4);
    __ bind(finish);
  }


  void clobber_registers() {
#ifdef ASSERT
    __ mov(rscratch1, (uint64_t)0xdeadbeef);
    __ orr(rscratch1, rscratch1, rscratch1, Assembler::LSL, 32);
    for (Register r = r3; r <= r18; r++)
      if (r != rscratch1) __ mov(r, rscratch1);
#endif
  }

  // Scan over array at a for count oops, verifying each one.
  // Preserves a and count, clobbers rscratch1 and rscratch2.
  void verify_oop_array (size_t size, Register a, Register count, Register temp) {
    Label loop, end;
    __ mov(rscratch1, a);
    __ mov(rscratch2, zr);
    __ bind(loop);
    __ cmp(rscratch2, count);
    __ br(Assembler::HS, end);
    if (size == (size_t)wordSize) {
      __ ldr(temp, Address(a, rscratch2, Address::lsl(exact_log2(size))));
      __ verify_oop(temp);
    } else {
      __ ldrw(r16, Address(a, rscratch2, Address::lsl(exact_log2(size))));
      __ decode_heap_oop(temp); // calls verify_oop
    }
    __ add(rscratch2, rscratch2, size);
    __ b(loop);
    __ bind(end);
  }

  // Arguments:
  //   aligned - true => Input and output aligned on a HeapWord == 8-byte boundary
  //             ignored
  //   is_oop  - true => oop array, so generate store check code
  //   name    - stub name string
  //
  // Inputs:
  //   c_rarg0   - source array address
  //   c_rarg1   - destination array address
  //   c_rarg2   - element count, treated as ssize_t, can be zero
  //
  // If 'from' and/or 'to' are aligned on 4-byte boundaries, we let
  // the hardware handle it.  The two dwords within qwords that span
  // cache line boundaries will still be loaded and stored atomicly.
  //
  // Side Effects:
  //   disjoint_int_copy_entry is set to the no-overlap entry point
  //   used by generate_conjoint_int_oop_copy().
  //
  address generate_disjoint_copy(size_t size, bool aligned, bool is_oop, address *entry,
                                  const char *name, bool dest_uninitialized = false) {
    Register s = c_rarg0, d = c_rarg1, count = c_rarg2;
    RegSet saved_reg = RegSet::of(s, d, count);
    __ align(CodeEntryAlignment);
    StubCodeMark mark(this, "StubRoutines", name);
    address start = __ pc();
    __ enter();

    if (entry != NULL) {
      *entry = __ pc();
      // caller can pass a 64-bit byte count here (from Unsafe.copyMemory)
      BLOCK_COMMENT("Entry:");
    }

    DecoratorSet decorators = ARRAYCOPY_DISJOINT;
    if (dest_uninitialized) {
      decorators |= AS_DEST_NOT_INITIALIZED;
    }
    if (aligned) {
      decorators |= ARRAYCOPY_ALIGNED;
    }

    BarrierSetAssembler *bs = Universe::heap()->barrier_set()->barrier_set_assembler();
    bs->arraycopy_prologue(_masm, decorators, is_oop, d, count, saved_reg);

    if (is_oop) {
      // save regs before copy_memory
      __ push(RegSet::of(d, count), sp);
    }
    copy_memory(aligned, s, d, count, rscratch1, size);

    if (is_oop) {
      __ pop(RegSet::of(d, count), sp);
      if (VerifyOops)
        verify_oop_array(size, d, count, r16);
      __ sub(count, count, 1); // make an inclusive end pointer
      __ lea(count, Address(d, count, Address::lsl(exact_log2(size))));
    }

    bs->arraycopy_epilogue(_masm, decorators, is_oop, d, count, rscratch1, RegSet());

    __ leave();
    __ mov(r0, zr); // return 0
    __ ret(lr);
#ifdef BUILTIN_SIM
    {
      AArch64Simulator *sim = AArch64Simulator::get_current(UseSimulatorCache, DisableBCCheck);
      sim->notifyCompile(const_cast<char*>(name), start);
    }
#endif
    return start;
  }

  // Arguments:
  //   aligned - true => Input and output aligned on a HeapWord == 8-byte boundary
  //             ignored
  //   is_oop  - true => oop array, so generate store check code
  //   name    - stub name string
  //
  // Inputs:
  //   c_rarg0   - source array address
  //   c_rarg1   - destination array address
  //   c_rarg2   - element count, treated as ssize_t, can be zero
  //
  // If 'from' and/or 'to' are aligned on 4-byte boundaries, we let
  // the hardware handle it.  The two dwords within qwords that span
  // cache line boundaries will still be loaded and stored atomicly.
  //
  address generate_conjoint_copy(size_t size, bool aligned, bool is_oop, address nooverlap_target,
                                 address *entry, const char *name,
                                 bool dest_uninitialized = false) {
    Register s = c_rarg0, d = c_rarg1, count = c_rarg2;
    RegSet saved_regs = RegSet::of(s, d, count);
    StubCodeMark mark(this, "StubRoutines", name);
    address start = __ pc();
    __ enter();

    if (entry != NULL) {
      *entry = __ pc();
      // caller can pass a 64-bit byte count here (from Unsafe.copyMemory)
      BLOCK_COMMENT("Entry:");
    }

    // use fwd copy when (d-s) above_equal (count*size)
    __ sub(rscratch1, d, s);
    __ cmp(rscratch1, count, Assembler::LSL, exact_log2(size));
    __ br(Assembler::HS, nooverlap_target);

    DecoratorSet decorators = 0;
    if (dest_uninitialized) {
      decorators |= AS_DEST_NOT_INITIALIZED;
    }
    if (aligned) {
      decorators |= ARRAYCOPY_ALIGNED;
    }

    BarrierSetAssembler *bs = Universe::heap()->barrier_set()->barrier_set_assembler();
    bs->arraycopy_prologue(_masm, decorators, is_oop, d, count, saved_regs);

    if (is_oop) {
      // save regs before copy_memory
      __ push(RegSet::of(d, count), sp);
    }
    copy_memory(aligned, s, d, count, rscratch1, -size);
    if (is_oop) {
      __ pop(RegSet::of(d, count), sp);
      if (VerifyOops)
        verify_oop_array(size, d, count, r16);
      __ sub(count, count, 1); // make an inclusive end pointer
      __ lea(count, Address(d, count, Address::lsl(exact_log2(size))));
    }
    bs->arraycopy_epilogue(_masm, decorators, is_oop, d, count, rscratch1, RegSet());
    __ leave();
    __ mov(r0, zr); // return 0
    __ ret(lr);
#ifdef BUILTIN_SIM
    {
      AArch64Simulator *sim = AArch64Simulator::get_current(UseSimulatorCache, DisableBCCheck);
      sim->notifyCompile(const_cast<char*>(name), start);
    }
#endif
    return start;
}

  // Arguments:
  //   aligned - true => Input and output aligned on a HeapWord == 8-byte boundary
  //             ignored
  //   name    - stub name string
  //
  // Inputs:
  //   c_rarg0   - source array address
  //   c_rarg1   - destination array address
  //   c_rarg2   - element count, treated as ssize_t, can be zero
  //
  // If 'from' and/or 'to' are aligned on 4-, 2-, or 1-byte boundaries,
  // we let the hardware handle it.  The one to eight bytes within words,
  // dwords or qwords that span cache line boundaries will still be loaded
  // and stored atomically.
  //
  // Side Effects:
  //   disjoint_byte_copy_entry is set to the no-overlap entry point  //
  // If 'from' and/or 'to' are aligned on 4-, 2-, or 1-byte boundaries,
  // we let the hardware handle it.  The one to eight bytes within words,
  // dwords or qwords that span cache line boundaries will still be loaded
  // and stored atomically.
  //
  // Side Effects:
  //   disjoint_byte_copy_entry is set to the no-overlap entry point
  //   used by generate_conjoint_byte_copy().
  //
  address generate_disjoint_byte_copy(bool aligned, address* entry, const char *name) {
    const bool not_oop = false;
    return generate_disjoint_copy(sizeof (jbyte), aligned, not_oop, entry, name);
  }

  // Arguments:
  //   aligned - true => Input and output aligned on a HeapWord == 8-byte boundary
  //             ignored
  //   name    - stub name string
  //
  // Inputs:
  //   c_rarg0   - source array address
  //   c_rarg1   - destination array address
  //   c_rarg2   - element count, treated as ssize_t, can be zero
  //
  // If 'from' and/or 'to' are aligned on 4-, 2-, or 1-byte boundaries,
  // we let the hardware handle it.  The one to eight bytes within words,
  // dwords or qwords that span cache line boundaries will still be loaded
  // and stored atomically.
  //
  address generate_conjoint_byte_copy(bool aligned, address nooverlap_target,
                                      address* entry, const char *name) {
    const bool not_oop = false;
    return generate_conjoint_copy(sizeof (jbyte), aligned, not_oop, nooverlap_target, entry, name);
  }

  // Arguments:
  //   aligned - true => Input and output aligned on a HeapWord == 8-byte boundary
  //             ignored
  //   name    - stub name string
  //
  // Inputs:
  //   c_rarg0   - source array address
  //   c_rarg1   - destination array address
  //   c_rarg2   - element count, treated as ssize_t, can be zero
  //
  // If 'from' and/or 'to' are aligned on 4- or 2-byte boundaries, we
  // let the hardware handle it.  The two or four words within dwords
  // or qwords that span cache line boundaries will still be loaded
  // and stored atomically.
  //
  // Side Effects:
  //   disjoint_short_copy_entry is set to the no-overlap entry point
  //   used by generate_conjoint_short_copy().
  //
  address generate_disjoint_short_copy(bool aligned,
                                       address* entry, const char *name) {
    const bool not_oop = false;
    return generate_disjoint_copy(sizeof (jshort), aligned, not_oop, entry, name);
  }

  // Arguments:
  //   aligned - true => Input and output aligned on a HeapWord == 8-byte boundary
  //             ignored
  //   name    - stub name string
  //
  // Inputs:
  //   c_rarg0   - source array address
  //   c_rarg1   - destination array address
  //   c_rarg2   - element count, treated as ssize_t, can be zero
  //
  // If 'from' and/or 'to' are aligned on 4- or 2-byte boundaries, we
  // let the hardware handle it.  The two or four words within dwords
  // or qwords that span cache line boundaries will still be loaded
  // and stored atomically.
  //
  address generate_conjoint_short_copy(bool aligned, address nooverlap_target,
                                       address *entry, const char *name) {
    const bool not_oop = false;
    return generate_conjoint_copy(sizeof (jshort), aligned, not_oop, nooverlap_target, entry, name);

  }
  // Arguments:
  //   aligned - true => Input and output aligned on a HeapWord == 8-byte boundary
  //             ignored
  //   name    - stub name string
  //
  // Inputs:
  //   c_rarg0   - source array address
  //   c_rarg1   - destination array address
  //   c_rarg2   - element count, treated as ssize_t, can be zero
  //
  // If 'from' and/or 'to' are aligned on 4-byte boundaries, we let
  // the hardware handle it.  The two dwords within qwords that span
  // cache line boundaries will still be loaded and stored atomicly.
  //
  // Side Effects:
  //   disjoint_int_copy_entry is set to the no-overlap entry point
  //   used by generate_conjoint_int_oop_copy().
  //
  address generate_disjoint_int_copy(bool aligned, address *entry,
                                         const char *name, bool dest_uninitialized = false) {
    const bool not_oop = false;
    return generate_disjoint_copy(sizeof (jint), aligned, not_oop, entry, name);
  }

  // Arguments:
  //   aligned - true => Input and output aligned on a HeapWord == 8-byte boundary
  //             ignored
  //   name    - stub name string
  //
  // Inputs:
  //   c_rarg0   - source array address
  //   c_rarg1   - destination array address
  //   c_rarg2   - element count, treated as ssize_t, can be zero
  //
  // If 'from' and/or 'to' are aligned on 4-byte boundaries, we let
  // the hardware handle it.  The two dwords within qwords that span
  // cache line boundaries will still be loaded and stored atomicly.
  //
  address generate_conjoint_int_copy(bool aligned, address nooverlap_target,
                                     address *entry, const char *name,
                                     bool dest_uninitialized = false) {
    const bool not_oop = false;
    return generate_conjoint_copy(sizeof (jint), aligned, not_oop, nooverlap_target, entry, name);
  }


  // Arguments:
  //   aligned - true => Input and output aligned on a HeapWord boundary == 8 bytes
  //             ignored
  //   name    - stub name string
  //
  // Inputs:
  //   c_rarg0   - source array address
  //   c_rarg1   - destination array address
  //   c_rarg2   - element count, treated as size_t, can be zero
  //
  // Side Effects:
  //   disjoint_oop_copy_entry or disjoint_long_copy_entry is set to the
  //   no-overlap entry point used by generate_conjoint_long_oop_copy().
  //
  address generate_disjoint_long_copy(bool aligned, address *entry,
                                          const char *name, bool dest_uninitialized = false) {
    const bool not_oop = false;
    return generate_disjoint_copy(sizeof (jlong), aligned, not_oop, entry, name);
  }

  // Arguments:
  //   aligned - true => Input and output aligned on a HeapWord boundary == 8 bytes
  //             ignored
  //   name    - stub name string
  //
  // Inputs:
  //   c_rarg0   - source array address
  //   c_rarg1   - destination array address
  //   c_rarg2   - element count, treated as size_t, can be zero
  //
  address generate_conjoint_long_copy(bool aligned,
                                      address nooverlap_target, address *entry,
                                      const char *name, bool dest_uninitialized = false) {
    const bool not_oop = false;
    return generate_conjoint_copy(sizeof (jlong), aligned, not_oop, nooverlap_target, entry, name);
  }

  // Arguments:
  //   aligned - true => Input and output aligned on a HeapWord boundary == 8 bytes
  //             ignored
  //   name    - stub name string
  //
  // Inputs:
  //   c_rarg0   - source array address
  //   c_rarg1   - destination array address
  //   c_rarg2   - element count, treated as size_t, can be zero
  //
  // Side Effects:
  //   disjoint_oop_copy_entry or disjoint_long_copy_entry is set to the
  //   no-overlap entry point used by generate_conjoint_long_oop_copy().
  //
  address generate_disjoint_oop_copy(bool aligned, address *entry,
                                     const char *name, bool dest_uninitialized) {
    const bool is_oop = true;
    const size_t size = UseCompressedOops ? sizeof (jint) : sizeof (jlong);
    return generate_disjoint_copy(size, aligned, is_oop, entry, name, dest_uninitialized);
  }

  // Arguments:
  //   aligned - true => Input and output aligned on a HeapWord boundary == 8 bytes
  //             ignored
  //   name    - stub name string
  //
  // Inputs:
  //   c_rarg0   - source array address
  //   c_rarg1   - destination array address
  //   c_rarg2   - element count, treated as size_t, can be zero
  //
  address generate_conjoint_oop_copy(bool aligned,
                                     address nooverlap_target, address *entry,
                                     const char *name, bool dest_uninitialized) {
    const bool is_oop = true;
    const size_t size = UseCompressedOops ? sizeof (jint) : sizeof (jlong);
    return generate_conjoint_copy(size, aligned, is_oop, nooverlap_target, entry,
                                  name, dest_uninitialized);
  }


  // Helper for generating a dynamic type check.
  // Smashes rscratch1.
  void generate_type_check(Register sub_klass,
                           Register super_check_offset,
                           Register super_klass,
                           Label& L_success) {
    assert_different_registers(sub_klass, super_check_offset, super_klass);

    BLOCK_COMMENT("type_check:");

    Label L_miss;

    __ check_klass_subtype_fast_path(sub_klass, super_klass, noreg,        &L_success, &L_miss, NULL,
                                     super_check_offset);
    __ check_klass_subtype_slow_path(sub_klass, super_klass, noreg, noreg, &L_success, NULL);

    // Fall through on failure!
    __ BIND(L_miss);
  }

  //
  //  Generate checkcasting array copy stub
  //
  //  Input:
  //    c_rarg0   - source array address
  //    c_rarg1   - destination array address
  //    c_rarg2   - element count, treated as ssize_t, can be zero
  //    c_rarg3   - size_t ckoff (super_check_offset)
  //    c_rarg4   - oop ckval (super_klass)
  //
  //  Output:
  //    r0 ==  0  -  success
  //    r0 == -1^K - failure, where K is partial transfer count
  //
  address generate_checkcast_copy(const char *name, address *entry,
                                  bool dest_uninitialized = false) {

    Label L_load_element, L_store_element, L_do_card_marks, L_done, L_done_pop;

    // Input registers (after setup_arg_regs)
    const Register from        = c_rarg0;   // source array address
    const Register to          = c_rarg1;   // destination array address
    const Register count       = c_rarg2;   // elementscount
    const Register ckoff       = c_rarg3;   // super_check_offset
    const Register ckval       = c_rarg4;   // super_klass

    RegSet wb_pre_saved_regs = RegSet::range(c_rarg0, c_rarg4);
    RegSet wb_post_saved_regs = RegSet::of(count);

    // Registers used as temps (r18, r19, r20 are save-on-entry)
    const Register count_save  = r21;       // orig elementscount
    const Register start_to    = r20;       // destination array start address
    const Register copied_oop  = r18;       // actual oop copied
    const Register r19_klass   = r19;       // oop._klass

    //---------------------------------------------------------------
    // Assembler stub will be used for this call to arraycopy
    // if the two arrays are subtypes of Object[] but the
    // destination array type is not equal to or a supertype
    // of the source type.  Each element must be separately
    // checked.

    assert_different_registers(from, to, count, ckoff, ckval, start_to,
                               copied_oop, r19_klass, count_save);

    __ align(CodeEntryAlignment);
    StubCodeMark mark(this, "StubRoutines", name);
    address start = __ pc();

    __ enter(); // required for proper stackwalking of RuntimeStub frame

#ifdef ASSERT
    // caller guarantees that the arrays really are different
    // otherwise, we would have to make conjoint checks
    { Label L;
      array_overlap_test(L, TIMES_OOP);
      __ stop("checkcast_copy within a single array");
      __ bind(L);
    }
#endif //ASSERT

    // Caller of this entry point must set up the argument registers.
    if (entry != NULL) {
      *entry = __ pc();
      BLOCK_COMMENT("Entry:");
    }

     // Empty array:  Nothing to do.
    __ cbz(count, L_done);

    __ push(RegSet::of(r18, r19, r20, r21), sp);

#ifdef ASSERT
    BLOCK_COMMENT("assert consistent ckoff/ckval");
    // The ckoff and ckval must be mutually consistent,
    // even though caller generates both.
    { Label L;
      int sco_offset = in_bytes(Klass::super_check_offset_offset());
      __ ldrw(start_to, Address(ckval, sco_offset));
      __ cmpw(ckoff, start_to);
      __ br(Assembler::EQ, L);
      __ stop("super_check_offset inconsistent");
      __ bind(L);
    }
#endif //ASSERT

    DecoratorSet decorators = ARRAYCOPY_CHECKCAST;
    bool is_oop = true;
    if (dest_uninitialized) {
      decorators |= AS_DEST_NOT_INITIALIZED;
    }

    BarrierSetAssembler *bs = Universe::heap()->barrier_set()->barrier_set_assembler();
    bs->arraycopy_prologue(_masm, decorators, is_oop, to, count, wb_pre_saved_regs);

    // save the original count
    __ mov(count_save, count);

    // Copy from low to high addresses
    __ mov(start_to, to);              // Save destination array start address
    __ b(L_load_element);

    // ======== begin loop ========
    // (Loop is rotated; its entry is L_load_element.)
    // Loop control:
    //   for (; count != 0; count--) {
    //     copied_oop = load_heap_oop(from++);
    //     ... generate_type_check ...;
    //     store_heap_oop(to++, copied_oop);
    //   }
    __ align(OptoLoopAlignment);

    __ BIND(L_store_element);
    __ store_heap_oop(__ post(to, UseCompressedOops ? 4 : 8), copied_oop);  // store the oop
    __ sub(count, count, 1);
    __ cbz(count, L_do_card_marks);

    // ======== loop entry is here ========
    __ BIND(L_load_element);
    __ load_heap_oop(copied_oop, __ post(from, UseCompressedOops ? 4 : 8)); // load the oop
    __ cbz(copied_oop, L_store_element);

    __ load_klass(r19_klass, copied_oop);// query the object klass
    generate_type_check(r19_klass, ckoff, ckval, L_store_element);
    // ======== end loop ========

    // It was a real error; we must depend on the caller to finish the job.
    // Register count = remaining oops, count_orig = total oops.
    // Emit GC store barriers for the oops we have copied and report
    // their number to the caller.

    __ subs(count, count_save, count);     // K = partially copied oop count
    __ eon(count, count, zr);                   // report (-1^K) to caller
    __ br(Assembler::EQ, L_done_pop);

    __ BIND(L_do_card_marks);
    __ add(to, to, -heapOopSize);         // make an inclusive end pointer
    bs->arraycopy_epilogue(_masm, decorators, is_oop, start_to, to, rscratch1, wb_post_saved_regs);

    __ bind(L_done_pop);
    __ pop(RegSet::of(r18, r19, r20, r21), sp);
    inc_counter_np(SharedRuntime::_checkcast_array_copy_ctr);

    __ bind(L_done);
    __ mov(r0, count);
    __ leave();
    __ ret(lr);

    return start;
  }

  // Perform range checks on the proposed arraycopy.
  // Kills temp, but nothing else.
  // Also, clean the sign bits of src_pos and dst_pos.
  void arraycopy_range_checks(Register src,     // source array oop (c_rarg0)
                              Register src_pos, // source position (c_rarg1)
                              Register dst,     // destination array oo (c_rarg2)
                              Register dst_pos, // destination position (c_rarg3)
                              Register length,
                              Register temp,
                              Label& L_failed) {
    BLOCK_COMMENT("arraycopy_range_checks:");

    assert_different_registers(rscratch1, temp);

    //  if (src_pos + length > arrayOop(src)->length())  FAIL;
    __ ldrw(rscratch1, Address(src, arrayOopDesc::length_offset_in_bytes()));
    __ addw(temp, length, src_pos);
    __ cmpw(temp, rscratch1);
    __ br(Assembler::HI, L_failed);

    //  if (dst_pos + length > arrayOop(dst)->length())  FAIL;
    __ ldrw(rscratch1, Address(dst, arrayOopDesc::length_offset_in_bytes()));
    __ addw(temp, length, dst_pos);
    __ cmpw(temp, rscratch1);
    __ br(Assembler::HI, L_failed);

    // Have to clean up high 32 bits of 'src_pos' and 'dst_pos'.
    __ movw(src_pos, src_pos);
    __ movw(dst_pos, dst_pos);

    BLOCK_COMMENT("arraycopy_range_checks done");
  }

  // These stubs get called from some dumb test routine.
  // I'll write them properly when they're called from
  // something that's actually doing something.
  static void fake_arraycopy_stub(address src, address dst, int count) {
    assert(count == 0, "huh?");
  }


  //
  //  Generate 'unsafe' array copy stub
  //  Though just as safe as the other stubs, it takes an unscaled
  //  size_t argument instead of an element count.
  //
  //  Input:
  //    c_rarg0   - source array address
  //    c_rarg1   - destination array address
  //    c_rarg2   - byte count, treated as ssize_t, can be zero
  //
  // Examines the alignment of the operands and dispatches
  // to a long, int, short, or byte copy loop.
  //
  address generate_unsafe_copy(const char *name,
                               address byte_copy_entry,
                               address short_copy_entry,
                               address int_copy_entry,
                               address long_copy_entry) {
    Label L_long_aligned, L_int_aligned, L_short_aligned;
    Register s = c_rarg0, d = c_rarg1, count = c_rarg2;

    __ align(CodeEntryAlignment);
    StubCodeMark mark(this, "StubRoutines", name);
    address start = __ pc();
    __ enter(); // required for proper stackwalking of RuntimeStub frame

    // bump this on entry, not on exit:
    inc_counter_np(SharedRuntime::_unsafe_array_copy_ctr);

    __ orr(rscratch1, s, d);
    __ orr(rscratch1, rscratch1, count);

    __ andr(rscratch1, rscratch1, BytesPerLong-1);
    __ cbz(rscratch1, L_long_aligned);
    __ andr(rscratch1, rscratch1, BytesPerInt-1);
    __ cbz(rscratch1, L_int_aligned);
    __ tbz(rscratch1, 0, L_short_aligned);
    __ b(RuntimeAddress(byte_copy_entry));

    __ BIND(L_short_aligned);
    __ lsr(count, count, LogBytesPerShort);  // size => short_count
    __ b(RuntimeAddress(short_copy_entry));
    __ BIND(L_int_aligned);
    __ lsr(count, count, LogBytesPerInt);    // size => int_count
    __ b(RuntimeAddress(int_copy_entry));
    __ BIND(L_long_aligned);
    __ lsr(count, count, LogBytesPerLong);   // size => long_count
    __ b(RuntimeAddress(long_copy_entry));

    return start;
  }

  //
  //  Generate generic array copy stubs
  //
  //  Input:
  //    c_rarg0    -  src oop
  //    c_rarg1    -  src_pos (32-bits)
  //    c_rarg2    -  dst oop
  //    c_rarg3    -  dst_pos (32-bits)
  //    c_rarg4    -  element count (32-bits)
  //
  //  Output:
  //    r0 ==  0  -  success
  //    r0 == -1^K - failure, where K is partial transfer count
  //
  address generate_generic_copy(const char *name,
                                address byte_copy_entry, address short_copy_entry,
                                address int_copy_entry, address oop_copy_entry,
                                address long_copy_entry, address checkcast_copy_entry) {

    Label L_failed, L_failed_0, L_objArray;
    Label L_copy_bytes, L_copy_shorts, L_copy_ints, L_copy_longs;

    // Input registers
    const Register src        = c_rarg0;  // source array oop
    const Register src_pos    = c_rarg1;  // source position
    const Register dst        = c_rarg2;  // destination array oop
    const Register dst_pos    = c_rarg3;  // destination position
    const Register length     = c_rarg4;

    StubCodeMark mark(this, "StubRoutines", name);

    __ align(CodeEntryAlignment);
    address start = __ pc();

    __ enter(); // required for proper stackwalking of RuntimeStub frame

    // bump this on entry, not on exit:
    inc_counter_np(SharedRuntime::_generic_array_copy_ctr);

    //-----------------------------------------------------------------------
    // Assembler stub will be used for this call to arraycopy
    // if the following conditions are met:
    //
    // (1) src and dst must not be null.
    // (2) src_pos must not be negative.
    // (3) dst_pos must not be negative.
    // (4) length  must not be negative.
    // (5) src klass and dst klass should be the same and not NULL.
    // (6) src and dst should be arrays.
    // (7) src_pos + length must not exceed length of src.
    // (8) dst_pos + length must not exceed length of dst.
    //

    //  if (src == NULL) return -1;
    __ cbz(src, L_failed);

    //  if (src_pos < 0) return -1;
    __ tbnz(src_pos, 31, L_failed);  // i.e. sign bit set

    //  if (dst == NULL) return -1;
    __ cbz(dst, L_failed);

    //  if (dst_pos < 0) return -1;
    __ tbnz(dst_pos, 31, L_failed);  // i.e. sign bit set

    // registers used as temp
    const Register scratch_length    = r16; // elements count to copy
    const Register scratch_src_klass = r17; // array klass
    const Register lh                = r18; // layout helper

    //  if (length < 0) return -1;
    __ movw(scratch_length, length);        // length (elements count, 32-bits value)
    __ tbnz(scratch_length, 31, L_failed);  // i.e. sign bit set

    __ load_klass(scratch_src_klass, src);
#ifdef ASSERT
    //  assert(src->klass() != NULL);
    {
      BLOCK_COMMENT("assert klasses not null {");
      Label L1, L2;
      __ cbnz(scratch_src_klass, L2);   // it is broken if klass is NULL
      __ bind(L1);
      __ stop("broken null klass");
      __ bind(L2);
      __ load_klass(rscratch1, dst);
      __ cbz(rscratch1, L1);     // this would be broken also
      BLOCK_COMMENT("} assert klasses not null done");
    }
#endif

    // Load layout helper (32-bits)
    //
    //  |array_tag|     | header_size | element_type |     |log2_element_size|
    // 32        30    24            16              8     2                 0
    //
    //   array_tag: typeArray = 0x3, objArray = 0x2, non-array = 0x0
    //

    const int lh_offset = in_bytes(Klass::layout_helper_offset());

    // Handle objArrays completely differently...
    const jint objArray_lh = Klass::array_layout_helper(T_OBJECT);
    __ ldrw(lh, Address(scratch_src_klass, lh_offset));
    __ movw(rscratch1, objArray_lh);
    __ eorw(rscratch2, lh, rscratch1);
    __ cbzw(rscratch2, L_objArray);

    //  if (src->klass() != dst->klass()) return -1;
    __ load_klass(rscratch2, dst);
    __ eor(rscratch2, rscratch2, scratch_src_klass);
    __ cbnz(rscratch2, L_failed);

    //  if (!src->is_Array()) return -1;
    __ tbz(lh, 31, L_failed);  // i.e. (lh >= 0)

    // At this point, it is known to be a typeArray (array_tag 0x3).
#ifdef ASSERT
    {
      BLOCK_COMMENT("assert primitive array {");
      Label L;
      __ movw(rscratch2, Klass::_lh_array_tag_type_value << Klass::_lh_array_tag_shift);
      __ cmpw(lh, rscratch2);
      __ br(Assembler::GE, L);
      __ stop("must be a primitive array");
      __ bind(L);
      BLOCK_COMMENT("} assert primitive array done");
    }
#endif

    arraycopy_range_checks(src, src_pos, dst, dst_pos, scratch_length,
                           rscratch2, L_failed);

    // TypeArrayKlass
    //
    // src_addr = (src + array_header_in_bytes()) + (src_pos << log2elemsize);
    // dst_addr = (dst + array_header_in_bytes()) + (dst_pos << log2elemsize);
    //

    const Register rscratch1_offset = rscratch1;    // array offset
    const Register r18_elsize = lh; // element size

    __ ubfx(rscratch1_offset, lh, Klass::_lh_header_size_shift,
           exact_log2(Klass::_lh_header_size_mask+1));   // array_offset
    __ add(src, src, rscratch1_offset);           // src array offset
    __ add(dst, dst, rscratch1_offset);           // dst array offset
    BLOCK_COMMENT("choose copy loop based on element size");

    // next registers should be set before the jump to corresponding stub
    const Register from     = c_rarg0;  // source array address
    const Register to       = c_rarg1;  // destination array address
    const Register count    = c_rarg2;  // elements count

    // 'from', 'to', 'count' registers should be set in such order
    // since they are the same as 'src', 'src_pos', 'dst'.

    assert(Klass::_lh_log2_element_size_shift == 0, "fix this code");

    // The possible values of elsize are 0-3, i.e. exact_log2(element
    // size in bytes).  We do a simple bitwise binary search.
  __ BIND(L_copy_bytes);
    __ tbnz(r18_elsize, 1, L_copy_ints);
    __ tbnz(r18_elsize, 0, L_copy_shorts);
    __ lea(from, Address(src, src_pos));// src_addr
    __ lea(to,   Address(dst, dst_pos));// dst_addr
    __ movw(count, scratch_length); // length
    __ b(RuntimeAddress(byte_copy_entry));

  __ BIND(L_copy_shorts);
    __ lea(from, Address(src, src_pos, Address::lsl(1)));// src_addr
    __ lea(to,   Address(dst, dst_pos, Address::lsl(1)));// dst_addr
    __ movw(count, scratch_length); // length
    __ b(RuntimeAddress(short_copy_entry));

  __ BIND(L_copy_ints);
    __ tbnz(r18_elsize, 0, L_copy_longs);
    __ lea(from, Address(src, src_pos, Address::lsl(2)));// src_addr
    __ lea(to,   Address(dst, dst_pos, Address::lsl(2)));// dst_addr
    __ movw(count, scratch_length); // length
    __ b(RuntimeAddress(int_copy_entry));

  __ BIND(L_copy_longs);
#ifdef ASSERT
    {
      BLOCK_COMMENT("assert long copy {");
      Label L;
      __ andw(lh, lh, Klass::_lh_log2_element_size_mask); // lh -> r18_elsize
      __ cmpw(r18_elsize, LogBytesPerLong);
      __ br(Assembler::EQ, L);
      __ stop("must be long copy, but elsize is wrong");
      __ bind(L);
      BLOCK_COMMENT("} assert long copy done");
    }
#endif
    __ lea(from, Address(src, src_pos, Address::lsl(3)));// src_addr
    __ lea(to,   Address(dst, dst_pos, Address::lsl(3)));// dst_addr
    __ movw(count, scratch_length); // length
    __ b(RuntimeAddress(long_copy_entry));

    // ObjArrayKlass
  __ BIND(L_objArray);
    // live at this point:  scratch_src_klass, scratch_length, src[_pos], dst[_pos]

    Label L_plain_copy, L_checkcast_copy;
    //  test array classes for subtyping
    __ load_klass(r18, dst);
    __ cmp(scratch_src_klass, r18); // usual case is exact equality
    __ br(Assembler::NE, L_checkcast_copy);

    // Identically typed arrays can be copied without element-wise checks.
    arraycopy_range_checks(src, src_pos, dst, dst_pos, scratch_length,
                           rscratch2, L_failed);

    __ lea(from, Address(src, src_pos, Address::lsl(LogBytesPerHeapOop)));
    __ add(from, from, arrayOopDesc::base_offset_in_bytes(T_OBJECT));
    __ lea(to, Address(dst, dst_pos, Address::lsl(LogBytesPerHeapOop)));
    __ add(to, to, arrayOopDesc::base_offset_in_bytes(T_OBJECT));
    __ movw(count, scratch_length); // length
  __ BIND(L_plain_copy);
    __ b(RuntimeAddress(oop_copy_entry));

  __ BIND(L_checkcast_copy);
    // live at this point:  scratch_src_klass, scratch_length, r18 (dst_klass)
    {
      // Before looking at dst.length, make sure dst is also an objArray.
      __ ldrw(rscratch1, Address(r18, lh_offset));
      __ movw(rscratch2, objArray_lh);
      __ eorw(rscratch1, rscratch1, rscratch2);
      __ cbnzw(rscratch1, L_failed);

      // It is safe to examine both src.length and dst.length.
      arraycopy_range_checks(src, src_pos, dst, dst_pos, scratch_length,
                             r18, L_failed);

      const Register rscratch2_dst_klass = rscratch2;
      __ load_klass(rscratch2_dst_klass, dst); // reload

      // Marshal the base address arguments now, freeing registers.
      __ lea(from, Address(src, src_pos, Address::lsl(LogBytesPerHeapOop)));
      __ add(from, from, arrayOopDesc::base_offset_in_bytes(T_OBJECT));
      __ lea(to, Address(dst, dst_pos, Address::lsl(LogBytesPerHeapOop)));
      __ add(to, to, arrayOopDesc::base_offset_in_bytes(T_OBJECT));
      __ movw(count, length);           // length (reloaded)
      Register sco_temp = c_rarg3;      // this register is free now
      assert_different_registers(from, to, count, sco_temp,
                                 rscratch2_dst_klass, scratch_src_klass);
      // assert_clean_int(count, sco_temp);

      // Generate the type check.
      const int sco_offset = in_bytes(Klass::super_check_offset_offset());
      __ ldrw(sco_temp, Address(rscratch2_dst_klass, sco_offset));
      // assert_clean_int(sco_temp, r18);
      generate_type_check(scratch_src_klass, sco_temp, rscratch2_dst_klass, L_plain_copy);

      // Fetch destination element klass from the ObjArrayKlass header.
      int ek_offset = in_bytes(ObjArrayKlass::element_klass_offset());
      __ ldr(rscratch2_dst_klass, Address(rscratch2_dst_klass, ek_offset));
      __ ldrw(sco_temp, Address(rscratch2_dst_klass, sco_offset));

      // the checkcast_copy loop needs two extra arguments:
      assert(c_rarg3 == sco_temp, "#3 already in place");
      // Set up arguments for checkcast_copy_entry.
      __ mov(c_rarg4, rscratch2_dst_klass);  // dst.klass.element_klass
      __ b(RuntimeAddress(checkcast_copy_entry));
    }

  __ BIND(L_failed);
    __ mov(r0, -1);
    __ leave();   // required for proper stackwalking of RuntimeStub frame
    __ ret(lr);

    return start;
  }

  //
  // Generate stub for array fill. If "aligned" is true, the
  // "to" address is assumed to be heapword aligned.
  //
  // Arguments for generated stub:
  //   to:    c_rarg0
  //   value: c_rarg1
  //   count: c_rarg2 treated as signed
  //
  address generate_fill(BasicType t, bool aligned, const char *name) {
    __ align(CodeEntryAlignment);
    StubCodeMark mark(this, "StubRoutines", name);
    address start = __ pc();

    BLOCK_COMMENT("Entry:");

    const Register to        = c_rarg0;  // source array address
    const Register value     = c_rarg1;  // value
    const Register count     = c_rarg2;  // elements count

    const Register bz_base = r10;        // base for block_zero routine
    const Register cnt_words = r11;      // temp register

    __ enter();

    Label L_fill_elements, L_exit1;

    int shift = -1;
    switch (t) {
      case T_BYTE:
        shift = 0;
        __ cmpw(count, 8 >> shift); // Short arrays (< 8 bytes) fill by element
        __ bfi(value, value, 8, 8);   // 8 bit -> 16 bit
        __ bfi(value, value, 16, 16); // 16 bit -> 32 bit
        __ br(Assembler::LO, L_fill_elements);
        break;
      case T_SHORT:
        shift = 1;
        __ cmpw(count, 8 >> shift); // Short arrays (< 8 bytes) fill by element
        __ bfi(value, value, 16, 16); // 16 bit -> 32 bit
        __ br(Assembler::LO, L_fill_elements);
        break;
      case T_INT:
        shift = 2;
        __ cmpw(count, 8 >> shift); // Short arrays (< 8 bytes) fill by element
        __ br(Assembler::LO, L_fill_elements);
        break;
      default: ShouldNotReachHere();
    }

    // Align source address at 8 bytes address boundary.
    Label L_skip_align1, L_skip_align2, L_skip_align4;
    if (!aligned) {
      switch (t) {
        case T_BYTE:
          // One byte misalignment happens only for byte arrays.
          __ tbz(to, 0, L_skip_align1);
          __ strb(value, Address(__ post(to, 1)));
          __ subw(count, count, 1);
          __ bind(L_skip_align1);
          // Fallthrough
        case T_SHORT:
          // Two bytes misalignment happens only for byte and short (char) arrays.
          __ tbz(to, 1, L_skip_align2);
          __ strh(value, Address(__ post(to, 2)));
          __ subw(count, count, 2 >> shift);
          __ bind(L_skip_align2);
          // Fallthrough
        case T_INT:
          // Align to 8 bytes, we know we are 4 byte aligned to start.
          __ tbz(to, 2, L_skip_align4);
          __ strw(value, Address(__ post(to, 4)));
          __ subw(count, count, 4 >> shift);
          __ bind(L_skip_align4);
          break;
        default: ShouldNotReachHere();
      }
    }

    //
    //  Fill large chunks
    //
    __ lsrw(cnt_words, count, 3 - shift); // number of words
    __ bfi(value, value, 32, 32);         // 32 bit -> 64 bit
    __ subw(count, count, cnt_words, Assembler::LSL, 3 - shift);
    if (UseBlockZeroing) {
      Label non_block_zeroing, rest;
      // If the fill value is zero we can use the fast zero_words().
      __ cbnz(value, non_block_zeroing);
      __ mov(bz_base, to);
      __ add(to, to, cnt_words, Assembler::LSL, LogBytesPerWord);
      __ zero_words(bz_base, cnt_words);
      __ b(rest);
      __ bind(non_block_zeroing);
      __ fill_words(to, cnt_words, value);
      __ bind(rest);
    } else {
      __ fill_words(to, cnt_words, value);
    }

    // Remaining count is less than 8 bytes. Fill it by a single store.
    // Note that the total length is no less than 8 bytes.
    if (t == T_BYTE || t == T_SHORT) {
      Label L_exit1;
      __ cbzw(count, L_exit1);
      __ add(to, to, count, Assembler::LSL, shift); // points to the end
      __ str(value, Address(to, -8));    // overwrite some elements
      __ bind(L_exit1);
      __ leave();
      __ ret(lr);
    }

    // Handle copies less than 8 bytes.
    Label L_fill_2, L_fill_4, L_exit2;
    __ bind(L_fill_elements);
    switch (t) {
      case T_BYTE:
        __ tbz(count, 0, L_fill_2);
        __ strb(value, Address(__ post(to, 1)));
        __ bind(L_fill_2);
        __ tbz(count, 1, L_fill_4);
        __ strh(value, Address(__ post(to, 2)));
        __ bind(L_fill_4);
        __ tbz(count, 2, L_exit2);
        __ strw(value, Address(to));
        break;
      case T_SHORT:
        __ tbz(count, 0, L_fill_4);
        __ strh(value, Address(__ post(to, 2)));
        __ bind(L_fill_4);
        __ tbz(count, 1, L_exit2);
        __ strw(value, Address(to));
        break;
      case T_INT:
        __ cbzw(count, L_exit2);
        __ strw(value, Address(to));
        break;
      default: ShouldNotReachHere();
    }
    __ bind(L_exit2);
    __ leave();
    __ ret(lr);
    return start;
  }

  void generate_arraycopy_stubs() {
    address entry;
    address entry_jbyte_arraycopy;
    address entry_jshort_arraycopy;
    address entry_jint_arraycopy;
    address entry_oop_arraycopy;
    address entry_jlong_arraycopy;
    address entry_checkcast_arraycopy;

    generate_copy_longs(copy_f, r0, r1, rscratch2, copy_forwards);
    generate_copy_longs(copy_b, r0, r1, rscratch2, copy_backwards);

    StubRoutines::aarch64::_zero_blocks = generate_zero_blocks();

    //*** jbyte
    // Always need aligned and unaligned versions
    StubRoutines::_jbyte_disjoint_arraycopy         = generate_disjoint_byte_copy(false, &entry,
                                                                                  "jbyte_disjoint_arraycopy");
    StubRoutines::_jbyte_arraycopy                  = generate_conjoint_byte_copy(false, entry,
                                                                                  &entry_jbyte_arraycopy,
                                                                                  "jbyte_arraycopy");
    StubRoutines::_arrayof_jbyte_disjoint_arraycopy = generate_disjoint_byte_copy(true, &entry,
                                                                                  "arrayof_jbyte_disjoint_arraycopy");
    StubRoutines::_arrayof_jbyte_arraycopy          = generate_conjoint_byte_copy(true, entry, NULL,
                                                                                  "arrayof_jbyte_arraycopy");

    //*** jshort
    // Always need aligned and unaligned versions
    StubRoutines::_jshort_disjoint_arraycopy         = generate_disjoint_short_copy(false, &entry,
                                                                                    "jshort_disjoint_arraycopy");
    StubRoutines::_jshort_arraycopy                  = generate_conjoint_short_copy(false, entry,
                                                                                    &entry_jshort_arraycopy,
                                                                                    "jshort_arraycopy");
    StubRoutines::_arrayof_jshort_disjoint_arraycopy = generate_disjoint_short_copy(true, &entry,
                                                                                    "arrayof_jshort_disjoint_arraycopy");
    StubRoutines::_arrayof_jshort_arraycopy          = generate_conjoint_short_copy(true, entry, NULL,
                                                                                    "arrayof_jshort_arraycopy");

    //*** jint
    // Aligned versions
    StubRoutines::_arrayof_jint_disjoint_arraycopy = generate_disjoint_int_copy(true, &entry,
                                                                                "arrayof_jint_disjoint_arraycopy");
    StubRoutines::_arrayof_jint_arraycopy          = generate_conjoint_int_copy(true, entry, &entry_jint_arraycopy,
                                                                                "arrayof_jint_arraycopy");
    // In 64 bit we need both aligned and unaligned versions of jint arraycopy.
    // entry_jint_arraycopy always points to the unaligned version
    StubRoutines::_jint_disjoint_arraycopy         = generate_disjoint_int_copy(false, &entry,
                                                                                "jint_disjoint_arraycopy");
    StubRoutines::_jint_arraycopy                  = generate_conjoint_int_copy(false, entry,
                                                                                &entry_jint_arraycopy,
                                                                                "jint_arraycopy");

    //*** jlong
    // It is always aligned
    StubRoutines::_arrayof_jlong_disjoint_arraycopy = generate_disjoint_long_copy(true, &entry,
                                                                                  "arrayof_jlong_disjoint_arraycopy");
    StubRoutines::_arrayof_jlong_arraycopy          = generate_conjoint_long_copy(true, entry, &entry_jlong_arraycopy,
                                                                                  "arrayof_jlong_arraycopy");
    StubRoutines::_jlong_disjoint_arraycopy         = StubRoutines::_arrayof_jlong_disjoint_arraycopy;
    StubRoutines::_jlong_arraycopy                  = StubRoutines::_arrayof_jlong_arraycopy;

    //*** oops
    {
      // With compressed oops we need unaligned versions; notice that
      // we overwrite entry_oop_arraycopy.
      bool aligned = !UseCompressedOops;

      StubRoutines::_arrayof_oop_disjoint_arraycopy
        = generate_disjoint_oop_copy(aligned, &entry, "arrayof_oop_disjoint_arraycopy",
                                     /*dest_uninitialized*/false);
      StubRoutines::_arrayof_oop_arraycopy
        = generate_conjoint_oop_copy(aligned, entry, &entry_oop_arraycopy, "arrayof_oop_arraycopy",
                                     /*dest_uninitialized*/false);
      // Aligned versions without pre-barriers
      StubRoutines::_arrayof_oop_disjoint_arraycopy_uninit
        = generate_disjoint_oop_copy(aligned, &entry, "arrayof_oop_disjoint_arraycopy_uninit",
                                     /*dest_uninitialized*/true);
      StubRoutines::_arrayof_oop_arraycopy_uninit
        = generate_conjoint_oop_copy(aligned, entry, NULL, "arrayof_oop_arraycopy_uninit",
                                     /*dest_uninitialized*/true);
    }

    StubRoutines::_oop_disjoint_arraycopy            = StubRoutines::_arrayof_oop_disjoint_arraycopy;
    StubRoutines::_oop_arraycopy                     = StubRoutines::_arrayof_oop_arraycopy;
    StubRoutines::_oop_disjoint_arraycopy_uninit     = StubRoutines::_arrayof_oop_disjoint_arraycopy_uninit;
    StubRoutines::_oop_arraycopy_uninit              = StubRoutines::_arrayof_oop_arraycopy_uninit;

    StubRoutines::_checkcast_arraycopy        = generate_checkcast_copy("checkcast_arraycopy", &entry_checkcast_arraycopy);
    StubRoutines::_checkcast_arraycopy_uninit = generate_checkcast_copy("checkcast_arraycopy_uninit", NULL,
                                                                        /*dest_uninitialized*/true);

    StubRoutines::_unsafe_arraycopy    = generate_unsafe_copy("unsafe_arraycopy",
                                                              entry_jbyte_arraycopy,
                                                              entry_jshort_arraycopy,
                                                              entry_jint_arraycopy,
                                                              entry_jlong_arraycopy);

    StubRoutines::_generic_arraycopy   = generate_generic_copy("generic_arraycopy",
                                                               entry_jbyte_arraycopy,
                                                               entry_jshort_arraycopy,
                                                               entry_jint_arraycopy,
                                                               entry_oop_arraycopy,
                                                               entry_jlong_arraycopy,
                                                               entry_checkcast_arraycopy);

    StubRoutines::_jbyte_fill = generate_fill(T_BYTE, false, "jbyte_fill");
    StubRoutines::_jshort_fill = generate_fill(T_SHORT, false, "jshort_fill");
    StubRoutines::_jint_fill = generate_fill(T_INT, false, "jint_fill");
    StubRoutines::_arrayof_jbyte_fill = generate_fill(T_BYTE, true, "arrayof_jbyte_fill");
    StubRoutines::_arrayof_jshort_fill = generate_fill(T_SHORT, true, "arrayof_jshort_fill");
    StubRoutines::_arrayof_jint_fill = generate_fill(T_INT, true, "arrayof_jint_fill");
  }

  void generate_math_stubs() { Unimplemented(); }

  // Arguments:
  //
  // Inputs:
  //   c_rarg0   - source byte array address
  //   c_rarg1   - destination byte array address
  //   c_rarg2   - K (key) in little endian int array
  //
  address generate_aescrypt_encryptBlock() {
    __ align(CodeEntryAlignment);
    StubCodeMark mark(this, "StubRoutines", "aescrypt_encryptBlock");

    Label L_doLast;

    const Register from        = c_rarg0;  // source array address
    const Register to          = c_rarg1;  // destination array address
    const Register key         = c_rarg2;  // key array address
    const Register keylen      = rscratch1;

    address start = __ pc();
    __ enter();

    __ ldrw(keylen, Address(key, arrayOopDesc::length_offset_in_bytes() - arrayOopDesc::base_offset_in_bytes(T_INT)));

    __ ld1(v0, __ T16B, from); // get 16 bytes of input

    __ ld1(v1, v2, v3, v4, __ T16B, __ post(key, 64));
    __ rev32(v1, __ T16B, v1);
    __ rev32(v2, __ T16B, v2);
    __ rev32(v3, __ T16B, v3);
    __ rev32(v4, __ T16B, v4);
    __ aese(v0, v1);
    __ aesmc(v0, v0);
    __ aese(v0, v2);
    __ aesmc(v0, v0);
    __ aese(v0, v3);
    __ aesmc(v0, v0);
    __ aese(v0, v4);
    __ aesmc(v0, v0);

    __ ld1(v1, v2, v3, v4, __ T16B, __ post(key, 64));
    __ rev32(v1, __ T16B, v1);
    __ rev32(v2, __ T16B, v2);
    __ rev32(v3, __ T16B, v3);
    __ rev32(v4, __ T16B, v4);
    __ aese(v0, v1);
    __ aesmc(v0, v0);
    __ aese(v0, v2);
    __ aesmc(v0, v0);
    __ aese(v0, v3);
    __ aesmc(v0, v0);
    __ aese(v0, v4);
    __ aesmc(v0, v0);

    __ ld1(v1, v2, __ T16B, __ post(key, 32));
    __ rev32(v1, __ T16B, v1);
    __ rev32(v2, __ T16B, v2);

    __ cmpw(keylen, 44);
    __ br(Assembler::EQ, L_doLast);

    __ aese(v0, v1);
    __ aesmc(v0, v0);
    __ aese(v0, v2);
    __ aesmc(v0, v0);

    __ ld1(v1, v2, __ T16B, __ post(key, 32));
    __ rev32(v1, __ T16B, v1);
    __ rev32(v2, __ T16B, v2);

    __ cmpw(keylen, 52);
    __ br(Assembler::EQ, L_doLast);

    __ aese(v0, v1);
    __ aesmc(v0, v0);
    __ aese(v0, v2);
    __ aesmc(v0, v0);

    __ ld1(v1, v2, __ T16B, __ post(key, 32));
    __ rev32(v1, __ T16B, v1);
    __ rev32(v2, __ T16B, v2);

    __ BIND(L_doLast);

    __ aese(v0, v1);
    __ aesmc(v0, v0);
    __ aese(v0, v2);

    __ ld1(v1, __ T16B, key);
    __ rev32(v1, __ T16B, v1);
    __ eor(v0, __ T16B, v0, v1);

    __ st1(v0, __ T16B, to);

    __ mov(r0, 0);

    __ leave();
    __ ret(lr);

    return start;
  }

  // Arguments:
  //
  // Inputs:
  //   c_rarg0   - source byte array address
  //   c_rarg1   - destination byte array address
  //   c_rarg2   - K (key) in little endian int array
  //
  address generate_aescrypt_decryptBlock() {
    assert(UseAES, "need AES instructions and misaligned SSE support");
    __ align(CodeEntryAlignment);
    StubCodeMark mark(this, "StubRoutines", "aescrypt_decryptBlock");
    Label L_doLast;

    const Register from        = c_rarg0;  // source array address
    const Register to          = c_rarg1;  // destination array address
    const Register key         = c_rarg2;  // key array address
    const Register keylen      = rscratch1;

    address start = __ pc();
    __ enter(); // required for proper stackwalking of RuntimeStub frame

    __ ldrw(keylen, Address(key, arrayOopDesc::length_offset_in_bytes() - arrayOopDesc::base_offset_in_bytes(T_INT)));

    __ ld1(v0, __ T16B, from); // get 16 bytes of input

    __ ld1(v5, __ T16B, __ post(key, 16));
    __ rev32(v5, __ T16B, v5);

    __ ld1(v1, v2, v3, v4, __ T16B, __ post(key, 64));
    __ rev32(v1, __ T16B, v1);
    __ rev32(v2, __ T16B, v2);
    __ rev32(v3, __ T16B, v3);
    __ rev32(v4, __ T16B, v4);
    __ aesd(v0, v1);
    __ aesimc(v0, v0);
    __ aesd(v0, v2);
    __ aesimc(v0, v0);
    __ aesd(v0, v3);
    __ aesimc(v0, v0);
    __ aesd(v0, v4);
    __ aesimc(v0, v0);

    __ ld1(v1, v2, v3, v4, __ T16B, __ post(key, 64));
    __ rev32(v1, __ T16B, v1);
    __ rev32(v2, __ T16B, v2);
    __ rev32(v3, __ T16B, v3);
    __ rev32(v4, __ T16B, v4);
    __ aesd(v0, v1);
    __ aesimc(v0, v0);
    __ aesd(v0, v2);
    __ aesimc(v0, v0);
    __ aesd(v0, v3);
    __ aesimc(v0, v0);
    __ aesd(v0, v4);
    __ aesimc(v0, v0);

    __ ld1(v1, v2, __ T16B, __ post(key, 32));
    __ rev32(v1, __ T16B, v1);
    __ rev32(v2, __ T16B, v2);

    __ cmpw(keylen, 44);
    __ br(Assembler::EQ, L_doLast);

    __ aesd(v0, v1);
    __ aesimc(v0, v0);
    __ aesd(v0, v2);
    __ aesimc(v0, v0);

    __ ld1(v1, v2, __ T16B, __ post(key, 32));
    __ rev32(v1, __ T16B, v1);
    __ rev32(v2, __ T16B, v2);

    __ cmpw(keylen, 52);
    __ br(Assembler::EQ, L_doLast);

    __ aesd(v0, v1);
    __ aesimc(v0, v0);
    __ aesd(v0, v2);
    __ aesimc(v0, v0);

    __ ld1(v1, v2, __ T16B, __ post(key, 32));
    __ rev32(v1, __ T16B, v1);
    __ rev32(v2, __ T16B, v2);

    __ BIND(L_doLast);

    __ aesd(v0, v1);
    __ aesimc(v0, v0);
    __ aesd(v0, v2);

    __ eor(v0, __ T16B, v0, v5);

    __ st1(v0, __ T16B, to);

    __ mov(r0, 0);

    __ leave();
    __ ret(lr);

    return start;
  }

  // Arguments:
  //
  // Inputs:
  //   c_rarg0   - source byte array address
  //   c_rarg1   - destination byte array address
  //   c_rarg2   - K (key) in little endian int array
  //   c_rarg3   - r vector byte array address
  //   c_rarg4   - input length
  //
  // Output:
  //   x0        - input length
  //
  address generate_cipherBlockChaining_encryptAESCrypt() {
    assert(UseAES, "need AES instructions and misaligned SSE support");
    __ align(CodeEntryAlignment);
    StubCodeMark mark(this, "StubRoutines", "cipherBlockChaining_encryptAESCrypt");

    Label L_loadkeys_44, L_loadkeys_52, L_aes_loop, L_rounds_44, L_rounds_52;

    const Register from        = c_rarg0;  // source array address
    const Register to          = c_rarg1;  // destination array address
    const Register key         = c_rarg2;  // key array address
    const Register rvec        = c_rarg3;  // r byte array initialized from initvector array address
                                           // and left with the results of the last encryption block
    const Register len_reg     = c_rarg4;  // src len (must be multiple of blocksize 16)
    const Register keylen      = rscratch1;

    address start = __ pc();

      __ enter();

      __ movw(rscratch2, len_reg);

      __ ldrw(keylen, Address(key, arrayOopDesc::length_offset_in_bytes() - arrayOopDesc::base_offset_in_bytes(T_INT)));

      __ ld1(v0, __ T16B, rvec);

      __ cmpw(keylen, 52);
      __ br(Assembler::CC, L_loadkeys_44);
      __ br(Assembler::EQ, L_loadkeys_52);

      __ ld1(v17, v18, __ T16B, __ post(key, 32));
      __ rev32(v17, __ T16B, v17);
      __ rev32(v18, __ T16B, v18);
    __ BIND(L_loadkeys_52);
      __ ld1(v19, v20, __ T16B, __ post(key, 32));
      __ rev32(v19, __ T16B, v19);
      __ rev32(v20, __ T16B, v20);
    __ BIND(L_loadkeys_44);
      __ ld1(v21, v22, v23, v24, __ T16B, __ post(key, 64));
      __ rev32(v21, __ T16B, v21);
      __ rev32(v22, __ T16B, v22);
      __ rev32(v23, __ T16B, v23);
      __ rev32(v24, __ T16B, v24);
      __ ld1(v25, v26, v27, v28, __ T16B, __ post(key, 64));
      __ rev32(v25, __ T16B, v25);
      __ rev32(v26, __ T16B, v26);
      __ rev32(v27, __ T16B, v27);
      __ rev32(v28, __ T16B, v28);
      __ ld1(v29, v30, v31, __ T16B, key);
      __ rev32(v29, __ T16B, v29);
      __ rev32(v30, __ T16B, v30);
      __ rev32(v31, __ T16B, v31);

    __ BIND(L_aes_loop);
      __ ld1(v1, __ T16B, __ post(from, 16));
      __ eor(v0, __ T16B, v0, v1);

      __ br(Assembler::CC, L_rounds_44);
      __ br(Assembler::EQ, L_rounds_52);

      __ aese(v0, v17); __ aesmc(v0, v0);
      __ aese(v0, v18); __ aesmc(v0, v0);
    __ BIND(L_rounds_52);
      __ aese(v0, v19); __ aesmc(v0, v0);
      __ aese(v0, v20); __ aesmc(v0, v0);
    __ BIND(L_rounds_44);
      __ aese(v0, v21); __ aesmc(v0, v0);
      __ aese(v0, v22); __ aesmc(v0, v0);
      __ aese(v0, v23); __ aesmc(v0, v0);
      __ aese(v0, v24); __ aesmc(v0, v0);
      __ aese(v0, v25); __ aesmc(v0, v0);
      __ aese(v0, v26); __ aesmc(v0, v0);
      __ aese(v0, v27); __ aesmc(v0, v0);
      __ aese(v0, v28); __ aesmc(v0, v0);
      __ aese(v0, v29); __ aesmc(v0, v0);
      __ aese(v0, v30);
      __ eor(v0, __ T16B, v0, v31);

      __ st1(v0, __ T16B, __ post(to, 16));

      __ subw(len_reg, len_reg, 16);
      __ cbnzw(len_reg, L_aes_loop);

      __ st1(v0, __ T16B, rvec);

      __ mov(r0, rscratch2);

      __ leave();
      __ ret(lr);

      return start;
  }

  // Arguments:
  //
  // Inputs:
  //   c_rarg0   - source byte array address
  //   c_rarg1   - destination byte array address
  //   c_rarg2   - K (key) in little endian int array
  //   c_rarg3   - r vector byte array address
  //   c_rarg4   - input length
  //
  // Output:
  //   r0        - input length
  //
  address generate_cipherBlockChaining_decryptAESCrypt() {
    assert(UseAES, "need AES instructions and misaligned SSE support");
    __ align(CodeEntryAlignment);
    StubCodeMark mark(this, "StubRoutines", "cipherBlockChaining_decryptAESCrypt");

    Label L_loadkeys_44, L_loadkeys_52, L_aes_loop, L_rounds_44, L_rounds_52;

    const Register from        = c_rarg0;  // source array address
    const Register to          = c_rarg1;  // destination array address
    const Register key         = c_rarg2;  // key array address
    const Register rvec        = c_rarg3;  // r byte array initialized from initvector array address
                                           // and left with the results of the last encryption block
    const Register len_reg     = c_rarg4;  // src len (must be multiple of blocksize 16)
    const Register keylen      = rscratch1;

    address start = __ pc();

      __ enter();

      __ movw(rscratch2, len_reg);

      __ ldrw(keylen, Address(key, arrayOopDesc::length_offset_in_bytes() - arrayOopDesc::base_offset_in_bytes(T_INT)));

      __ ld1(v2, __ T16B, rvec);

      __ ld1(v31, __ T16B, __ post(key, 16));
      __ rev32(v31, __ T16B, v31);

      __ cmpw(keylen, 52);
      __ br(Assembler::CC, L_loadkeys_44);
      __ br(Assembler::EQ, L_loadkeys_52);

      __ ld1(v17, v18, __ T16B, __ post(key, 32));
      __ rev32(v17, __ T16B, v17);
      __ rev32(v18, __ T16B, v18);
    __ BIND(L_loadkeys_52);
      __ ld1(v19, v20, __ T16B, __ post(key, 32));
      __ rev32(v19, __ T16B, v19);
      __ rev32(v20, __ T16B, v20);
    __ BIND(L_loadkeys_44);
      __ ld1(v21, v22, v23, v24, __ T16B, __ post(key, 64));
      __ rev32(v21, __ T16B, v21);
      __ rev32(v22, __ T16B, v22);
      __ rev32(v23, __ T16B, v23);
      __ rev32(v24, __ T16B, v24);
      __ ld1(v25, v26, v27, v28, __ T16B, __ post(key, 64));
      __ rev32(v25, __ T16B, v25);
      __ rev32(v26, __ T16B, v26);
      __ rev32(v27, __ T16B, v27);
      __ rev32(v28, __ T16B, v28);
      __ ld1(v29, v30, __ T16B, key);
      __ rev32(v29, __ T16B, v29);
      __ rev32(v30, __ T16B, v30);

    __ BIND(L_aes_loop);
      __ ld1(v0, __ T16B, __ post(from, 16));
      __ orr(v1, __ T16B, v0, v0);

      __ br(Assembler::CC, L_rounds_44);
      __ br(Assembler::EQ, L_rounds_52);

      __ aesd(v0, v17); __ aesimc(v0, v0);
      __ aesd(v0, v18); __ aesimc(v0, v0);
    __ BIND(L_rounds_52);
      __ aesd(v0, v19); __ aesimc(v0, v0);
      __ aesd(v0, v20); __ aesimc(v0, v0);
    __ BIND(L_rounds_44);
      __ aesd(v0, v21); __ aesimc(v0, v0);
      __ aesd(v0, v22); __ aesimc(v0, v0);
      __ aesd(v0, v23); __ aesimc(v0, v0);
      __ aesd(v0, v24); __ aesimc(v0, v0);
      __ aesd(v0, v25); __ aesimc(v0, v0);
      __ aesd(v0, v26); __ aesimc(v0, v0);
      __ aesd(v0, v27); __ aesimc(v0, v0);
      __ aesd(v0, v28); __ aesimc(v0, v0);
      __ aesd(v0, v29); __ aesimc(v0, v0);
      __ aesd(v0, v30);
      __ eor(v0, __ T16B, v0, v31);
      __ eor(v0, __ T16B, v0, v2);

      __ st1(v0, __ T16B, __ post(to, 16));
      __ orr(v2, __ T16B, v1, v1);

      __ subw(len_reg, len_reg, 16);
      __ cbnzw(len_reg, L_aes_loop);

      __ st1(v2, __ T16B, rvec);

      __ mov(r0, rscratch2);

      __ leave();
      __ ret(lr);

    return start;
  }

  // Arguments:
  //
  // Inputs:
  //   c_rarg0   - byte[]  source+offset
  //   c_rarg1   - int[]   SHA.state
  //   c_rarg2   - int     offset
  //   c_rarg3   - int     limit
  //
  address generate_sha1_implCompress(bool multi_block, const char *name) {
    __ align(CodeEntryAlignment);
    StubCodeMark mark(this, "StubRoutines", name);
    address start = __ pc();

    Register buf   = c_rarg0;
    Register state = c_rarg1;
    Register ofs   = c_rarg2;
    Register limit = c_rarg3;

    Label keys;
    Label sha1_loop;

    // load the keys into v0..v3
    __ adr(rscratch1, keys);
    __ ld4r(v0, v1, v2, v3, __ T4S, Address(rscratch1));
    // load 5 words state into v6, v7
    __ ldrq(v6, Address(state, 0));
    __ ldrs(v7, Address(state, 16));


    __ BIND(sha1_loop);
    // load 64 bytes of data into v16..v19
    __ ld1(v16, v17, v18, v19, __ T4S, multi_block ? __ post(buf, 64) : buf);
    __ rev32(v16, __ T16B, v16);
    __ rev32(v17, __ T16B, v17);
    __ rev32(v18, __ T16B, v18);
    __ rev32(v19, __ T16B, v19);

    // do the sha1
    __ addv(v4, __ T4S, v16, v0);
    __ orr(v20, __ T16B, v6, v6);

    FloatRegister d0 = v16;
    FloatRegister d1 = v17;
    FloatRegister d2 = v18;
    FloatRegister d3 = v19;

    for (int round = 0; round < 20; round++) {
      FloatRegister tmp1 = (round & 1) ? v4 : v5;
      FloatRegister tmp2 = (round & 1) ? v21 : v22;
      FloatRegister tmp3 = round ? ((round & 1) ? v22 : v21) : v7;
      FloatRegister tmp4 = (round & 1) ? v5 : v4;
      FloatRegister key = (round < 4) ? v0 : ((round < 9) ? v1 : ((round < 14) ? v2 : v3));

      if (round < 16) __ sha1su0(d0, __ T4S, d1, d2);
      if (round < 19) __ addv(tmp1, __ T4S, d1, key);
      __ sha1h(tmp2, __ T4S, v20);
      if (round < 5)
        __ sha1c(v20, __ T4S, tmp3, tmp4);
      else if (round < 10 || round >= 15)
        __ sha1p(v20, __ T4S, tmp3, tmp4);
      else
        __ sha1m(v20, __ T4S, tmp3, tmp4);
      if (round < 16) __ sha1su1(d0, __ T4S, d3);

      tmp1 = d0; d0 = d1; d1 = d2; d2 = d3; d3 = tmp1;
    }

    __ addv(v7, __ T2S, v7, v21);
    __ addv(v6, __ T4S, v6, v20);

    if (multi_block) {
      __ add(ofs, ofs, 64);
      __ cmp(ofs, limit);
      __ br(Assembler::LE, sha1_loop);
      __ mov(c_rarg0, ofs); // return ofs
    }

    __ strq(v6, Address(state, 0));
    __ strs(v7, Address(state, 16));

    __ ret(lr);

    __ bind(keys);
    __ emit_int32(0x5a827999);
    __ emit_int32(0x6ed9eba1);
    __ emit_int32(0x8f1bbcdc);
    __ emit_int32(0xca62c1d6);

    return start;
  }


  // Arguments:
  //
  // Inputs:
  //   c_rarg0   - byte[]  source+offset
  //   c_rarg1   - int[]   SHA.state
  //   c_rarg2   - int     offset
  //   c_rarg3   - int     limit
  //
  address generate_sha256_implCompress(bool multi_block, const char *name) {
    static const uint32_t round_consts[64] = {
      0x428a2f98, 0x71374491, 0xb5c0fbcf, 0xe9b5dba5,
      0x3956c25b, 0x59f111f1, 0x923f82a4, 0xab1c5ed5,
      0xd807aa98, 0x12835b01, 0x243185be, 0x550c7dc3,
      0x72be5d74, 0x80deb1fe, 0x9bdc06a7, 0xc19bf174,
      0xe49b69c1, 0xefbe4786, 0x0fc19dc6, 0x240ca1cc,
      0x2de92c6f, 0x4a7484aa, 0x5cb0a9dc, 0x76f988da,
      0x983e5152, 0xa831c66d, 0xb00327c8, 0xbf597fc7,
      0xc6e00bf3, 0xd5a79147, 0x06ca6351, 0x14292967,
      0x27b70a85, 0x2e1b2138, 0x4d2c6dfc, 0x53380d13,
      0x650a7354, 0x766a0abb, 0x81c2c92e, 0x92722c85,
      0xa2bfe8a1, 0xa81a664b, 0xc24b8b70, 0xc76c51a3,
      0xd192e819, 0xd6990624, 0xf40e3585, 0x106aa070,
      0x19a4c116, 0x1e376c08, 0x2748774c, 0x34b0bcb5,
      0x391c0cb3, 0x4ed8aa4a, 0x5b9cca4f, 0x682e6ff3,
      0x748f82ee, 0x78a5636f, 0x84c87814, 0x8cc70208,
      0x90befffa, 0xa4506ceb, 0xbef9a3f7, 0xc67178f2,
    };
    __ align(CodeEntryAlignment);
    StubCodeMark mark(this, "StubRoutines", name);
    address start = __ pc();

    Register buf   = c_rarg0;
    Register state = c_rarg1;
    Register ofs   = c_rarg2;
    Register limit = c_rarg3;

    Label sha1_loop;

    __ stpd(v8, v9, __ pre(sp, -32));
    __ stpd(v10, v11, Address(sp, 16));

// dga == v0
// dgb == v1
// dg0 == v2
// dg1 == v3
// dg2 == v4
// t0 == v6
// t1 == v7

    // load 16 keys to v16..v31
    __ lea(rscratch1, ExternalAddress((address)round_consts));
    __ ld1(v16, v17, v18, v19, __ T4S, __ post(rscratch1, 64));
    __ ld1(v20, v21, v22, v23, __ T4S, __ post(rscratch1, 64));
    __ ld1(v24, v25, v26, v27, __ T4S, __ post(rscratch1, 64));
    __ ld1(v28, v29, v30, v31, __ T4S, rscratch1);

    // load 8 words (256 bits) state
    __ ldpq(v0, v1, state);

    __ BIND(sha1_loop);
    // load 64 bytes of data into v8..v11
    __ ld1(v8, v9, v10, v11, __ T4S, multi_block ? __ post(buf, 64) : buf);
    __ rev32(v8, __ T16B, v8);
    __ rev32(v9, __ T16B, v9);
    __ rev32(v10, __ T16B, v10);
    __ rev32(v11, __ T16B, v11);

    __ addv(v6, __ T4S, v8, v16);
    __ orr(v2, __ T16B, v0, v0);
    __ orr(v3, __ T16B, v1, v1);

    FloatRegister d0 = v8;
    FloatRegister d1 = v9;
    FloatRegister d2 = v10;
    FloatRegister d3 = v11;


    for (int round = 0; round < 16; round++) {
      FloatRegister tmp1 = (round & 1) ? v6 : v7;
      FloatRegister tmp2 = (round & 1) ? v7 : v6;
      FloatRegister tmp3 = (round & 1) ? v2 : v4;
      FloatRegister tmp4 = (round & 1) ? v4 : v2;

      if (round < 12) __ sha256su0(d0, __ T4S, d1);
       __ orr(v4, __ T16B, v2, v2);
      if (round < 15)
        __ addv(tmp1, __ T4S, d1, as_FloatRegister(round + 17));
      __ sha256h(v2, __ T4S, v3, tmp2);
      __ sha256h2(v3, __ T4S, v4, tmp2);
      if (round < 12) __ sha256su1(d0, __ T4S, d2, d3);

      tmp1 = d0; d0 = d1; d1 = d2; d2 = d3; d3 = tmp1;
    }

    __ addv(v0, __ T4S, v0, v2);
    __ addv(v1, __ T4S, v1, v3);

    if (multi_block) {
      __ add(ofs, ofs, 64);
      __ cmp(ofs, limit);
      __ br(Assembler::LE, sha1_loop);
      __ mov(c_rarg0, ofs); // return ofs
    }

    __ ldpd(v10, v11, Address(sp, 16));
    __ ldpd(v8, v9, __ post(sp, 32));

    __ stpq(v0, v1, state);

    __ ret(lr);

    return start;
  }

#ifndef BUILTIN_SIM
  // Safefetch stubs.
  void generate_safefetch(const char* name, int size, address* entry,
                          address* fault_pc, address* continuation_pc) {
    // safefetch signatures:
    //   int      SafeFetch32(int*      adr, int      errValue);
    //   intptr_t SafeFetchN (intptr_t* adr, intptr_t errValue);
    //
    // arguments:
    //   c_rarg0 = adr
    //   c_rarg1 = errValue
    //
    // result:
    //   PPC_RET  = *adr or errValue

    StubCodeMark mark(this, "StubRoutines", name);

    // Entry point, pc or function descriptor.
    *entry = __ pc();

    // Load *adr into c_rarg1, may fault.
    *fault_pc = __ pc();
    switch (size) {
      case 4:
        // int32_t
        __ ldrw(c_rarg1, Address(c_rarg0, 0));
        break;
      case 8:
        // int64_t
        __ ldr(c_rarg1, Address(c_rarg0, 0));
        break;
      default:
        ShouldNotReachHere();
    }

    // return errValue or *adr
    *continuation_pc = __ pc();
    __ mov(r0, c_rarg1);
    __ ret(lr);
  }
#endif

  /**
   *  Arguments:
   *
   * Inputs:
   *   c_rarg0   - int crc
   *   c_rarg1   - byte* buf
   *   c_rarg2   - int length
   *
   * Ouput:
   *       rax   - int crc result
   */
  address generate_updateBytesCRC32() {
    assert(UseCRC32Intrinsics, "what are we doing here?");

    __ align(CodeEntryAlignment);
    StubCodeMark mark(this, "StubRoutines", "updateBytesCRC32");

    address start = __ pc();

    const Register crc   = c_rarg0;  // crc
    const Register buf   = c_rarg1;  // source java byte array address
    const Register len   = c_rarg2;  // length
    const Register table0 = c_rarg3; // crc_table address
    const Register table1 = c_rarg4;
    const Register table2 = c_rarg5;
    const Register table3 = c_rarg6;
    const Register tmp3 = c_rarg7;

    BLOCK_COMMENT("Entry:");
    __ enter(); // required for proper stackwalking of RuntimeStub frame

    __ kernel_crc32(crc, buf, len,
              table0, table1, table2, table3, rscratch1, rscratch2, tmp3);

    __ leave(); // required for proper stackwalking of RuntimeStub frame
    __ ret(lr);

    return start;
  }

  /**
   *  Arguments:
   *
   * Inputs:
   *   c_rarg0   - int crc
   *   c_rarg1   - byte* buf
   *   c_rarg2   - int length
   *   c_rarg3   - int* table
   *
   * Ouput:
   *       r0   - int crc result
   */
  address generate_updateBytesCRC32C() {
    assert(UseCRC32CIntrinsics, "what are we doing here?");

    __ align(CodeEntryAlignment);
    StubCodeMark mark(this, "StubRoutines", "updateBytesCRC32C");

    address start = __ pc();

    const Register crc   = c_rarg0;  // crc
    const Register buf   = c_rarg1;  // source java byte array address
    const Register len   = c_rarg2;  // length
    const Register table0 = c_rarg3; // crc_table address
    const Register table1 = c_rarg4;
    const Register table2 = c_rarg5;
    const Register table3 = c_rarg6;
    const Register tmp3 = c_rarg7;

    BLOCK_COMMENT("Entry:");
    __ enter(); // required for proper stackwalking of RuntimeStub frame

    __ kernel_crc32c(crc, buf, len,
              table0, table1, table2, table3, rscratch1, rscratch2, tmp3);

    __ leave(); // required for proper stackwalking of RuntimeStub frame
    __ ret(lr);

    return start;
  }

  /***
   *  Arguments:
   *
   *  Inputs:
   *   c_rarg0   - int   adler
   *   c_rarg1   - byte* buff
   *   c_rarg2   - int   len
   *
   * Output:
   *   c_rarg0   - int adler result
   */
  address generate_updateBytesAdler32() {
    __ align(CodeEntryAlignment);
    StubCodeMark mark(this, "StubRoutines", "updateBytesAdler32");
    address start = __ pc();

    Label L_simple_by1_loop, L_nmax, L_nmax_loop, L_by16, L_by16_loop, L_by1_loop, L_do_mod, L_combine, L_by1;

    // Aliases
    Register adler  = c_rarg0;
    Register s1     = c_rarg0;
    Register s2     = c_rarg3;
    Register buff   = c_rarg1;
    Register len    = c_rarg2;
    Register nmax  = r4;
    Register base = r5;
    Register count = r6;
    Register temp0 = rscratch1;
    Register temp1 = rscratch2;
    Register temp2 = r7;

    // Max number of bytes we can process before having to take the mod
    // 0x15B0 is 5552 in decimal, the largest n such that 255n(n+1)/2 + (n+1)(BASE-1) <= 2^32-1
    unsigned long BASE = 0xfff1;
    unsigned long NMAX = 0x15B0;

    __ mov(base, BASE);
    __ mov(nmax, NMAX);

    // s1 is initialized to the lower 16 bits of adler
    // s2 is initialized to the upper 16 bits of adler
    __ ubfx(s2, adler, 16, 16);  // s2 = ((adler >> 16) & 0xffff)
    __ uxth(s1, adler);          // s1 = (adler & 0xffff)

    // The pipelined loop needs at least 16 elements for 1 iteration
    // It does check this, but it is more effective to skip to the cleanup loop
    __ cmp(len, 16);
    __ br(Assembler::HS, L_nmax);
    __ cbz(len, L_combine);

    __ bind(L_simple_by1_loop);
    __ ldrb(temp0, Address(__ post(buff, 1)));
    __ add(s1, s1, temp0);
    __ add(s2, s2, s1);
    __ subs(len, len, 1);
    __ br(Assembler::HI, L_simple_by1_loop);

    // s1 = s1 % BASE
    __ subs(temp0, s1, base);
    __ csel(s1, temp0, s1, Assembler::HS);

    // s2 = s2 % BASE
    __ lsr(temp0, s2, 16);
    __ lsl(temp1, temp0, 4);
    __ sub(temp1, temp1, temp0);
    __ add(s2, temp1, s2, ext::uxth);

    __ subs(temp0, s2, base);
    __ csel(s2, temp0, s2, Assembler::HS);

    __ b(L_combine);

    __ bind(L_nmax);
    __ subs(len, len, nmax);
    __ sub(count, nmax, 16);
    __ br(Assembler::LO, L_by16);

    __ bind(L_nmax_loop);

    __ ldp(temp0, temp1, Address(__ post(buff, 16)));

    __ add(s1, s1, temp0, ext::uxtb);
    __ ubfx(temp2, temp0, 8, 8);
    __ add(s2, s2, s1);
    __ add(s1, s1, temp2);
    __ ubfx(temp2, temp0, 16, 8);
    __ add(s2, s2, s1);
    __ add(s1, s1, temp2);
    __ ubfx(temp2, temp0, 24, 8);
    __ add(s2, s2, s1);
    __ add(s1, s1, temp2);
    __ ubfx(temp2, temp0, 32, 8);
    __ add(s2, s2, s1);
    __ add(s1, s1, temp2);
    __ ubfx(temp2, temp0, 40, 8);
    __ add(s2, s2, s1);
    __ add(s1, s1, temp2);
    __ ubfx(temp2, temp0, 48, 8);
    __ add(s2, s2, s1);
    __ add(s1, s1, temp2);
    __ add(s2, s2, s1);
    __ add(s1, s1, temp0, Assembler::LSR, 56);
    __ add(s2, s2, s1);

    __ add(s1, s1, temp1, ext::uxtb);
    __ ubfx(temp2, temp1, 8, 8);
    __ add(s2, s2, s1);
    __ add(s1, s1, temp2);
    __ ubfx(temp2, temp1, 16, 8);
    __ add(s2, s2, s1);
    __ add(s1, s1, temp2);
    __ ubfx(temp2, temp1, 24, 8);
    __ add(s2, s2, s1);
    __ add(s1, s1, temp2);
    __ ubfx(temp2, temp1, 32, 8);
    __ add(s2, s2, s1);
    __ add(s1, s1, temp2);
    __ ubfx(temp2, temp1, 40, 8);
    __ add(s2, s2, s1);
    __ add(s1, s1, temp2);
    __ ubfx(temp2, temp1, 48, 8);
    __ add(s2, s2, s1);
    __ add(s1, s1, temp2);
    __ add(s2, s2, s1);
    __ add(s1, s1, temp1, Assembler::LSR, 56);
    __ add(s2, s2, s1);

    __ subs(count, count, 16);
    __ br(Assembler::HS, L_nmax_loop);

    // s1 = s1 % BASE
    __ lsr(temp0, s1, 16);
    __ lsl(temp1, temp0, 4);
    __ sub(temp1, temp1, temp0);
    __ add(temp1, temp1, s1, ext::uxth);

    __ lsr(temp0, temp1, 16);
    __ lsl(s1, temp0, 4);
    __ sub(s1, s1, temp0);
    __ add(s1, s1, temp1, ext:: uxth);

    __ subs(temp0, s1, base);
    __ csel(s1, temp0, s1, Assembler::HS);

    // s2 = s2 % BASE
    __ lsr(temp0, s2, 16);
    __ lsl(temp1, temp0, 4);
    __ sub(temp1, temp1, temp0);
    __ add(temp1, temp1, s2, ext::uxth);

    __ lsr(temp0, temp1, 16);
    __ lsl(s2, temp0, 4);
    __ sub(s2, s2, temp0);
    __ add(s2, s2, temp1, ext:: uxth);

    __ subs(temp0, s2, base);
    __ csel(s2, temp0, s2, Assembler::HS);

    __ subs(len, len, nmax);
    __ sub(count, nmax, 16);
    __ br(Assembler::HS, L_nmax_loop);

    __ bind(L_by16);
    __ adds(len, len, count);
    __ br(Assembler::LO, L_by1);

    __ bind(L_by16_loop);

    __ ldp(temp0, temp1, Address(__ post(buff, 16)));

    __ add(s1, s1, temp0, ext::uxtb);
    __ ubfx(temp2, temp0, 8, 8);
    __ add(s2, s2, s1);
    __ add(s1, s1, temp2);
    __ ubfx(temp2, temp0, 16, 8);
    __ add(s2, s2, s1);
    __ add(s1, s1, temp2);
    __ ubfx(temp2, temp0, 24, 8);
    __ add(s2, s2, s1);
    __ add(s1, s1, temp2);
    __ ubfx(temp2, temp0, 32, 8);
    __ add(s2, s2, s1);
    __ add(s1, s1, temp2);
    __ ubfx(temp2, temp0, 40, 8);
    __ add(s2, s2, s1);
    __ add(s1, s1, temp2);
    __ ubfx(temp2, temp0, 48, 8);
    __ add(s2, s2, s1);
    __ add(s1, s1, temp2);
    __ add(s2, s2, s1);
    __ add(s1, s1, temp0, Assembler::LSR, 56);
    __ add(s2, s2, s1);

    __ add(s1, s1, temp1, ext::uxtb);
    __ ubfx(temp2, temp1, 8, 8);
    __ add(s2, s2, s1);
    __ add(s1, s1, temp2);
    __ ubfx(temp2, temp1, 16, 8);
    __ add(s2, s2, s1);
    __ add(s1, s1, temp2);
    __ ubfx(temp2, temp1, 24, 8);
    __ add(s2, s2, s1);
    __ add(s1, s1, temp2);
    __ ubfx(temp2, temp1, 32, 8);
    __ add(s2, s2, s1);
    __ add(s1, s1, temp2);
    __ ubfx(temp2, temp1, 40, 8);
    __ add(s2, s2, s1);
    __ add(s1, s1, temp2);
    __ ubfx(temp2, temp1, 48, 8);
    __ add(s2, s2, s1);
    __ add(s1, s1, temp2);
    __ add(s2, s2, s1);
    __ add(s1, s1, temp1, Assembler::LSR, 56);
    __ add(s2, s2, s1);

    __ subs(len, len, 16);
    __ br(Assembler::HS, L_by16_loop);

    __ bind(L_by1);
    __ adds(len, len, 15);
    __ br(Assembler::LO, L_do_mod);

    __ bind(L_by1_loop);
    __ ldrb(temp0, Address(__ post(buff, 1)));
    __ add(s1, temp0, s1);
    __ add(s2, s2, s1);
    __ subs(len, len, 1);
    __ br(Assembler::HS, L_by1_loop);

    __ bind(L_do_mod);
    // s1 = s1 % BASE
    __ lsr(temp0, s1, 16);
    __ lsl(temp1, temp0, 4);
    __ sub(temp1, temp1, temp0);
    __ add(temp1, temp1, s1, ext::uxth);

    __ lsr(temp0, temp1, 16);
    __ lsl(s1, temp0, 4);
    __ sub(s1, s1, temp0);
    __ add(s1, s1, temp1, ext:: uxth);

    __ subs(temp0, s1, base);
    __ csel(s1, temp0, s1, Assembler::HS);

    // s2 = s2 % BASE
    __ lsr(temp0, s2, 16);
    __ lsl(temp1, temp0, 4);
    __ sub(temp1, temp1, temp0);
    __ add(temp1, temp1, s2, ext::uxth);

    __ lsr(temp0, temp1, 16);
    __ lsl(s2, temp0, 4);
    __ sub(s2, s2, temp0);
    __ add(s2, s2, temp1, ext:: uxth);

    __ subs(temp0, s2, base);
    __ csel(s2, temp0, s2, Assembler::HS);

    // Combine lower bits and higher bits
    __ bind(L_combine);
    __ orr(s1, s1, s2, Assembler::LSL, 16); // adler = s1 | (s2 << 16)

    __ ret(lr);

    return start;
  }

  /**
   *  Arguments:
   *
   *  Input:
   *    c_rarg0   - x address
   *    c_rarg1   - x length
   *    c_rarg2   - y address
   *    c_rarg3   - y lenth
   *    c_rarg4   - z address
   *    c_rarg5   - z length
   */
  address generate_multiplyToLen() {
    __ align(CodeEntryAlignment);
    StubCodeMark mark(this, "StubRoutines", "multiplyToLen");

    address start = __ pc();
    const Register x     = r0;
    const Register xlen  = r1;
    const Register y     = r2;
    const Register ylen  = r3;
    const Register z     = r4;
    const Register zlen  = r5;

    const Register tmp1  = r10;
    const Register tmp2  = r11;
    const Register tmp3  = r12;
    const Register tmp4  = r13;
    const Register tmp5  = r14;
    const Register tmp6  = r15;
    const Register tmp7  = r16;

    BLOCK_COMMENT("Entry:");
    __ enter(); // required for proper stackwalking of RuntimeStub frame
    __ multiply_to_len(x, xlen, y, ylen, z, zlen, tmp1, tmp2, tmp3, tmp4, tmp5, tmp6, tmp7);
    __ leave(); // required for proper stackwalking of RuntimeStub frame
    __ ret(lr);

    return start;
  }

  address generate_squareToLen() {
    // squareToLen algorithm for sizes 1..127 described in java code works
    // faster than multiply_to_len on some CPUs and slower on others, but
    // multiply_to_len shows a bit better overall results
    __ align(CodeEntryAlignment);
    StubCodeMark mark(this, "StubRoutines", "squareToLen");
    address start = __ pc();

    const Register x     = r0;
    const Register xlen  = r1;
    const Register z     = r2;
    const Register zlen  = r3;
    const Register y     = r4; // == x
    const Register ylen  = r5; // == xlen

    const Register tmp1  = r10;
    const Register tmp2  = r11;
    const Register tmp3  = r12;
    const Register tmp4  = r13;
    const Register tmp5  = r14;
    const Register tmp6  = r15;
    const Register tmp7  = r16;

    RegSet spilled_regs = RegSet::of(y, ylen);
    BLOCK_COMMENT("Entry:");
    __ enter();
    __ push(spilled_regs, sp);
    __ mov(y, x);
    __ mov(ylen, xlen);
    __ multiply_to_len(x, xlen, y, ylen, z, zlen, tmp1, tmp2, tmp3, tmp4, tmp5, tmp6, tmp7);
    __ pop(spilled_regs, sp);
    __ leave();
    __ ret(lr);
    return start;
  }

  address generate_mulAdd() {
    __ align(CodeEntryAlignment);
    StubCodeMark mark(this, "StubRoutines", "mulAdd");

    address start = __ pc();

    const Register out     = r0;
    const Register in      = r1;
    const Register offset  = r2;
    const Register len     = r3;
    const Register k       = r4;

    BLOCK_COMMENT("Entry:");
    __ enter();
    __ mul_add(out, in, offset, len, k);
    __ leave();
    __ ret(lr);

    return start;
  }

  void ghash_multiply(FloatRegister result_lo, FloatRegister result_hi,
                      FloatRegister a, FloatRegister b, FloatRegister a1_xor_a0,
                      FloatRegister tmp1, FloatRegister tmp2, FloatRegister tmp3, FloatRegister tmp4) {
    // Karatsuba multiplication performs a 128*128 -> 256-bit
    // multiplication in three 128-bit multiplications and a few
    // additions.
    //
    // (C1:C0) = A1*B1, (D1:D0) = A0*B0, (E1:E0) = (A0+A1)(B0+B1)
    // (A1:A0)(B1:B0) = C1:(C0+C1+D1+E1):(D1+C0+D0+E0):D0
    //
    // Inputs:
    //
    // A0 in a.d[0]     (subkey)
    // A1 in a.d[1]
    // (A1+A0) in a1_xor_a0.d[0]
    //
    // B0 in b.d[0]     (state)
    // B1 in b.d[1]

    __ ext(tmp1, __ T16B, b, b, 0x08);
    __ pmull2(result_hi, __ T1Q, b, a, __ T2D);  // A1*B1
    __ eor(tmp1, __ T16B, tmp1, b);            // (B1+B0)
    __ pmull(result_lo,  __ T1Q, b, a, __ T1D);  // A0*B0
    __ pmull(tmp2, __ T1Q, tmp1, a1_xor_a0, __ T1D); // (A1+A0)(B1+B0)

    __ ext(tmp4, __ T16B, result_lo, result_hi, 0x08);
    __ eor(tmp3, __ T16B, result_hi, result_lo); // A1*B1+A0*B0
    __ eor(tmp2, __ T16B, tmp2, tmp4);
    __ eor(tmp2, __ T16B, tmp2, tmp3);

    // Register pair <result_hi:result_lo> holds the result of carry-less multiplication
    __ ins(result_hi, __ D, tmp2, 0, 1);
    __ ins(result_lo, __ D, tmp2, 1, 0);
  }

  void ghash_reduce(FloatRegister result, FloatRegister lo, FloatRegister hi,
                    FloatRegister p, FloatRegister z, FloatRegister t1) {
    const FloatRegister t0 = result;

    // The GCM field polynomial f is z^128 + p(z), where p =
    // z^7+z^2+z+1.
    //
    //    z^128 === -p(z)  (mod (z^128 + p(z)))
    //
    // so, given that the product we're reducing is
    //    a == lo + hi * z^128
    // substituting,
    //      === lo - hi * p(z)  (mod (z^128 + p(z)))
    //
    // we reduce by multiplying hi by p(z) and subtracting the result
    // from (i.e. XORing it with) lo.  Because p has no nonzero high
    // bits we can do this with two 64-bit multiplications, lo*p and
    // hi*p.

    __ pmull2(t0, __ T1Q, hi, p, __ T2D);
    __ ext(t1, __ T16B, t0, z, 8);
    __ eor(hi, __ T16B, hi, t1);
    __ ext(t1, __ T16B, z, t0, 8);
    __ eor(lo, __ T16B, lo, t1);
    __ pmull(t0, __ T1Q, hi, p, __ T1D);
    __ eor(result, __ T16B, lo, t0);
  }

  address generate_has_negatives(address &has_negatives_long) {
    StubCodeMark mark(this, "StubRoutines", "has_negatives");
    const int large_loop_size = 64;
    const uint64_t UPPER_BIT_MASK=0x8080808080808080;
    int dcache_line = VM_Version::dcache_line_size();

    Register ary1 = r1, len = r2, result = r0;

    __ align(CodeEntryAlignment);
    address entry = __ pc();

    __ enter();

  Label RET_TRUE, RET_TRUE_NO_POP, RET_FALSE, ALIGNED, LOOP16, CHECK_16, DONE,
        LARGE_LOOP, POST_LOOP16, LEN_OVER_15, LEN_OVER_8, POST_LOOP16_LOAD_TAIL;

  __ cmp(len, 15);
  __ br(Assembler::GT, LEN_OVER_15);
  // The only case when execution falls into this code is when pointer is near
  // the end of memory page and we have to avoid reading next page
  __ add(ary1, ary1, len);
  __ subs(len, len, 8);
  __ br(Assembler::GT, LEN_OVER_8);
  __ ldr(rscratch2, Address(ary1, -8));
  __ sub(rscratch1, zr, len, __ LSL, 3);  // LSL 3 is to get bits from bytes.
  __ lsrv(rscratch2, rscratch2, rscratch1);
  __ tst(rscratch2, UPPER_BIT_MASK);
  __ cset(result, Assembler::NE);
  __ leave();
  __ ret(lr);
  __ bind(LEN_OVER_8);
  __ ldp(rscratch1, rscratch2, Address(ary1, -16));
  __ sub(len, len, 8); // no data dep., then sub can be executed while loading
  __ tst(rscratch2, UPPER_BIT_MASK);
  __ br(Assembler::NE, RET_TRUE_NO_POP);
  __ sub(rscratch2, zr, len, __ LSL, 3); // LSL 3 is to get bits from bytes
  __ lsrv(rscratch1, rscratch1, rscratch2);
  __ tst(rscratch1, UPPER_BIT_MASK);
  __ cset(result, Assembler::NE);
  __ leave();
  __ ret(lr);

  Register tmp1 = r3, tmp2 = r4, tmp3 = r5, tmp4 = r6, tmp5 = r7, tmp6 = r10;
  const RegSet spilled_regs = RegSet::range(tmp1, tmp5) + tmp6;

  has_negatives_long = __ pc(); // 2nd entry point

  __ enter();

  __ bind(LEN_OVER_15);
    __ push(spilled_regs, sp);
    __ andr(rscratch2, ary1, 15); // check pointer for 16-byte alignment
    __ cbz(rscratch2, ALIGNED);
    __ ldp(tmp6, tmp1, Address(ary1));
    __ mov(tmp5, 16);
    __ sub(rscratch1, tmp5, rscratch2); // amount of bytes until aligned address
    __ add(ary1, ary1, rscratch1);
    __ sub(len, len, rscratch1);
    __ orr(tmp6, tmp6, tmp1);
    __ tst(tmp6, UPPER_BIT_MASK);
    __ br(Assembler::NE, RET_TRUE);

  __ bind(ALIGNED);
    __ cmp(len, large_loop_size);
    __ br(Assembler::LT, CHECK_16);
    // Perform 16-byte load as early return in pre-loop to handle situation
    // when initially aligned large array has negative values at starting bytes,
    // so LARGE_LOOP would do 4 reads instead of 1 (in worst case), which is
    // slower. Cases with negative bytes further ahead won't be affected that
    // much. In fact, it'll be faster due to early loads, less instructions and
    // less branches in LARGE_LOOP.
    __ ldp(tmp6, tmp1, Address(__ post(ary1, 16)));
    __ sub(len, len, 16);
    __ orr(tmp6, tmp6, tmp1);
    __ tst(tmp6, UPPER_BIT_MASK);
    __ br(Assembler::NE, RET_TRUE);
    __ cmp(len, large_loop_size);
    __ br(Assembler::LT, CHECK_16);

    if (SoftwarePrefetchHintDistance >= 0
        && SoftwarePrefetchHintDistance >= dcache_line) {
      // initial prefetch
      __ prfm(Address(ary1, SoftwarePrefetchHintDistance - dcache_line));
    }
  __ bind(LARGE_LOOP);
    if (SoftwarePrefetchHintDistance >= 0) {
      __ prfm(Address(ary1, SoftwarePrefetchHintDistance));
    }
    // Issue load instructions first, since it can save few CPU/MEM cycles, also
    // instead of 4 triples of "orr(...), addr(...);cbnz(...);" (for each ldp)
    // better generate 7 * orr(...) + 1 andr(...) + 1 cbnz(...) which saves 3
    // instructions per cycle and have less branches, but this approach disables
    // early return, thus, all 64 bytes are loaded and checked every time.
    __ ldp(tmp2, tmp3, Address(ary1));
    __ ldp(tmp4, tmp5, Address(ary1, 16));
    __ ldp(rscratch1, rscratch2, Address(ary1, 32));
    __ ldp(tmp6, tmp1, Address(ary1, 48));
    __ add(ary1, ary1, large_loop_size);
    __ sub(len, len, large_loop_size);
    __ orr(tmp2, tmp2, tmp3);
    __ orr(tmp4, tmp4, tmp5);
    __ orr(rscratch1, rscratch1, rscratch2);
    __ orr(tmp6, tmp6, tmp1);
    __ orr(tmp2, tmp2, tmp4);
    __ orr(rscratch1, rscratch1, tmp6);
    __ orr(tmp2, tmp2, rscratch1);
    __ tst(tmp2, UPPER_BIT_MASK);
    __ br(Assembler::NE, RET_TRUE);
    __ cmp(len, large_loop_size);
    __ br(Assembler::GE, LARGE_LOOP);

  __ bind(CHECK_16); // small 16-byte load pre-loop
    __ cmp(len, 16);
    __ br(Assembler::LT, POST_LOOP16);

  __ bind(LOOP16); // small 16-byte load loop
    __ ldp(tmp2, tmp3, Address(__ post(ary1, 16)));
    __ sub(len, len, 16);
    __ orr(tmp2, tmp2, tmp3);
    __ tst(tmp2, UPPER_BIT_MASK);
    __ br(Assembler::NE, RET_TRUE);
    __ cmp(len, 16);
    __ br(Assembler::GE, LOOP16); // 16-byte load loop end

  __ bind(POST_LOOP16); // 16-byte aligned, so we can read unconditionally
    __ cmp(len, 8);
    __ br(Assembler::LE, POST_LOOP16_LOAD_TAIL);
    __ ldr(tmp3, Address(__ post(ary1, 8)));
    __ sub(len, len, 8);
    __ tst(tmp3, UPPER_BIT_MASK);
    __ br(Assembler::NE, RET_TRUE);

  __ bind(POST_LOOP16_LOAD_TAIL);
    __ cbz(len, RET_FALSE); // Can't shift left by 64 when len==0
    __ ldr(tmp1, Address(ary1));
    __ mov(tmp2, 64);
    __ sub(tmp4, tmp2, len, __ LSL, 3);
    __ lslv(tmp1, tmp1, tmp4);
    __ tst(tmp1, UPPER_BIT_MASK);
    __ br(Assembler::NE, RET_TRUE);
    // Fallthrough

  __ bind(RET_FALSE);
    __ pop(spilled_regs, sp);
    __ leave();
    __ mov(result, zr);
    __ ret(lr);

  __ bind(RET_TRUE);
    __ pop(spilled_regs, sp);
  __ bind(RET_TRUE_NO_POP);
    __ leave();
    __ mov(result, 1);
    __ ret(lr);

  __ bind(DONE);
    __ pop(spilled_regs, sp);
    __ leave();
    __ ret(lr);
    return entry;
  }
  /**
   *  Arguments:
   *
   *  Input:
   *  c_rarg0   - current state address
   *  c_rarg1   - H key address
   *  c_rarg2   - data address
   *  c_rarg3   - number of blocks
   *
   *  Output:
   *  Updated state at c_rarg0
   */
  address generate_ghash_processBlocks() {
    // Bafflingly, GCM uses little-endian for the byte order, but
    // big-endian for the bit order.  For example, the polynomial 1 is
    // represented as the 16-byte string 80 00 00 00 | 12 bytes of 00.
    //
    // So, we must either reverse the bytes in each word and do
    // everything big-endian or reverse the bits in each byte and do
    // it little-endian.  On AArch64 it's more idiomatic to reverse
    // the bits in each byte (we have an instruction, RBIT, to do
    // that) and keep the data in little-endian bit order throught the
    // calculation, bit-reversing the inputs and outputs.

    StubCodeMark mark(this, "StubRoutines", "ghash_processBlocks");
    __ align(wordSize * 2);
    address p = __ pc();
    __ emit_int64(0x87);  // The low-order bits of the field
                          // polynomial (i.e. p = z^7+z^2+z+1)
                          // repeated in the low and high parts of a
                          // 128-bit vector
    __ emit_int64(0x87);

    __ align(CodeEntryAlignment);
    address start = __ pc();

    Register state   = c_rarg0;
    Register subkeyH = c_rarg1;
    Register data    = c_rarg2;
    Register blocks  = c_rarg3;

    FloatRegister vzr = v30;
    __ eor(vzr, __ T16B, vzr, vzr); // zero register

    __ ldrq(v0, Address(state));
    __ ldrq(v1, Address(subkeyH));

    __ rev64(v0, __ T16B, v0);          // Bit-reverse words in state and subkeyH
    __ rbit(v0, __ T16B, v0);
    __ rev64(v1, __ T16B, v1);
    __ rbit(v1, __ T16B, v1);

    __ ldrq(v26, p);

    __ ext(v16, __ T16B, v1, v1, 0x08); // long-swap subkeyH into v1
    __ eor(v16, __ T16B, v16, v1);      // xor subkeyH into subkeyL (Karatsuba: (A1+A0))

    {
      Label L_ghash_loop;
      __ bind(L_ghash_loop);

      __ ldrq(v2, Address(__ post(data, 0x10))); // Load the data, bit
                                                 // reversing each byte
      __ rbit(v2, __ T16B, v2);
      __ eor(v2, __ T16B, v0, v2);   // bit-swapped data ^ bit-swapped state

      // Multiply state in v2 by subkey in v1
      ghash_multiply(/*result_lo*/v5, /*result_hi*/v7,
                     /*a*/v1, /*b*/v2, /*a1_xor_a0*/v16,
                     /*temps*/v6, v20, v18, v21);
      // Reduce v7:v5 by the field polynomial
      ghash_reduce(v0, v5, v7, v26, vzr, v20);

      __ sub(blocks, blocks, 1);
      __ cbnz(blocks, L_ghash_loop);
    }

    // The bit-reversed result is at this point in v0
    __ rev64(v1, __ T16B, v0);
    __ rbit(v1, __ T16B, v1);

    __ st1(v1, __ T16B, state);
    __ ret(lr);

    return start;
  }

  // Continuation point for throwing of implicit exceptions that are
  // not handled in the current activation. Fabricates an exception
  // oop and initiates normal exception dispatching in this
  // frame. Since we need to preserve callee-saved values (currently
  // only for C2, but done for C1 as well) we need a callee-saved oop
  // map and therefore have to make these stubs into RuntimeStubs
  // rather than BufferBlobs.  If the compiler needs all registers to
  // be preserved between the fault point and the exception handler
  // then it must assume responsibility for that in
  // AbstractCompiler::continuation_for_implicit_null_exception or
  // continuation_for_implicit_division_by_zero_exception. All other
  // implicit exceptions (e.g., NullPointerException or
  // AbstractMethodError on entry) are either at call sites or
  // otherwise assume that stack unwinding will be initiated, so
  // caller saved registers were assumed volatile in the compiler.

#undef __
#define __ masm->

  address generate_throw_exception(const char* name,
                                   address runtime_entry,
                                   Register arg1 = noreg,
                                   Register arg2 = noreg) {
    // Information about frame layout at time of blocking runtime call.
    // Note that we only have to preserve callee-saved registers since
    // the compilers are responsible for supplying a continuation point
    // if they expect all registers to be preserved.
    // n.b. aarch64 asserts that frame::arg_reg_save_area_bytes == 0
    enum layout {
      rfp_off = 0,
      rfp_off2,
      return_off,
      return_off2,
      framesize // inclusive of return address
    };

    int insts_size = 512;
    int locs_size  = 64;

    CodeBuffer code(name, insts_size, locs_size);
    OopMapSet* oop_maps  = new OopMapSet();
    MacroAssembler* masm = new MacroAssembler(&code);

    address start = __ pc();

    // This is an inlined and slightly modified version of call_VM
    // which has the ability to fetch the return PC out of
    // thread-local storage and also sets up last_Java_sp slightly
    // differently than the real call_VM

    __ enter(); // Save FP and LR before call

    assert(is_even(framesize/2), "sp not 16-byte aligned");

    // lr and fp are already in place
    __ sub(sp, rfp, ((unsigned)framesize-4) << LogBytesPerInt); // prolog

    int frame_complete = __ pc() - start;

    // Set up last_Java_sp and last_Java_fp
    address the_pc = __ pc();
    __ set_last_Java_frame(sp, rfp, (address)NULL, rscratch1);

    // Call runtime
    if (arg1 != noreg) {
      assert(arg2 != c_rarg1, "clobbered");
      __ mov(c_rarg1, arg1);
    }
    if (arg2 != noreg) {
      __ mov(c_rarg2, arg2);
    }
    __ mov(c_rarg0, rthread);
    BLOCK_COMMENT("call runtime_entry");
    __ mov(rscratch1, runtime_entry);
    __ blrt(rscratch1, 3 /* number_of_arguments */, 0, 1);

    // Generate oop map
    OopMap* map = new OopMap(framesize, 0);

    oop_maps->add_gc_map(the_pc - start, map);

    __ reset_last_Java_frame(true);
    __ maybe_isb();

    __ leave();

    // check for pending exceptions
#ifdef ASSERT
    Label L;
    __ ldr(rscratch1, Address(rthread, Thread::pending_exception_offset()));
    __ cbnz(rscratch1, L);
    __ should_not_reach_here();
    __ bind(L);
#endif // ASSERT
    __ far_jump(RuntimeAddress(StubRoutines::forward_exception_entry()));


    // codeBlob framesize is in words (not VMRegImpl::slot_size)
    RuntimeStub* stub =
      RuntimeStub::new_runtime_stub(name,
                                    &code,
                                    frame_complete,
                                    (framesize >> (LogBytesPerWord - LogBytesPerInt)),
                                    oop_maps, false);
    return stub->entry_point();
  }

  class MontgomeryMultiplyGenerator : public MacroAssembler {

    Register Pa_base, Pb_base, Pn_base, Pm_base, inv, Rlen, Ra, Rb, Rm, Rn,
      Pa, Pb, Pn, Pm, Rhi_ab, Rlo_ab, Rhi_mn, Rlo_mn, t0, t1, t2, Ri, Rj;

    RegSet _toSave;
    bool _squaring;

  public:
    MontgomeryMultiplyGenerator (Assembler *as, bool squaring)
      : MacroAssembler(as->code()), _squaring(squaring) {

      // Register allocation

      Register reg = c_rarg0;
      Pa_base = reg;       // Argument registers
      if (squaring)
        Pb_base = Pa_base;
      else
        Pb_base = ++reg;
      Pn_base = ++reg;
      Rlen= ++reg;
      inv = ++reg;
      Pm_base = ++reg;

                          // Working registers:
      Ra =  ++reg;        // The current digit of a, b, n, and m.
      Rb =  ++reg;
      Rm =  ++reg;
      Rn =  ++reg;

      Pa =  ++reg;        // Pointers to the current/next digit of a, b, n, and m.
      Pb =  ++reg;
      Pm =  ++reg;
      Pn =  ++reg;

      t0 =  ++reg;        // Three registers which form a
      t1 =  ++reg;        // triple-precision accumuator.
      t2 =  ++reg;

      Ri =  ++reg;        // Inner and outer loop indexes.
      Rj =  ++reg;

      Rhi_ab = ++reg;     // Product registers: low and high parts
      Rlo_ab = ++reg;     // of a*b and m*n.
      Rhi_mn = ++reg;
      Rlo_mn = ++reg;

      // r19 and up are callee-saved.
      _toSave = RegSet::range(r19, reg) + Pm_base;
    }

  private:
    void save_regs() {
      push(_toSave, sp);
    }

    void restore_regs() {
      pop(_toSave, sp);
    }

    template <typename T>
    void unroll_2(Register count, T block) {
      Label loop, end, odd;
      tbnz(count, 0, odd);
      cbz(count, end);
      align(16);
      bind(loop);
      (this->*block)();
      bind(odd);
      (this->*block)();
      subs(count, count, 2);
      br(Assembler::GT, loop);
      bind(end);
    }

    template <typename T>
    void unroll_2(Register count, T block, Register d, Register s, Register tmp) {
      Label loop, end, odd;
      tbnz(count, 0, odd);
      cbz(count, end);
      align(16);
      bind(loop);
      (this->*block)(d, s, tmp);
      bind(odd);
      (this->*block)(d, s, tmp);
      subs(count, count, 2);
      br(Assembler::GT, loop);
      bind(end);
    }

    void pre1(RegisterOrConstant i) {
      block_comment("pre1");
      // Pa = Pa_base;
      // Pb = Pb_base + i;
      // Pm = Pm_base;
      // Pn = Pn_base + i;
      // Ra = *Pa;
      // Rb = *Pb;
      // Rm = *Pm;
      // Rn = *Pn;
      ldr(Ra, Address(Pa_base));
      ldr(Rb, Address(Pb_base, i, Address::uxtw(LogBytesPerWord)));
      ldr(Rm, Address(Pm_base));
      ldr(Rn, Address(Pn_base, i, Address::uxtw(LogBytesPerWord)));
      lea(Pa, Address(Pa_base));
      lea(Pb, Address(Pb_base, i, Address::uxtw(LogBytesPerWord)));
      lea(Pm, Address(Pm_base));
      lea(Pn, Address(Pn_base, i, Address::uxtw(LogBytesPerWord)));

      // Zero the m*n result.
      mov(Rhi_mn, zr);
      mov(Rlo_mn, zr);
    }

    // The core multiply-accumulate step of a Montgomery
    // multiplication.  The idea is to schedule operations as a
    // pipeline so that instructions with long latencies (loads and
    // multiplies) have time to complete before their results are
    // used.  This most benefits in-order implementations of the
    // architecture but out-of-order ones also benefit.
    void step() {
      block_comment("step");
      // MACC(Ra, Rb, t0, t1, t2);
      // Ra = *++Pa;
      // Rb = *--Pb;
      umulh(Rhi_ab, Ra, Rb);
      mul(Rlo_ab, Ra, Rb);
      ldr(Ra, pre(Pa, wordSize));
      ldr(Rb, pre(Pb, -wordSize));
      acc(Rhi_mn, Rlo_mn, t0, t1, t2); // The pending m*n from the
                                       // previous iteration.
      // MACC(Rm, Rn, t0, t1, t2);
      // Rm = *++Pm;
      // Rn = *--Pn;
      umulh(Rhi_mn, Rm, Rn);
      mul(Rlo_mn, Rm, Rn);
      ldr(Rm, pre(Pm, wordSize));
      ldr(Rn, pre(Pn, -wordSize));
      acc(Rhi_ab, Rlo_ab, t0, t1, t2);
    }

    void post1() {
      block_comment("post1");

      // MACC(Ra, Rb, t0, t1, t2);
      // Ra = *++Pa;
      // Rb = *--Pb;
      umulh(Rhi_ab, Ra, Rb);
      mul(Rlo_ab, Ra, Rb);
      acc(Rhi_mn, Rlo_mn, t0, t1, t2);  // The pending m*n
      acc(Rhi_ab, Rlo_ab, t0, t1, t2);

      // *Pm = Rm = t0 * inv;
      mul(Rm, t0, inv);
      str(Rm, Address(Pm));

      // MACC(Rm, Rn, t0, t1, t2);
      // t0 = t1; t1 = t2; t2 = 0;
      umulh(Rhi_mn, Rm, Rn);

#ifndef PRODUCT
      // assert(m[i] * n[0] + t0 == 0, "broken Montgomery multiply");
      {
        mul(Rlo_mn, Rm, Rn);
        add(Rlo_mn, t0, Rlo_mn);
        Label ok;
        cbz(Rlo_mn, ok); {
          stop("broken Montgomery multiply");
        } bind(ok);
      }
#endif
      // We have very carefully set things up so that
      // m[i]*n[0] + t0 == 0 (mod b), so we don't have to calculate
      // the lower half of Rm * Rn because we know the result already:
      // it must be -t0.  t0 + (-t0) must generate a carry iff
      // t0 != 0.  So, rather than do a mul and an adds we just set
      // the carry flag iff t0 is nonzero.
      //
      // mul(Rlo_mn, Rm, Rn);
      // adds(zr, t0, Rlo_mn);
      subs(zr, t0, 1); // Set carry iff t0 is nonzero
      adcs(t0, t1, Rhi_mn);
      adc(t1, t2, zr);
      mov(t2, zr);
    }

    void pre2(RegisterOrConstant i, RegisterOrConstant len) {
      block_comment("pre2");
      // Pa = Pa_base + i-len;
      // Pb = Pb_base + len;
      // Pm = Pm_base + i-len;
      // Pn = Pn_base + len;

      if (i.is_register()) {
        sub(Rj, i.as_register(), len);
      } else {
        mov(Rj, i.as_constant());
        sub(Rj, Rj, len);
      }
      // Rj == i-len

      lea(Pa, Address(Pa_base, Rj, Address::uxtw(LogBytesPerWord)));
      lea(Pb, Address(Pb_base, len, Address::uxtw(LogBytesPerWord)));
      lea(Pm, Address(Pm_base, Rj, Address::uxtw(LogBytesPerWord)));
      lea(Pn, Address(Pn_base, len, Address::uxtw(LogBytesPerWord)));

      // Ra = *++Pa;
      // Rb = *--Pb;
      // Rm = *++Pm;
      // Rn = *--Pn;
      ldr(Ra, pre(Pa, wordSize));
      ldr(Rb, pre(Pb, -wordSize));
      ldr(Rm, pre(Pm, wordSize));
      ldr(Rn, pre(Pn, -wordSize));

      mov(Rhi_mn, zr);
      mov(Rlo_mn, zr);
    }

    void post2(RegisterOrConstant i, RegisterOrConstant len) {
      block_comment("post2");
      if (i.is_constant()) {
        mov(Rj, i.as_constant()-len.as_constant());
      } else {
        sub(Rj, i.as_register(), len);
      }

      adds(t0, t0, Rlo_mn); // The pending m*n, low part

      // As soon as we know the least significant digit of our result,
      // store it.
      // Pm_base[i-len] = t0;
      str(t0, Address(Pm_base, Rj, Address::uxtw(LogBytesPerWord)));

      // t0 = t1; t1 = t2; t2 = 0;
      adcs(t0, t1, Rhi_mn); // The pending m*n, high part
      adc(t1, t2, zr);
      mov(t2, zr);
    }

    // A carry in t0 after Montgomery multiplication means that we
    // should subtract multiples of n from our result in m.  We'll
    // keep doing that until there is no carry.
    void normalize(RegisterOrConstant len) {
      block_comment("normalize");
      // while (t0)
      //   t0 = sub(Pm_base, Pn_base, t0, len);
      Label loop, post, again;
      Register cnt = t1, i = t2; // Re-use registers; we're done with them now
      cbz(t0, post); {
        bind(again); {
          mov(i, zr);
          mov(cnt, len);
          ldr(Rm, Address(Pm_base, i, Address::uxtw(LogBytesPerWord)));
          ldr(Rn, Address(Pn_base, i, Address::uxtw(LogBytesPerWord)));
          subs(zr, zr, zr); // set carry flag, i.e. no borrow
          align(16);
          bind(loop); {
            sbcs(Rm, Rm, Rn);
            str(Rm, Address(Pm_base, i, Address::uxtw(LogBytesPerWord)));
            add(i, i, 1);
            ldr(Rm, Address(Pm_base, i, Address::uxtw(LogBytesPerWord)));
            ldr(Rn, Address(Pn_base, i, Address::uxtw(LogBytesPerWord)));
            sub(cnt, cnt, 1);
          } cbnz(cnt, loop);
          sbc(t0, t0, zr);
        } cbnz(t0, again);
      } bind(post);
    }

    // Move memory at s to d, reversing words.
    //    Increments d to end of copied memory
    //    Destroys tmp1, tmp2
    //    Preserves len
    //    Leaves s pointing to the address which was in d at start
    void reverse(Register d, Register s, Register len, Register tmp1, Register tmp2) {
      assert(tmp1 < r19 && tmp2 < r19, "register corruption");

      lea(s, Address(s, len, Address::uxtw(LogBytesPerWord)));
      mov(tmp1, len);
      unroll_2(tmp1, &MontgomeryMultiplyGenerator::reverse1, d, s, tmp2);
      sub(s, d, len, ext::uxtw, LogBytesPerWord);
    }
    // where
    void reverse1(Register d, Register s, Register tmp) {
      ldr(tmp, pre(s, -wordSize));
      ror(tmp, tmp, 32);
      str(tmp, post(d, wordSize));
    }

    void step_squaring() {
      // An extra ACC
      step();
      acc(Rhi_ab, Rlo_ab, t0, t1, t2);
    }

    void last_squaring(RegisterOrConstant i) {
      Label dont;
      // if ((i & 1) == 0) {
      tbnz(i.as_register(), 0, dont); {
        // MACC(Ra, Rb, t0, t1, t2);
        // Ra = *++Pa;
        // Rb = *--Pb;
        umulh(Rhi_ab, Ra, Rb);
        mul(Rlo_ab, Ra, Rb);
        acc(Rhi_ab, Rlo_ab, t0, t1, t2);
      } bind(dont);
    }

    void extra_step_squaring() {
      acc(Rhi_mn, Rlo_mn, t0, t1, t2);  // The pending m*n

      // MACC(Rm, Rn, t0, t1, t2);
      // Rm = *++Pm;
      // Rn = *--Pn;
      umulh(Rhi_mn, Rm, Rn);
      mul(Rlo_mn, Rm, Rn);
      ldr(Rm, pre(Pm, wordSize));
      ldr(Rn, pre(Pn, -wordSize));
    }

    void post1_squaring() {
      acc(Rhi_mn, Rlo_mn, t0, t1, t2);  // The pending m*n

      // *Pm = Rm = t0 * inv;
      mul(Rm, t0, inv);
      str(Rm, Address(Pm));

      // MACC(Rm, Rn, t0, t1, t2);
      // t0 = t1; t1 = t2; t2 = 0;
      umulh(Rhi_mn, Rm, Rn);

#ifndef PRODUCT
      // assert(m[i] * n[0] + t0 == 0, "broken Montgomery multiply");
      {
        mul(Rlo_mn, Rm, Rn);
        add(Rlo_mn, t0, Rlo_mn);
        Label ok;
        cbz(Rlo_mn, ok); {
          stop("broken Montgomery multiply");
        } bind(ok);
      }
#endif
      // We have very carefully set things up so that
      // m[i]*n[0] + t0 == 0 (mod b), so we don't have to calculate
      // the lower half of Rm * Rn because we know the result already:
      // it must be -t0.  t0 + (-t0) must generate a carry iff
      // t0 != 0.  So, rather than do a mul and an adds we just set
      // the carry flag iff t0 is nonzero.
      //
      // mul(Rlo_mn, Rm, Rn);
      // adds(zr, t0, Rlo_mn);
      subs(zr, t0, 1); // Set carry iff t0 is nonzero
      adcs(t0, t1, Rhi_mn);
      adc(t1, t2, zr);
      mov(t2, zr);
    }

    void acc(Register Rhi, Register Rlo,
             Register t0, Register t1, Register t2) {
      adds(t0, t0, Rlo);
      adcs(t1, t1, Rhi);
      adc(t2, t2, zr);
    }

  public:
    /**
     * Fast Montgomery multiplication.  The derivation of the
     * algorithm is in A Cryptographic Library for the Motorola
     * DSP56000, Dusse and Kaliski, Proc. EUROCRYPT 90, pp. 230-237.
     *
     * Arguments:
     *
     * Inputs for multiplication:
     *   c_rarg0   - int array elements a
     *   c_rarg1   - int array elements b
     *   c_rarg2   - int array elements n (the modulus)
     *   c_rarg3   - int length
     *   c_rarg4   - int inv
     *   c_rarg5   - int array elements m (the result)
     *
     * Inputs for squaring:
     *   c_rarg0   - int array elements a
     *   c_rarg1   - int array elements n (the modulus)
     *   c_rarg2   - int length
     *   c_rarg3   - int inv
     *   c_rarg4   - int array elements m (the result)
     *
     */
    address generate_multiply() {
      Label argh, nothing;
      bind(argh);
      stop("MontgomeryMultiply total_allocation must be <= 8192");

      align(CodeEntryAlignment);
      address entry = pc();

      cbzw(Rlen, nothing);

      enter();

      // Make room.
      cmpw(Rlen, 512);
      br(Assembler::HI, argh);
      sub(Ra, sp, Rlen, ext::uxtw, exact_log2(4 * sizeof (jint)));
      andr(sp, Ra, -2 * wordSize);

      lsrw(Rlen, Rlen, 1);  // length in longwords = len/2

      {
        // Copy input args, reversing as we go.  We use Ra as a
        // temporary variable.
        reverse(Ra, Pa_base, Rlen, t0, t1);
        if (!_squaring)
          reverse(Ra, Pb_base, Rlen, t0, t1);
        reverse(Ra, Pn_base, Rlen, t0, t1);
      }

      // Push all call-saved registers and also Pm_base which we'll need
      // at the end.
      save_regs();

#ifndef PRODUCT
      // assert(inv * n[0] == -1UL, "broken inverse in Montgomery multiply");
      {
        ldr(Rn, Address(Pn_base, 0));
        mul(Rlo_mn, Rn, inv);
        cmp(Rlo_mn, -1);
        Label ok;
        br(EQ, ok); {
          stop("broken inverse in Montgomery multiply");
        } bind(ok);
      }
#endif

      mov(Pm_base, Ra);

      mov(t0, zr);
      mov(t1, zr);
      mov(t2, zr);

      block_comment("for (int i = 0; i < len; i++) {");
      mov(Ri, zr); {
        Label loop, end;
        cmpw(Ri, Rlen);
        br(Assembler::GE, end);

        bind(loop);
        pre1(Ri);

        block_comment("  for (j = i; j; j--) {"); {
          movw(Rj, Ri);
          unroll_2(Rj, &MontgomeryMultiplyGenerator::step);
        } block_comment("  } // j");

        post1();
        addw(Ri, Ri, 1);
        cmpw(Ri, Rlen);
        br(Assembler::LT, loop);
        bind(end);
        block_comment("} // i");
      }

      block_comment("for (int i = len; i < 2*len; i++) {");
      mov(Ri, Rlen); {
        Label loop, end;
        cmpw(Ri, Rlen, Assembler::LSL, 1);
        br(Assembler::GE, end);

        bind(loop);
        pre2(Ri, Rlen);

        block_comment("  for (j = len*2-i-1; j; j--) {"); {
          lslw(Rj, Rlen, 1);
          subw(Rj, Rj, Ri);
          subw(Rj, Rj, 1);
          unroll_2(Rj, &MontgomeryMultiplyGenerator::step);
        } block_comment("  } // j");

        post2(Ri, Rlen);
        addw(Ri, Ri, 1);
        cmpw(Ri, Rlen, Assembler::LSL, 1);
        br(Assembler::LT, loop);
        bind(end);
      }
      block_comment("} // i");

      normalize(Rlen);

      mov(Ra, Pm_base);  // Save Pm_base in Ra
      restore_regs();  // Restore caller's Pm_base

      // Copy our result into caller's Pm_base
      reverse(Pm_base, Ra, Rlen, t0, t1);

      leave();
      bind(nothing);
      ret(lr);

      return entry;
    }
    // In C, approximately:

    // void
    // montgomery_multiply(unsigned long Pa_base[], unsigned long Pb_base[],
    //                     unsigned long Pn_base[], unsigned long Pm_base[],
    //                     unsigned long inv, int len) {
    //   unsigned long t0 = 0, t1 = 0, t2 = 0; // Triple-precision accumulator
    //   unsigned long *Pa, *Pb, *Pn, *Pm;
    //   unsigned long Ra, Rb, Rn, Rm;

    //   int i;

    //   assert(inv * Pn_base[0] == -1UL, "broken inverse in Montgomery multiply");

    //   for (i = 0; i < len; i++) {
    //     int j;

    //     Pa = Pa_base;
    //     Pb = Pb_base + i;
    //     Pm = Pm_base;
    //     Pn = Pn_base + i;

    //     Ra = *Pa;
    //     Rb = *Pb;
    //     Rm = *Pm;
    //     Rn = *Pn;

    //     int iters = i;
    //     for (j = 0; iters--; j++) {
    //       assert(Ra == Pa_base[j] && Rb == Pb_base[i-j], "must be");
    //       MACC(Ra, Rb, t0, t1, t2);
    //       Ra = *++Pa;
    //       Rb = *--Pb;
    //       assert(Rm == Pm_base[j] && Rn == Pn_base[i-j], "must be");
    //       MACC(Rm, Rn, t0, t1, t2);
    //       Rm = *++Pm;
    //       Rn = *--Pn;
    //     }

    //     assert(Ra == Pa_base[i] && Rb == Pb_base[0], "must be");
    //     MACC(Ra, Rb, t0, t1, t2);
    //     *Pm = Rm = t0 * inv;
    //     assert(Rm == Pm_base[i] && Rn == Pn_base[0], "must be");
    //     MACC(Rm, Rn, t0, t1, t2);

    //     assert(t0 == 0, "broken Montgomery multiply");

    //     t0 = t1; t1 = t2; t2 = 0;
    //   }

    //   for (i = len; i < 2*len; i++) {
    //     int j;

    //     Pa = Pa_base + i-len;
    //     Pb = Pb_base + len;
    //     Pm = Pm_base + i-len;
    //     Pn = Pn_base + len;

    //     Ra = *++Pa;
    //     Rb = *--Pb;
    //     Rm = *++Pm;
    //     Rn = *--Pn;

    //     int iters = len*2-i-1;
    //     for (j = i-len+1; iters--; j++) {
    //       assert(Ra == Pa_base[j] && Rb == Pb_base[i-j], "must be");
    //       MACC(Ra, Rb, t0, t1, t2);
    //       Ra = *++Pa;
    //       Rb = *--Pb;
    //       assert(Rm == Pm_base[j] && Rn == Pn_base[i-j], "must be");
    //       MACC(Rm, Rn, t0, t1, t2);
    //       Rm = *++Pm;
    //       Rn = *--Pn;
    //     }

    //     Pm_base[i-len] = t0;
    //     t0 = t1; t1 = t2; t2 = 0;
    //   }

    //   while (t0)
    //     t0 = sub(Pm_base, Pn_base, t0, len);
    // }

    /**
     * Fast Montgomery squaring.  This uses asymptotically 25% fewer
     * multiplies than Montgomery multiplication so it should be up to
     * 25% faster.  However, its loop control is more complex and it
     * may actually run slower on some machines.
     *
     * Arguments:
     *
     * Inputs:
     *   c_rarg0   - int array elements a
     *   c_rarg1   - int array elements n (the modulus)
     *   c_rarg2   - int length
     *   c_rarg3   - int inv
     *   c_rarg4   - int array elements m (the result)
     *
     */
    address generate_square() {
      Label argh;
      bind(argh);
      stop("MontgomeryMultiply total_allocation must be <= 8192");

      align(CodeEntryAlignment);
      address entry = pc();

      enter();

      // Make room.
      cmpw(Rlen, 512);
      br(Assembler::HI, argh);
      sub(Ra, sp, Rlen, ext::uxtw, exact_log2(4 * sizeof (jint)));
      andr(sp, Ra, -2 * wordSize);

      lsrw(Rlen, Rlen, 1);  // length in longwords = len/2

      {
        // Copy input args, reversing as we go.  We use Ra as a
        // temporary variable.
        reverse(Ra, Pa_base, Rlen, t0, t1);
        reverse(Ra, Pn_base, Rlen, t0, t1);
      }

      // Push all call-saved registers and also Pm_base which we'll need
      // at the end.
      save_regs();

      mov(Pm_base, Ra);

      mov(t0, zr);
      mov(t1, zr);
      mov(t2, zr);

      block_comment("for (int i = 0; i < len; i++) {");
      mov(Ri, zr); {
        Label loop, end;
        bind(loop);
        cmp(Ri, Rlen);
        br(Assembler::GE, end);

        pre1(Ri);

        block_comment("for (j = (i+1)/2; j; j--) {"); {
          add(Rj, Ri, 1);
          lsr(Rj, Rj, 1);
          unroll_2(Rj, &MontgomeryMultiplyGenerator::step_squaring);
        } block_comment("  } // j");

        last_squaring(Ri);

        block_comment("  for (j = i/2; j; j--) {"); {
          lsr(Rj, Ri, 1);
          unroll_2(Rj, &MontgomeryMultiplyGenerator::extra_step_squaring);
        } block_comment("  } // j");

        post1_squaring();
        add(Ri, Ri, 1);
        cmp(Ri, Rlen);
        br(Assembler::LT, loop);

        bind(end);
        block_comment("} // i");
      }

      block_comment("for (int i = len; i < 2*len; i++) {");
      mov(Ri, Rlen); {
        Label loop, end;
        bind(loop);
        cmp(Ri, Rlen, Assembler::LSL, 1);
        br(Assembler::GE, end);

        pre2(Ri, Rlen);

        block_comment("  for (j = (2*len-i-1)/2; j; j--) {"); {
          lsl(Rj, Rlen, 1);
          sub(Rj, Rj, Ri);
          sub(Rj, Rj, 1);
          lsr(Rj, Rj, 1);
          unroll_2(Rj, &MontgomeryMultiplyGenerator::step_squaring);
        } block_comment("  } // j");

        last_squaring(Ri);

        block_comment("  for (j = (2*len-i)/2; j; j--) {"); {
          lsl(Rj, Rlen, 1);
          sub(Rj, Rj, Ri);
          lsr(Rj, Rj, 1);
          unroll_2(Rj, &MontgomeryMultiplyGenerator::extra_step_squaring);
        } block_comment("  } // j");

        post2(Ri, Rlen);
        add(Ri, Ri, 1);
        cmp(Ri, Rlen, Assembler::LSL, 1);

        br(Assembler::LT, loop);
        bind(end);
        block_comment("} // i");
      }

      normalize(Rlen);

      mov(Ra, Pm_base);  // Save Pm_base in Ra
      restore_regs();  // Restore caller's Pm_base

      // Copy our result into caller's Pm_base
      reverse(Pm_base, Ra, Rlen, t0, t1);

      leave();
      ret(lr);

      return entry;
    }
    // In C, approximately:

    // void
    // montgomery_square(unsigned long Pa_base[], unsigned long Pn_base[],
    //                   unsigned long Pm_base[], unsigned long inv, int len) {
    //   unsigned long t0 = 0, t1 = 0, t2 = 0; // Triple-precision accumulator
    //   unsigned long *Pa, *Pb, *Pn, *Pm;
    //   unsigned long Ra, Rb, Rn, Rm;

    //   int i;

    //   assert(inv * Pn_base[0] == -1UL, "broken inverse in Montgomery multiply");

    //   for (i = 0; i < len; i++) {
    //     int j;

    //     Pa = Pa_base;
    //     Pb = Pa_base + i;
    //     Pm = Pm_base;
    //     Pn = Pn_base + i;

    //     Ra = *Pa;
    //     Rb = *Pb;
    //     Rm = *Pm;
    //     Rn = *Pn;

    //     int iters = (i+1)/2;
    //     for (j = 0; iters--; j++) {
    //       assert(Ra == Pa_base[j] && Rb == Pa_base[i-j], "must be");
    //       MACC2(Ra, Rb, t0, t1, t2);
    //       Ra = *++Pa;
    //       Rb = *--Pb;
    //       assert(Rm == Pm_base[j] && Rn == Pn_base[i-j], "must be");
    //       MACC(Rm, Rn, t0, t1, t2);
    //       Rm = *++Pm;
    //       Rn = *--Pn;
    //     }
    //     if ((i & 1) == 0) {
    //       assert(Ra == Pa_base[j], "must be");
    //       MACC(Ra, Ra, t0, t1, t2);
    //     }
    //     iters = i/2;
    //     assert(iters == i-j, "must be");
    //     for (; iters--; j++) {
    //       assert(Rm == Pm_base[j] && Rn == Pn_base[i-j], "must be");
    //       MACC(Rm, Rn, t0, t1, t2);
    //       Rm = *++Pm;
    //       Rn = *--Pn;
    //     }

    //     *Pm = Rm = t0 * inv;
    //     assert(Rm == Pm_base[i] && Rn == Pn_base[0], "must be");
    //     MACC(Rm, Rn, t0, t1, t2);

    //     assert(t0 == 0, "broken Montgomery multiply");

    //     t0 = t1; t1 = t2; t2 = 0;
    //   }

    //   for (i = len; i < 2*len; i++) {
    //     int start = i-len+1;
    //     int end = start + (len - start)/2;
    //     int j;

    //     Pa = Pa_base + i-len;
    //     Pb = Pa_base + len;
    //     Pm = Pm_base + i-len;
    //     Pn = Pn_base + len;

    //     Ra = *++Pa;
    //     Rb = *--Pb;
    //     Rm = *++Pm;
    //     Rn = *--Pn;

    //     int iters = (2*len-i-1)/2;
    //     assert(iters == end-start, "must be");
    //     for (j = start; iters--; j++) {
    //       assert(Ra == Pa_base[j] && Rb == Pa_base[i-j], "must be");
    //       MACC2(Ra, Rb, t0, t1, t2);
    //       Ra = *++Pa;
    //       Rb = *--Pb;
    //       assert(Rm == Pm_base[j] && Rn == Pn_base[i-j], "must be");
    //       MACC(Rm, Rn, t0, t1, t2);
    //       Rm = *++Pm;
    //       Rn = *--Pn;
    //     }
    //     if ((i & 1) == 0) {
    //       assert(Ra == Pa_base[j], "must be");
    //       MACC(Ra, Ra, t0, t1, t2);
    //     }
    //     iters =  (2*len-i)/2;
    //     assert(iters == len-j, "must be");
    //     for (; iters--; j++) {
    //       assert(Rm == Pm_base[j] && Rn == Pn_base[i-j], "must be");
    //       MACC(Rm, Rn, t0, t1, t2);
    //       Rm = *++Pm;
    //       Rn = *--Pn;
    //     }
    //     Pm_base[i-len] = t0;
    //     t0 = t1; t1 = t2; t2 = 0;
    //   }

    //   while (t0)
    //     t0 = sub(Pm_base, Pn_base, t0, len);
    // }
  };


  // Initialization
  void generate_initial() {
    // Generate initial stubs and initializes the entry points

    // entry points that exist in all platforms Note: This is code
    // that could be shared among different platforms - however the
    // benefit seems to be smaller than the disadvantage of having a
    // much more complicated generator structure. See also comment in
    // stubRoutines.hpp.

    StubRoutines::_forward_exception_entry = generate_forward_exception();

    StubRoutines::_call_stub_entry =
      generate_call_stub(StubRoutines::_call_stub_return_address);

    // is referenced by megamorphic call
    StubRoutines::_catch_exception_entry = generate_catch_exception();

    // Build this early so it's available for the interpreter.
    StubRoutines::_throw_StackOverflowError_entry =
      generate_throw_exception("StackOverflowError throw_exception",
                               CAST_FROM_FN_PTR(address,
                                                SharedRuntime::throw_StackOverflowError));
    StubRoutines::_throw_delayed_StackOverflowError_entry =
      generate_throw_exception("delayed StackOverflowError throw_exception",
                               CAST_FROM_FN_PTR(address,
                                                SharedRuntime::throw_delayed_StackOverflowError));
    if (UseCRC32Intrinsics) {
      // set table address before stub generation which use it
      StubRoutines::_crc_table_adr = (address)StubRoutines::aarch64::_crc_table;
      StubRoutines::_updateBytesCRC32 = generate_updateBytesCRC32();
    }

    if (UseCRC32CIntrinsics) {
      StubRoutines::_updateBytesCRC32C = generate_updateBytesCRC32C();
    }
  }

  void generate_all() {
    // support for verify_oop (must happen after universe_init)
    StubRoutines::_verify_oop_subroutine_entry     = generate_verify_oop();
    StubRoutines::_throw_AbstractMethodError_entry =
      generate_throw_exception("AbstractMethodError throw_exception",
                               CAST_FROM_FN_PTR(address,
                                                SharedRuntime::
                                                throw_AbstractMethodError));

    StubRoutines::_throw_IncompatibleClassChangeError_entry =
      generate_throw_exception("IncompatibleClassChangeError throw_exception",
                               CAST_FROM_FN_PTR(address,
                                                SharedRuntime::
                                                throw_IncompatibleClassChangeError));

    StubRoutines::_throw_NullPointerException_at_call_entry =
      generate_throw_exception("NullPointerException at call throw_exception",
                               CAST_FROM_FN_PTR(address,
                                                SharedRuntime::
                                                throw_NullPointerException_at_call));

    // arraycopy stubs used by compilers
    generate_arraycopy_stubs();

    // has negatives stub for large arrays.
    StubRoutines::aarch64::_has_negatives = generate_has_negatives(StubRoutines::aarch64::_has_negatives_long);

    if (UseMultiplyToLenIntrinsic) {
      StubRoutines::_multiplyToLen = generate_multiplyToLen();
    }

    if (UseSquareToLenIntrinsic) {
      StubRoutines::_squareToLen = generate_squareToLen();
    }

    if (UseMulAddIntrinsic) {
      StubRoutines::_mulAdd = generate_mulAdd();
    }

    if (UseMontgomeryMultiplyIntrinsic) {
      StubCodeMark mark(this, "StubRoutines", "montgomeryMultiply");
      MontgomeryMultiplyGenerator g(_masm, /*squaring*/false);
      StubRoutines::_montgomeryMultiply = g.generate_multiply();
    }

    if (UseMontgomerySquareIntrinsic) {
      StubCodeMark mark(this, "StubRoutines", "montgomerySquare");
      MontgomeryMultiplyGenerator g(_masm, /*squaring*/true);
      // We use generate_multiply() rather than generate_square()
      // because it's faster for the sizes of modulus we care about.
      StubRoutines::_montgomerySquare = g.generate_multiply();
    }

    if (UseShenandoahGC && (ShenandoahWriteBarrier || ShenandoahStoreValWriteBarrier)) {
      StubRoutines::aarch64::_shenandoah_wb = generate_shenandoah_wb(false, true);
      StubRoutines::_shenandoah_wb_C = generate_shenandoah_wb(true, !ShenandoahWriteBarrierCsetTestInIR);
    }

#ifndef BUILTIN_SIM
    // generate GHASH intrinsics code
    if (UseGHASHIntrinsics) {
      StubRoutines::_ghash_processBlocks = generate_ghash_processBlocks();
    }

    if (UseAESIntrinsics) {
      StubRoutines::_aescrypt_encryptBlock = generate_aescrypt_encryptBlock();
      StubRoutines::_aescrypt_decryptBlock = generate_aescrypt_decryptBlock();
      StubRoutines::_cipherBlockChaining_encryptAESCrypt = generate_cipherBlockChaining_encryptAESCrypt();
      StubRoutines::_cipherBlockChaining_decryptAESCrypt = generate_cipherBlockChaining_decryptAESCrypt();
    }

    if (UseSHA1Intrinsics) {
      StubRoutines::_sha1_implCompress     = generate_sha1_implCompress(false,   "sha1_implCompress");
      StubRoutines::_sha1_implCompressMB   = generate_sha1_implCompress(true,    "sha1_implCompressMB");
    }
    if (UseSHA256Intrinsics) {
      StubRoutines::_sha256_implCompress   = generate_sha256_implCompress(false, "sha256_implCompress");
      StubRoutines::_sha256_implCompressMB = generate_sha256_implCompress(true,  "sha256_implCompressMB");
    }

    // generate Adler32 intrinsics code
    if (UseAdler32Intrinsics) {
      StubRoutines::_updateBytesAdler32 = generate_updateBytesAdler32();
    }

    // Safefetch stubs.
    generate_safefetch("SafeFetch32", sizeof(int),     &StubRoutines::_safefetch32_entry,
                                                       &StubRoutines::_safefetch32_fault_pc,
                                                       &StubRoutines::_safefetch32_continuation_pc);
    generate_safefetch("SafeFetchN", sizeof(intptr_t), &StubRoutines::_safefetchN_entry,
                                                       &StubRoutines::_safefetchN_fault_pc,
                                                       &StubRoutines::_safefetchN_continuation_pc);
#endif
    StubRoutines::aarch64::set_completed();
  }

 public:
  StubGenerator(CodeBuffer* code, bool all) : StubCodeGenerator(code) {
    if (all) {
      generate_all();
    } else {
      generate_initial();
    }
  }
}; // end class declaration

void StubGenerator_generate(CodeBuffer* code, bool all) {
  StubGenerator g(code, all);
}<|MERGE_RESOLUTION|>--- conflicted
+++ resolved
@@ -26,17 +26,12 @@
 #include "precompiled.hpp"
 #include "asm/macroAssembler.hpp"
 #include "asm/macroAssembler.inline.hpp"
-<<<<<<< HEAD
 #include "gc/shenandoah/brooksPointer.hpp"
 #include "gc/shenandoah/shenandoahBarrierSet.hpp"
 #include "gc/shenandoah/shenandoahHeap.hpp"
 #include "gc/shenandoah/shenandoahHeapRegion.hpp"
-#include "gc/shared/cardTable.hpp"
-#include "gc/shared/cardTableModRefBS.hpp"
-=======
 #include "gc/shared/barrierSet.hpp"
 #include "gc/shared/barrierSetAssembler.hpp"
->>>>>>> 8f6cd868
 #include "interpreter/interpreter.hpp"
 #include "nativeInst_aarch64.hpp"
 #include "oops/instanceOop.hpp"
@@ -681,115 +676,6 @@
 
   void array_overlap_test(Label& L_no_overlap, Address::sxtw sf) { __ b(L_no_overlap); }
 
-<<<<<<< HEAD
-  // Generate code for an array write pre barrier
-  //
-  //     addr       - starting address
-  //     count      - element count
-  //     tmp        - scratch register
-  //     saved_regs - registers to be saved before calling static_write_ref_array_pre
-  //
-  //     Callers must specify which registers to preserve in saved_regs.
-  //     Clobbers: r0-r18, v0-v7, v16-v31, except saved_regs.
-  //
-  void gen_write_ref_array_pre_barrier(Register addr, Register count, bool dest_uninitialized, RegSet saved_regs) {
-    BarrierSet* bs = Universe::heap()->barrier_set();
-    switch (bs->kind()) {
-    case BarrierSet::G1SATBCTLogging:
-    case BarrierSet::Shenandoah:
-      // Don't generate the call if we statically know that the target is uninitialized
-      if (!dest_uninitialized) {
-        __ push(saved_regs, sp);
-        if (count == c_rarg0) {
-          if (addr == c_rarg1) {
-            // exactly backwards!!
-            __ mov(rscratch1, c_rarg0);
-            __ mov(c_rarg0, c_rarg1);
-            __ mov(c_rarg1, rscratch1);
-          } else {
-            __ mov(c_rarg1, count);
-            __ mov(c_rarg0, addr);
-          }
-        } else {
-          __ mov(c_rarg0, addr);
-          __ mov(c_rarg1, count);
-        }
-        __ call_VM_leaf(CAST_FROM_FN_PTR(address, BarrierSet::static_write_ref_array_pre), 2);
-        __ pop(saved_regs, sp);
-        break;
-      case BarrierSet::CardTableModRef:
-        break;
-      default:
-        ShouldNotReachHere();
-
-      }
-    }
-  }
-
-  //
-  // Generate code for an array write post barrier
-  //
-  //  Input:
-  //     start      - register containing starting address of destination array
-  //     end        - register containing ending address of destination array
-  //     scratch    - scratch register
-  //     saved_regs - registers to be saved before calling static_write_ref_array_post
-  //
-  //  The input registers are overwritten.
-  //  The ending address is inclusive.
-  //  Callers must specify which registers to preserve in saved_regs.
-  //  Clobbers: r0-r18, v0-v7, v16-v31, except saved_regs.
-  void gen_write_ref_array_post_barrier(Register start, Register end, Register scratch, RegSet saved_regs) {
-    assert_different_registers(start, end, scratch);
-    BarrierSet* bs = Universe::heap()->barrier_set();
-    switch (bs->kind()) {
-      case BarrierSet::G1SATBCTLogging:
-      case BarrierSet::Shenandoah:
-        {
-          __ push(saved_regs, sp);
-          // must compute element count unless barrier set interface is changed (other platforms supply count)
-          assert_different_registers(start, end, scratch);
-          __ lea(scratch, Address(end, BytesPerHeapOop));
-          __ sub(scratch, scratch, start);               // subtract start to get #bytes
-          __ lsr(scratch, scratch, LogBytesPerHeapOop);  // convert to element count
-          __ mov(c_rarg0, start);
-          __ mov(c_rarg1, scratch);
-          __ call_VM_leaf(CAST_FROM_FN_PTR(address, BarrierSet::static_write_ref_array_post), 2);
-          __ pop(saved_regs, sp);
-        }
-        break;
-      case BarrierSet::CardTableModRef:
-        {
-          CardTableModRefBS* ctbs = barrier_set_cast<CardTableModRefBS>(bs);
-          CardTable* ct = ctbs->card_table();
-          assert(sizeof(*ct->byte_map_base()) == sizeof(jbyte), "adjust this code");
-
-          Label L_loop;
-
-           __ lsr(start, start, CardTable::card_shift);
-           __ lsr(end, end, CardTable::card_shift);
-           __ sub(end, end, start); // number of bytes to copy
-
-          const Register count = end; // 'end' register contains bytes count now
-          __ load_byte_map_base(scratch);
-          __ add(start, start, scratch);
-          if (UseConcMarkSweepGC) {
-            __ membar(__ StoreStore);
-          }
-          __ BIND(L_loop);
-          __ strb(zr, Address(start, count));
-          __ subs(count, count, 1);
-          __ br(Assembler::GE, L_loop);
-        }
-        break;
-      default:
-        ShouldNotReachHere();
-
-    }
-  }
-
-=======
->>>>>>> 8f6cd868
   // The inner part of zero_words().  This is the bulk operation,
   // zeroing words in blocks, possibly using DC ZVA to do it.  The
   // caller is responsible for zeroing the last few words.
