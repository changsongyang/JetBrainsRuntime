--- conflicted
+++ resolved
@@ -3677,20 +3677,11 @@
   cmp(src1, rscratch1);
 }
 
-<<<<<<< HEAD
-void MacroAssembler::cmpoop(Register src1, Register src2) {
-  BarrierSetAssembler* bs = BarrierSet::barrier_set()->barrier_set_assembler();
-  bs->obj_equals(this, IN_HEAP, src1, src2);
-}
-
-
-=======
 void MacroAssembler::cmpoop(Register obj1, Register obj2) {
   BarrierSetAssembler* bs = BarrierSet::barrier_set()->barrier_set_assembler();
   bs->obj_equals(this, obj1, obj2);
 }
 
->>>>>>> 4e83c0cc
 void MacroAssembler::load_klass(Register dst, Register src) {
   if (UseCompressedClassPointers) {
     ldrw(dst, Address(src, oopDesc::klass_offset_in_bytes()));
