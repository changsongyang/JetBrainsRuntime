/*
 * Copyright (c) 2018, Oracle and/or its affiliates. All rights reserved.
 * DO NOT ALTER OR REMOVE COPYRIGHT NOTICES OR THIS FILE HEADER.
 *
 * This code is free software; you can redistribute it and/or modify it
 * under the terms of the GNU General Public License version 2 only, as
 * published by the Free Software Foundation.
 *
 * This code is distributed in the hope that it will be useful, but WITHOUT
 * ANY WARRANTY; without even the implied warranty of MERCHANTABILITY or
 * FITNESS FOR A PARTICULAR PURPOSE.  See the GNU General Public License
 * version 2 for more details (a copy is included in the LICENSE file that
 * accompanied this code).
 *
 * You should have received a copy of the GNU General Public License version
 * 2 along with this work; if not, write to the Free Software Foundation,
 * Inc., 51 Franklin St, Fifth Floor, Boston, MA 02110-1301 USA.
 *
 * Please contact Oracle, 500 Oracle Parkway, Redwood Shores, CA 94065 USA
 * or visit www.oracle.com if you need additional information or have any
 * questions.
 *
 */

#include "precompiled.hpp"
#include "gc/shared/barrierSetAssembler.hpp"
#include "interpreter/interp_masm.hpp"
#include "runtime/jniHandles.hpp"

#define __ masm->

void BarrierSetAssembler::load_at(MacroAssembler* masm, DecoratorSet decorators, BasicType type,
                                  Register dst, Address src, Register tmp1, Register tmp_thread) {
  bool on_heap = (decorators & IN_HEAP) != 0;
  bool on_root = (decorators & IN_ROOT) != 0;
  bool oop_not_null = (decorators & OOP_NOT_NULL) != 0;
  bool atomic = (decorators & MO_RELAXED) != 0;

  switch (type) {
  case T_OBJECT:
  case T_ARRAY: {
    if (on_heap) {
#ifdef _LP64
      if (UseCompressedOops) {
        __ movl(dst, src);
        if (oop_not_null) {
          __ decode_heap_oop_not_null(dst);
        } else {
          __ decode_heap_oop(dst);
        }
      } else
#endif
      {
        __ movptr(dst, src);
      }
    } else {
      assert(on_root, "why else?");
      __ movptr(dst, src);
    }
    break;
  }
  case T_BOOLEAN: __ load_unsigned_byte(dst, src);  break;
  case T_BYTE:    __ load_signed_byte(dst, src);    break;
  case T_CHAR:    __ load_unsigned_short(dst, src); break;
  case T_SHORT:   __ load_signed_short(dst, src);   break;
  case T_INT:     __ movl  (dst, src);              break;
  case T_ADDRESS: __ movptr(dst, src);              break;
  case T_FLOAT:
    assert(dst == noreg, "only to ftos");
    __ load_float(src);
    break;
  case T_DOUBLE:
    assert(dst == noreg, "only to dtos");
    __ load_double(src);
    break;
  case T_LONG:
    assert(dst == noreg, "only to ltos");
#ifdef _LP64
    __ movq(rax, src);
#else
    if (atomic) {
      __ fild_d(src);               // Must load atomically
      __ subptr(rsp,2*wordSize);    // Make space for store
      __ fistp_d(Address(rsp,0));
      __ pop(rax);
      __ pop(rdx);
    } else {
      __ movl(rax, src);
      __ movl(rdx, src.plus_disp(wordSize));
    }
#endif
    break;
  default: Unimplemented();
  }
}

void BarrierSetAssembler::store_at(MacroAssembler* masm, DecoratorSet decorators, BasicType type,
                                   Address dst, Register val, Register tmp1, Register tmp2) {
  bool on_heap = (decorators & IN_HEAP) != 0;
  bool on_root = (decorators & IN_ROOT) != 0;
  bool oop_not_null = (decorators & OOP_NOT_NULL) != 0;
  bool atomic = (decorators & MO_RELAXED) != 0;

  switch (type) {
  case T_OBJECT:
  case T_ARRAY: {
    if (on_heap) {
      if (val == noreg) {
        assert(!oop_not_null, "inconsistent access");
#ifdef _LP64
        if (UseCompressedOops) {
          __ movl(dst, (int32_t)NULL_WORD);
        } else {
          __ movslq(dst, (int32_t)NULL_WORD);
        }
#else
        __ movl(dst, (int32_t)NULL_WORD);
#endif
      } else {
#ifdef _LP64
        if (UseCompressedOops) {
          assert(!dst.uses(val), "not enough registers");
          if (oop_not_null) {
            __ encode_heap_oop_not_null(val);
          } else {
            __ encode_heap_oop(val);
          }
          __ movl(dst, val);
        } else
#endif
        {
          __ movptr(dst, val);
        }
      }
    } else {
      assert(on_root, "why else?");
      assert(val != noreg, "not supported");
      __ movptr(dst, val);
    }
    break;
  }
  case T_BOOLEAN:
    __ andl(val, 0x1);  // boolean is true if LSB is 1
    __ movb(dst, val);
    break;
  case T_BYTE:
    __ movb(dst, val);
    break;
  case T_SHORT:
    __ movw(dst, val);
    break;
  case T_CHAR:
    __ movw(dst, val);
    break;
  case T_INT:
    __ movl(dst, val);
    break;
  case T_LONG:
    assert(val == noreg, "only tos");
#ifdef _LP64
    __ movq(dst, rax);
#else
    if (atomic) {
      __ push(rdx);
      __ push(rax);                 // Must update atomically with FIST
      __ fild_d(Address(rsp,0));    // So load into FPU register
      __ fistp_d(dst);              // and put into memory atomically
      __ addptr(rsp, 2*wordSize);
    } else {
      __ movptr(dst, rax);
      __ movptr(dst.plus_disp(wordSize), rdx);
    }
#endif
    break;
  case T_FLOAT:
    assert(val == noreg, "only tos");
    __ store_float(dst);
    break;
  case T_DOUBLE:
    assert(val == noreg, "only tos");
    __ store_double(dst);
    break;
  default: Unimplemented();
  }
}

<<<<<<< HEAD
void BarrierSetAssembler::try_resolve_jobject_in_native(MacroAssembler* masm, Register robj, Register tmp, Label& slowpath) {
  __ clear_jweak_tag(robj);
  __ movptr(robj, Address(robj, 0));
}

void BarrierSetAssembler::obj_equals(MacroAssembler* masm, DecoratorSet decorators, Register src1, Register src2) {
  __ cmpptr(src1, src2);
}

void BarrierSetAssembler::obj_equals_addr(MacroAssembler* masm, DecoratorSet decorators, Register src1, Address src2) {
  __ cmpptr(src1, src2);
}

void BarrierSetAssembler::resolve_for_read(MacroAssembler* masm, DecoratorSet decorators, Register obj) {
  // Default to no-op
}

void BarrierSetAssembler::resolve_for_write(MacroAssembler* masm, DecoratorSet decorators, Register obj) {
  // Default to no-op
}

void BarrierSetAssembler::cmpxchg_oop(MacroAssembler* masm, DecoratorSet decorators,
                                      Register res, Address addr, Register cmpval, Register newval,
                                      bool exchange, bool encode, Register tmp1, Register tmp2) {
#ifdef _LP64
  if (UseCompressedOops) {
    if (encode) {
      __ encode_heap_oop(cmpval);
      __ mov(rscratch1, newval);
      __ encode_heap_oop(rscratch1);
      newval = rscratch1;
    }
    if (os::is_MP()) {
      __ lock();
    }
    // cmpval (rax) is implicitly used by this instruction
    __ cmpxchgl(newval, addr);
  } else
#endif
  {
    if (os::is_MP()) {
      __ lock();
    }
    __ cmpxchgptr(newval, addr);
  }

  if (!exchange) {
    assert(res != NULL, "need result register");
    __ setb(Assembler::equal, res);
    __ movzbl(res, res);
  }
}

void BarrierSetAssembler::xchg_oop(MacroAssembler* masm, DecoratorSet decorators,
                                   Register obj, Address addr, Register tmp) {
#ifdef _LP64
    if (UseCompressedOops) {
      __ encode_heap_oop(obj);
      __ xchgl(obj, addr);
      __ decode_heap_oop(obj);
    } else {
      __ xchgptr(obj, addr);
    }
#else
    __ xchgl(obj, addr);
#endif

=======
void BarrierSetAssembler::try_resolve_jobject_in_native(MacroAssembler* masm, Register jni_env,
                                                        Register obj, Register tmp, Label& slowpath) {
  __ clear_jweak_tag(obj);
  __ movptr(obj, Address(obj, 0));
>>>>>>> 6d97f317
}<|MERGE_RESOLUTION|>--- conflicted
+++ resolved
@@ -184,10 +184,10 @@
   }
 }
 
-<<<<<<< HEAD
-void BarrierSetAssembler::try_resolve_jobject_in_native(MacroAssembler* masm, Register robj, Register tmp, Label& slowpath) {
-  __ clear_jweak_tag(robj);
-  __ movptr(robj, Address(robj, 0));
+void BarrierSetAssembler::try_resolve_jobject_in_native(MacroAssembler* masm, Register jni_env,
+                                                        Register obj, Register tmp, Label& slowpath) {
+  __ clear_jweak_tag(obj);
+  __ movptr(obj, Address(obj, 0));
 }
 
 void BarrierSetAssembler::obj_equals(MacroAssembler* masm, DecoratorSet decorators, Register src1, Register src2) {
@@ -252,10 +252,4 @@
     __ xchgl(obj, addr);
 #endif
 
-=======
-void BarrierSetAssembler::try_resolve_jobject_in_native(MacroAssembler* masm, Register jni_env,
-                                                        Register obj, Register tmp, Label& slowpath) {
-  __ clear_jweak_tag(obj);
-  __ movptr(obj, Address(obj, 0));
->>>>>>> 6d97f317
 }