--- conflicted
+++ resolved
@@ -2612,11 +2612,7 @@
     if (opr2->is_single_cpu()) {
       // cpu register - cpu register
       if (opr1->type() == T_OBJECT || opr1->type() == T_ARRAY) {
-<<<<<<< HEAD
-        __ cmpoops(reg1, opr2->as_register());
-=======
         __ cmpoop(reg1, opr2->as_register());
->>>>>>> a4f55c27
       } else {
         assert(opr2->type() != T_OBJECT && opr2->type() != T_ARRAY, "cmp int, oop?");
         __ cmpl(reg1, opr2->as_register());
@@ -2624,11 +2620,7 @@
     } else if (opr2->is_stack()) {
       // cpu register - stack
       if (opr1->type() == T_OBJECT || opr1->type() == T_ARRAY) {
-<<<<<<< HEAD
-        __ cmpoops(reg1, frame_map()->address_for_slot(opr2->single_stack_ix()));
-=======
         __ cmpoop(reg1, frame_map()->address_for_slot(opr2->single_stack_ix()));
->>>>>>> a4f55c27
       } else {
         __ cmpl(reg1, frame_map()->address_for_slot(opr2->single_stack_ix()));
       }
@@ -2643,16 +2635,7 @@
         if (o == NULL) {
           __ cmpptr(reg1, (int32_t)NULL_WORD);
         } else {
-<<<<<<< HEAD
-#ifdef _LP64
-          __ movoop(rscratch1, o);
-          __ cmpoops(reg1, rscratch1);
-#else
-          __ cmpoop(reg1, c->as_jobject());
-#endif // _LP64
-=======
           __ cmpoop(reg1, o);
->>>>>>> a4f55c27
         }
       } else {
         fatal("unexpected type: %s", basictype_to_str(c->type()));
@@ -2762,11 +2745,7 @@
 #ifdef _LP64
       // %%% Make this explode if addr isn't reachable until we figure out a
       // better strategy by giving noreg as the temp for as_Address
-<<<<<<< HEAD
-      __ cmpoops(rscratch1, as_Address(addr, noreg));
-=======
       __ cmpoop(rscratch1, as_Address(addr, noreg));
->>>>>>> a4f55c27
 #else
       __ cmpoop(as_Address(addr), c->as_jobject());
 #endif // _LP64
