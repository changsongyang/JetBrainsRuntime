/*
 * Copyright (c) 1999, 2018, Oracle and/or its affiliates. All rights reserved.
 * Copyright (c) 2012, 2015 SAP SE. All rights reserved.
 * DO NOT ALTER OR REMOVE COPYRIGHT NOTICES OR THIS FILE HEADER.
 *
 * This code is free software; you can redistribute it and/or modify it
 * under the terms of the GNU General Public License version 2 only, as
 * published by the Free Software Foundation.
 *
 * This code is distributed in the hope that it will be useful, but WITHOUT
 * ANY WARRANTY; without even the implied warranty of MERCHANTABILITY or
 * FITNESS FOR A PARTICULAR PURPOSE.  See the GNU General Public License
 * version 2 for more details (a copy is included in the LICENSE file that
 * accompanied this code).
 *
 * You should have received a copy of the GNU General Public License version
 * 2 along with this work; if not, write to the Free Software Foundation,
 * Inc., 51 Franklin St, Fifth Floor, Boston, MA 02110-1301 USA.
 *
 * Please contact Oracle, 500 Oracle Parkway, Redwood Shores, CA 94065 USA
 * or visit www.oracle.com if you need additional information or have any
 * questions.
 *
 */

#include "precompiled.hpp"
#include "c1/c1_Defs.hpp"
#include "c1/c1_MacroAssembler.hpp"
#include "c1/c1_Runtime1.hpp"
#include "ci/ciUtilities.hpp"
#include "gc/shared/cardTable.hpp"
#include "gc/shared/cardTableBarrierSet.hpp"
#include "interpreter/interpreter.hpp"
#include "nativeInst_ppc.hpp"
#include "oops/compiledICHolder.hpp"
#include "oops/oop.inline.hpp"
#include "prims/jvmtiExport.hpp"
#include "register_ppc.hpp"
#include "runtime/sharedRuntime.hpp"
#include "runtime/signature.hpp"
#include "runtime/vframeArray.hpp"
#include "utilities/align.hpp"
#include "utilities/macros.hpp"
#include "vmreg_ppc.inline.hpp"

// Implementation of StubAssembler

int StubAssembler::call_RT(Register oop_result1, Register metadata_result,
                           address entry_point, int number_of_arguments) {
  set_num_rt_args(0); // Nothing on stack
  assert(!(oop_result1->is_valid() || metadata_result->is_valid()) ||
         oop_result1 != metadata_result, "registers must be different");

  // Currently no stack banging. We assume that there are enough
  // StackShadowPages (which have been banged in generate_stack_overflow_check)
  // for the stub frame and the runtime frames.

  set_last_Java_frame(R1_SP, noreg);

  // ARG1 must hold thread address.
  mr(R3_ARG1, R16_thread);

  address return_pc = call_c_with_frame_resize(entry_point, /*No resize, we have a C compatible frame.*/0);

  reset_last_Java_frame();

  // Check for pending exceptions.
  {
    ld(R0, in_bytes(Thread::pending_exception_offset()), R16_thread);
    cmpdi(CCR0, R0, 0);

    // This used to conditionally jump to forward_exception however it is
    // possible if we relocate that the branch will not reach. So we must jump
    // around so we can always reach.

    Label ok;
    beq(CCR0, ok);

    // Make sure that the vm_results are cleared.
    if (oop_result1->is_valid() || metadata_result->is_valid()) {
      li(R0, 0);
      if (oop_result1->is_valid()) {
        std(R0, in_bytes(JavaThread::vm_result_offset()), R16_thread);
      }
      if (metadata_result->is_valid()) {
        std(R0, in_bytes(JavaThread::vm_result_2_offset()), R16_thread);
      }
    }

    if (frame_size() == no_frame_size) {
      ShouldNotReachHere(); // We always have a frame size.
      //pop_frame(); // pop the stub frame
      //ld(R0, _abi(lr), R1_SP);
      //mtlr(R0);
      //load_const_optimized(R0, StubRoutines::forward_exception_entry());
      //mtctr(R0);
      //bctr();
    } else if (_stub_id == Runtime1::forward_exception_id) {
      should_not_reach_here();
    } else {
      // keep stub frame for next call_RT
      //load_const_optimized(R0, Runtime1::entry_for(Runtime1::forward_exception_id));
      add_const_optimized(R0, R29_TOC, MacroAssembler::offset_to_global_toc(Runtime1::entry_for(Runtime1::forward_exception_id)));
      mtctr(R0);
      bctr();
    }

    bind(ok);
  }

  // Get oop results if there are any and reset the values in the thread.
  if (oop_result1->is_valid()) {
    get_vm_result(oop_result1);
  }
  if (metadata_result->is_valid()) {
    get_vm_result_2(metadata_result);
  }

  return (int)(return_pc - code_section()->start());
}


int StubAssembler::call_RT(Register oop_result1, Register metadata_result, address entry, Register arg1) {
  mr_if_needed(R4_ARG2, arg1);
  return call_RT(oop_result1, metadata_result, entry, 1);
}


int StubAssembler::call_RT(Register oop_result1, Register metadata_result, address entry, Register arg1, Register arg2) {
  mr_if_needed(R4_ARG2, arg1);
  mr_if_needed(R5_ARG3, arg2); assert(arg2 != R4_ARG2, "smashed argument");
  return call_RT(oop_result1, metadata_result, entry, 2);
}


int StubAssembler::call_RT(Register oop_result1, Register metadata_result, address entry, Register arg1, Register arg2, Register arg3) {
  mr_if_needed(R4_ARG2, arg1);
  mr_if_needed(R5_ARG3, arg2); assert(arg2 != R4_ARG2, "smashed argument");
  mr_if_needed(R6_ARG4, arg3); assert(arg3 != R4_ARG2 && arg3 != R5_ARG3, "smashed argument");
  return call_RT(oop_result1, metadata_result, entry, 3);
}


// Implementation of Runtime1

#define __ sasm->

static int cpu_reg_save_offsets[FrameMap::nof_cpu_regs];
static int fpu_reg_save_offsets[FrameMap::nof_fpu_regs];
static int frame_size_in_bytes = -1;

static OopMap* generate_oop_map(StubAssembler* sasm, bool save_fpu_registers) {
  assert(frame_size_in_bytes > frame::abi_reg_args_size, "init");
  sasm->set_frame_size(frame_size_in_bytes / BytesPerWord);
  int frame_size_in_slots = frame_size_in_bytes / sizeof(jint);
  OopMap* oop_map = new OopMap(frame_size_in_slots, 0);

  int i;
  for (i = 0; i < FrameMap::nof_cpu_regs; i++) {
    Register r = as_Register(i);
    if (FrameMap::reg_needs_save(r)) {
      int sp_offset = cpu_reg_save_offsets[i];
      oop_map->set_callee_saved(VMRegImpl::stack2reg(sp_offset>>2), r->as_VMReg());
      oop_map->set_callee_saved(VMRegImpl::stack2reg((sp_offset>>2) + 1), r->as_VMReg()->next());
    }
  }

  if (save_fpu_registers) {
    for (i = 0; i < FrameMap::nof_fpu_regs; i++) {
      FloatRegister r = as_FloatRegister(i);
      int sp_offset = fpu_reg_save_offsets[i];
      oop_map->set_callee_saved(VMRegImpl::stack2reg(sp_offset>>2), r->as_VMReg());
      oop_map->set_callee_saved(VMRegImpl::stack2reg((sp_offset>>2) + 1), r->as_VMReg()->next());
    }
  }

  return oop_map;
}

static OopMap* save_live_registers(StubAssembler* sasm, bool save_fpu_registers = true,
                                   Register ret_pc = noreg, int stack_preserve = 0) {
  if (ret_pc == noreg) {
    ret_pc = R0;
    __ mflr(ret_pc);
  }
  __ std(ret_pc, _abi(lr), R1_SP); // C code needs pc in C1 method.
  __ push_frame(frame_size_in_bytes + stack_preserve, R0);

  // Record volatile registers as callee-save values in an OopMap so
  // their save locations will be propagated to the caller frame's
  // RegisterMap during StackFrameStream construction (needed for
  // deoptimization; see compiledVFrame::create_stack_value).
  // OopMap frame sizes are in c2 stack slot sizes (sizeof(jint)).

  int i;
  for (i = 0; i < FrameMap::nof_cpu_regs; i++) {
    Register r = as_Register(i);
    if (FrameMap::reg_needs_save(r)) {
      int sp_offset = cpu_reg_save_offsets[i];
      __ std(r, sp_offset + STACK_BIAS, R1_SP);
    }
  }

  if (save_fpu_registers) {
    for (i = 0; i < FrameMap::nof_fpu_regs; i++) {
      FloatRegister r = as_FloatRegister(i);
      int sp_offset = fpu_reg_save_offsets[i];
      __ stfd(r, sp_offset + STACK_BIAS, R1_SP);
    }
  }

  return generate_oop_map(sasm, save_fpu_registers);
}

static void restore_live_registers(StubAssembler* sasm, Register result1, Register result2,
                                   bool restore_fpu_registers = true) {
  for (int i = 0; i < FrameMap::nof_cpu_regs; i++) {
    Register r = as_Register(i);
    if (FrameMap::reg_needs_save(r) && r != result1 && r != result2) {
      int sp_offset = cpu_reg_save_offsets[i];
      __ ld(r, sp_offset + STACK_BIAS, R1_SP);
    }
  }

  if (restore_fpu_registers) {
    for (int i = 0; i < FrameMap::nof_fpu_regs; i++) {
      FloatRegister r = as_FloatRegister(i);
      int sp_offset = fpu_reg_save_offsets[i];
      __ lfd(r, sp_offset + STACK_BIAS, R1_SP);
    }
  }

  __ pop_frame();
  __ ld(R0, _abi(lr), R1_SP);
  __ mtlr(R0);
}


void Runtime1::initialize_pd() {
  int i;
  int sp_offset = frame::abi_reg_args_size;

  for (i = 0; i < FrameMap::nof_cpu_regs; i++) {
    Register r = as_Register(i);
    if (FrameMap::reg_needs_save(r)) {
      cpu_reg_save_offsets[i] = sp_offset;
      sp_offset += BytesPerWord;
    }
  }

  for (i = 0; i < FrameMap::nof_fpu_regs; i++) {
    fpu_reg_save_offsets[i] = sp_offset;
    sp_offset += BytesPerWord;
  }
  frame_size_in_bytes = align_up(sp_offset, frame::alignment_in_bytes);
}


OopMapSet* Runtime1::generate_exception_throw(StubAssembler* sasm, address target, bool has_argument) {
  // Make a frame and preserve the caller's caller-save registers.
  OopMap* oop_map = save_live_registers(sasm);

  int call_offset;
  if (!has_argument) {
    call_offset = __ call_RT(noreg, noreg, target);
  } else {
    call_offset = __ call_RT(noreg, noreg, target, R4_ARG2);
  }
  OopMapSet* oop_maps = new OopMapSet();
  oop_maps->add_gc_map(call_offset, oop_map);

  __ should_not_reach_here();
  return oop_maps;
}

static OopMapSet* generate_exception_throw_with_stack_parms(StubAssembler* sasm, address target,
                                                            int stack_parms) {
  // Make a frame and preserve the caller's caller-save registers.
  const int parm_size_in_bytes = align_up(stack_parms << LogBytesPerWord, frame::alignment_in_bytes);
  const int padding = parm_size_in_bytes - (stack_parms << LogBytesPerWord);
  OopMap* oop_map = save_live_registers(sasm, true, noreg, parm_size_in_bytes);

  int call_offset = 0;
  switch (stack_parms) {
    case 3:
    __ ld(R6_ARG4, frame_size_in_bytes + padding + 16, R1_SP);
    case 2:
    __ ld(R5_ARG3, frame_size_in_bytes + padding + 8, R1_SP);
    case 1:
    __ ld(R4_ARG2, frame_size_in_bytes + padding + 0, R1_SP);
    case 0:
    call_offset = __ call_RT(noreg, noreg, target);
    break;
    default: Unimplemented(); break;
  }
  OopMapSet* oop_maps = new OopMapSet();
  oop_maps->add_gc_map(call_offset, oop_map);

  __ should_not_reach_here();
  return oop_maps;
}


OopMapSet* Runtime1::generate_stub_call(StubAssembler* sasm, Register result, address target,
                                        Register arg1, Register arg2, Register arg3) {
  // Make a frame and preserve the caller's caller-save registers.
  OopMap* oop_map = save_live_registers(sasm);

  int call_offset;
  if (arg1 == noreg) {
    call_offset = __ call_RT(result, noreg, target);
  } else if (arg2 == noreg) {
    call_offset = __ call_RT(result, noreg, target, arg1);
  } else if (arg3 == noreg) {
    call_offset = __ call_RT(result, noreg, target, arg1, arg2);
  } else {
    call_offset = __ call_RT(result, noreg, target, arg1, arg2, arg3);
  }
  OopMapSet* oop_maps = new OopMapSet();
  oop_maps->add_gc_map(call_offset, oop_map);

  restore_live_registers(sasm, result, noreg);
  __ blr();
  return oop_maps;
}

static OopMapSet* stub_call_with_stack_parms(StubAssembler* sasm, Register result, address target,
                                             int stack_parms, bool do_return = true) {
  // Make a frame and preserve the caller's caller-save registers.
  const int parm_size_in_bytes = align_up(stack_parms << LogBytesPerWord, frame::alignment_in_bytes);
  const int padding = parm_size_in_bytes - (stack_parms << LogBytesPerWord);
  OopMap* oop_map = save_live_registers(sasm, true, noreg, parm_size_in_bytes);

  int call_offset = 0;
  switch (stack_parms) {
    case 3:
    __ ld(R6_ARG4, frame_size_in_bytes + padding + 16, R1_SP);
    case 2:
    __ ld(R5_ARG3, frame_size_in_bytes + padding + 8, R1_SP);
    case 1:
    __ ld(R4_ARG2, frame_size_in_bytes + padding + 0, R1_SP);
    case 0:
    call_offset = __ call_RT(result, noreg, target);
    break;
    default: Unimplemented(); break;
  }
  OopMapSet* oop_maps = new OopMapSet();
  oop_maps->add_gc_map(call_offset, oop_map);

  restore_live_registers(sasm, result, noreg);
  if (do_return) __ blr();
  return oop_maps;
}


OopMapSet* Runtime1::generate_patching(StubAssembler* sasm, address target) {
  // Make a frame and preserve the caller's caller-save registers.
  OopMap* oop_map = save_live_registers(sasm);

  // Call the runtime patching routine, returns non-zero if nmethod got deopted.
  int call_offset = __ call_RT(noreg, noreg, target);
  OopMapSet* oop_maps = new OopMapSet();
  oop_maps->add_gc_map(call_offset, oop_map);
  __ cmpdi(CCR0, R3_RET, 0);

  // Re-execute the patched instruction or, if the nmethod was deoptmized,
  // return to the deoptimization handler entry that will cause re-execution
  // of the current bytecode.
  DeoptimizationBlob* deopt_blob = SharedRuntime::deopt_blob();
  assert(deopt_blob != NULL, "deoptimization blob must have been created");

  // Return to the deoptimization handler entry for unpacking and rexecute.
  // If we simply returned the we'd deopt as if any call we patched had just
  // returned.

  restore_live_registers(sasm, noreg, noreg);
  // Return if patching routine returned 0.
  __ bclr(Assembler::bcondCRbiIs1, Assembler::bi0(CCR0, Assembler::equal), Assembler::bhintbhBCLRisReturn);

  address stub = deopt_blob->unpack_with_reexecution();
  //__ load_const_optimized(R0, stub);
  __ add_const_optimized(R0, R29_TOC, MacroAssembler::offset_to_global_toc(stub));
  __ mtctr(R0);
  __ bctr();

  return oop_maps;
}

OopMapSet* Runtime1::generate_code_for(StubID id, StubAssembler* sasm) {
  OopMapSet* oop_maps = NULL;

  // For better readability.
  const bool must_gc_arguments = true;
  const bool dont_gc_arguments = false;

  // Stub code & info for the different stubs.
  switch (id) {
    case forward_exception_id:
      {
        oop_maps = generate_handle_exception(id, sasm);
      }
      break;

    case new_instance_id:
    case fast_new_instance_id:
    case fast_new_instance_init_check_id:
      {
        if (id == new_instance_id) {
          __ set_info("new_instance", dont_gc_arguments);
        } else if (id == fast_new_instance_id) {
          __ set_info("fast new_instance", dont_gc_arguments);
        } else {
          assert(id == fast_new_instance_init_check_id, "bad StubID");
          __ set_info("fast new_instance init check", dont_gc_arguments);
        }

        // We don't support eden allocation.

        oop_maps = generate_stub_call(sasm, R3_RET, CAST_FROM_FN_PTR(address, new_instance), R4_ARG2);
      }
      break;

    case counter_overflow_id:
        // Bci and method are on stack.
        oop_maps = stub_call_with_stack_parms(sasm, noreg, CAST_FROM_FN_PTR(address, counter_overflow), 2);
      break;

    case new_type_array_id:
    case new_object_array_id:
      {
        if (id == new_type_array_id) {
          __ set_info("new_type_array", dont_gc_arguments);
        } else {
          __ set_info("new_object_array", dont_gc_arguments);
        }

#ifdef ASSERT
        // Assert object type is really an array of the proper kind.
        {
          int tag = (id == new_type_array_id) ? Klass::_lh_array_tag_type_value : Klass::_lh_array_tag_obj_value;
          Label ok;
          __ lwz(R0, in_bytes(Klass::layout_helper_offset()), R4_ARG2);
          __ srawi(R0, R0, Klass::_lh_array_tag_shift);
          __ cmpwi(CCR0, R0, tag);
          __ beq(CCR0, ok);
          __ stop("assert(is an array klass)");
          __ should_not_reach_here();
          __ bind(ok);
        }
#endif // ASSERT

        // We don't support eden allocation.

        if (id == new_type_array_id) {
          oop_maps = generate_stub_call(sasm, R3_RET, CAST_FROM_FN_PTR(address, new_type_array), R4_ARG2, R5_ARG3);
        } else {
          oop_maps = generate_stub_call(sasm, R3_RET, CAST_FROM_FN_PTR(address, new_object_array), R4_ARG2, R5_ARG3);
        }
      }
      break;

    case new_multi_array_id:
      {
        // R4: klass
        // R5: rank
        // R6: address of 1st dimension
        __ set_info("new_multi_array", dont_gc_arguments);
        oop_maps = generate_stub_call(sasm, R3_RET, CAST_FROM_FN_PTR(address, new_multi_array), R4_ARG2, R5_ARG3, R6_ARG4);
      }
      break;

    case register_finalizer_id:
      {
        __ set_info("register_finalizer", dont_gc_arguments);
        // This code is called via rt_call. Hence, caller-save registers have been saved.
        Register t = R11_scratch1;

        // Load the klass and check the has finalizer flag.
        __ load_klass(t, R3_ARG1);
        __ lwz(t, in_bytes(Klass::access_flags_offset()), t);
        __ testbitdi(CCR0, R0, t, exact_log2(JVM_ACC_HAS_FINALIZER));
        // Return if has_finalizer bit == 0 (CR0.eq).
        __ bclr(Assembler::bcondCRbiIs1, Assembler::bi0(CCR0, Assembler::equal), Assembler::bhintbhBCLRisReturn);

        __ mflr(R0);
        __ std(R0, _abi(lr), R1_SP);
        __ push_frame(frame::abi_reg_args_size, R0); // Empty dummy frame (no callee-save regs).
        sasm->set_frame_size(frame::abi_reg_args_size / BytesPerWord);
        OopMap* oop_map = new OopMap(frame::abi_reg_args_size / sizeof(jint), 0);
        int call_offset = __ call_RT(noreg, noreg,
                                     CAST_FROM_FN_PTR(address, SharedRuntime::register_finalizer), R3_ARG1);
        oop_maps = new OopMapSet();
        oop_maps->add_gc_map(call_offset, oop_map);

        __ pop_frame();
        __ ld(R0, _abi(lr), R1_SP);
        __ mtlr(R0);
        __ blr();
      }
      break;

    case throw_range_check_failed_id:
      {
        __ set_info("range_check_failed", dont_gc_arguments); // Arguments will be discarded.
        __ std(R0, -8, R1_SP); // Pass index on stack.
        oop_maps = generate_exception_throw_with_stack_parms(sasm, CAST_FROM_FN_PTR(address, throw_range_check_exception), 1);
      }
      break;

    case throw_index_exception_id:
      {
        __ set_info("index_range_check_failed", dont_gc_arguments); // Arguments will be discarded.
        oop_maps = generate_exception_throw(sasm, CAST_FROM_FN_PTR(address, throw_index_exception), true);
      }
      break;

    case throw_div0_exception_id:
      {
        __ set_info("throw_div0_exception", dont_gc_arguments);
        oop_maps = generate_exception_throw(sasm, CAST_FROM_FN_PTR(address, throw_div0_exception), false);
      }
      break;

    case throw_null_pointer_exception_id:
      {
        __ set_info("throw_null_pointer_exception", dont_gc_arguments);
        oop_maps = generate_exception_throw(sasm, CAST_FROM_FN_PTR(address, throw_null_pointer_exception), false);
      }
      break;

    case handle_exception_nofpu_id:
    case handle_exception_id:
      {
        __ set_info("handle_exception", dont_gc_arguments);
        oop_maps = generate_handle_exception(id, sasm);
      }
      break;

    case handle_exception_from_callee_id:
      {
        __ set_info("handle_exception_from_callee", dont_gc_arguments);
        oop_maps = generate_handle_exception(id, sasm);
      }
      break;

    case unwind_exception_id:
      {
        const Register Rexception    = R3 /*LIRGenerator::exceptionOopOpr()*/,
                       Rexception_pc = R4 /*LIRGenerator::exceptionPcOpr()*/,
                       Rexception_save = R31, Rcaller_sp = R30;
        __ set_info("unwind_exception", dont_gc_arguments);

        __ ld(Rcaller_sp, 0, R1_SP);
        __ push_frame_reg_args(0, R0); // dummy frame for C call
        __ mr(Rexception_save, Rexception); // save over C call
        __ ld(Rexception_pc, _abi(lr), Rcaller_sp); // return pc
        __ call_VM_leaf(CAST_FROM_FN_PTR(address, SharedRuntime::exception_handler_for_return_address), R16_thread, Rexception_pc);
        __ verify_not_null_oop(Rexception_save);
        __ mtctr(R3_RET);
        __ ld(Rexception_pc, _abi(lr), Rcaller_sp); // return pc
        __ mr(R1_SP, Rcaller_sp); // Pop both frames at once.
        __ mr(Rexception, Rexception_save); // restore
        __ mtlr(Rexception_pc);
        __ bctr();
      }
      break;

    case throw_array_store_exception_id:
      {
        __ set_info("throw_array_store_exception", dont_gc_arguments);
        oop_maps = generate_exception_throw(sasm, CAST_FROM_FN_PTR(address, throw_array_store_exception), true);
      }
      break;

    case throw_class_cast_exception_id:
      {
        __ set_info("throw_class_cast_exception", dont_gc_arguments);
        oop_maps = generate_exception_throw(sasm, CAST_FROM_FN_PTR(address, throw_class_cast_exception), true);
      }
      break;

    case throw_incompatible_class_change_error_id:
      {
        __ set_info("throw_incompatible_class_cast_exception", dont_gc_arguments);
        oop_maps = generate_exception_throw(sasm, CAST_FROM_FN_PTR(address, throw_incompatible_class_change_error), false);
      }
      break;

    case slow_subtype_check_id:
      { // Support for uint StubRoutine::partial_subtype_check( Klass sub, Klass super );
        const Register sub_klass = R5,
                       super_klass = R4,
                       temp1_reg = R6,
                       temp2_reg = R0;
        __ check_klass_subtype_slow_path(sub_klass, super_klass, temp1_reg, temp2_reg); // returns with CR0.eq if successful
        __ crandc(CCR0, Assembler::equal, CCR0, Assembler::equal); // failed: CR0.ne
        __ blr();
      }
      break;

    case monitorenter_nofpu_id:
    case monitorenter_id:
      {
        __ set_info("monitorenter", dont_gc_arguments);

        int save_fpu_registers = (id == monitorenter_id);
        // Make a frame and preserve the caller's caller-save registers.
        OopMap* oop_map = save_live_registers(sasm, save_fpu_registers);

        int call_offset = __ call_RT(noreg, noreg, CAST_FROM_FN_PTR(address, monitorenter), R4_ARG2, R5_ARG3);

        oop_maps = new OopMapSet();
        oop_maps->add_gc_map(call_offset, oop_map);

        restore_live_registers(sasm, noreg, noreg, save_fpu_registers);
        __ blr();
      }
      break;

    case monitorexit_nofpu_id:
    case monitorexit_id:
      {
        // note: Really a leaf routine but must setup last java sp
        //       => use call_RT for now (speed can be improved by
        //       doing last java sp setup manually).
        __ set_info("monitorexit", dont_gc_arguments);

        int save_fpu_registers = (id == monitorexit_id);
        // Make a frame and preserve the caller's caller-save registers.
        OopMap* oop_map = save_live_registers(sasm, save_fpu_registers);

        int call_offset = __ call_RT(noreg, noreg, CAST_FROM_FN_PTR(address, monitorexit), R4_ARG2);

        oop_maps = new OopMapSet();
        oop_maps->add_gc_map(call_offset, oop_map);

        restore_live_registers(sasm, noreg, noreg, save_fpu_registers);
        __ blr();
      }
      break;

    case deoptimize_id:
      {
        __ set_info("deoptimize", dont_gc_arguments);
        __ std(R0, -8, R1_SP); // Pass trap_request on stack.
        oop_maps = stub_call_with_stack_parms(sasm, noreg, CAST_FROM_FN_PTR(address, deoptimize), 1, /*do_return*/ false);

        DeoptimizationBlob* deopt_blob = SharedRuntime::deopt_blob();
        assert(deopt_blob != NULL, "deoptimization blob must have been created");
        address stub = deopt_blob->unpack_with_reexecution();
        //__ load_const_optimized(R0, stub);
        __ add_const_optimized(R0, R29_TOC, MacroAssembler::offset_to_global_toc(stub));
        __ mtctr(R0);
        __ bctr();
      }
      break;

    case access_field_patching_id:
      {
        __ set_info("access_field_patching", dont_gc_arguments);
        oop_maps = generate_patching(sasm, CAST_FROM_FN_PTR(address, access_field_patching));
      }
      break;

    case load_klass_patching_id:
      {
        __ set_info("load_klass_patching", dont_gc_arguments);
        oop_maps = generate_patching(sasm, CAST_FROM_FN_PTR(address, move_klass_patching));
      }
      break;

    case load_mirror_patching_id:
      {
        __ set_info("load_mirror_patching", dont_gc_arguments);
        oop_maps = generate_patching(sasm, CAST_FROM_FN_PTR(address, move_mirror_patching));
      }
      break;

    case load_appendix_patching_id:
      {
        __ set_info("load_appendix_patching", dont_gc_arguments);
        oop_maps = generate_patching(sasm, CAST_FROM_FN_PTR(address, move_appendix_patching));
      }
      break;

    case dtrace_object_alloc_id:
      { // O0: object
        __ unimplemented("stub dtrace_object_alloc_id");
        __ set_info("dtrace_object_alloc", dont_gc_arguments);
//        // We can't gc here so skip the oopmap but make sure that all
//        // the live registers get saved.
//        save_live_registers(sasm);
//
//        __ save_thread(L7_thread_cache);
//        __ call(CAST_FROM_FN_PTR(address, SharedRuntime::dtrace_object_alloc),
//                relocInfo::runtime_call_type);
//        __ delayed()->mov(I0, O0);
//        __ restore_thread(L7_thread_cache);
//
//        restore_live_registers(sasm);
//        __ ret();
//        __ delayed()->restore();
      }
      break;

<<<<<<< HEAD
#if INCLUDE_ALL_GCS
    case g1_pre_barrier_slow_id:
      {
        BarrierSet* bs = BarrierSet::barrier_set();
        if (bs->kind() != BarrierSet::G1BarrierSet) {
          goto unimplemented_entry;
        }

        __ set_info("g1_pre_barrier_slow_id", dont_gc_arguments);

        // Using stack slots: pre_val (pre-pushed), spill tmp, spill tmp2.
        const int stack_slots = 3;
        Register pre_val = R0; // previous value of memory
        Register tmp  = R14;
        Register tmp2 = R15;

        Label refill, restart, marking_not_active;
        int satb_q_active_byte_offset = in_bytes(G1ThreadLocalData::satb_mark_queue_active_offset());
        int satb_q_index_byte_offset = in_bytes(G1ThreadLocalData::satb_mark_queue_index_offset());
        int satb_q_buf_byte_offset = in_bytes(G1ThreadLocalData::satb_mark_queue_buffer_offset());

        // Spill
        __ std(tmp, -16, R1_SP);
        __ std(tmp2, -24, R1_SP);

        // Is marking still active?
        if (in_bytes(SATBMarkQueue::byte_width_of_active()) == 4) {
          __ lwz(tmp, satb_q_active_byte_offset, R16_thread);
        } else {
          assert(in_bytes(SATBMarkQueue::byte_width_of_active()) == 1, "Assumption");
          __ lbz(tmp, satb_q_active_byte_offset, R16_thread);
        }
        __ cmpdi(CCR0, tmp, 0);
        __ beq(CCR0, marking_not_active);

        __ bind(restart);
        // Load the index into the SATB buffer. SATBMarkQueue::_index is a
        // size_t so ld_ptr is appropriate.
        __ ld(tmp, satb_q_index_byte_offset, R16_thread);

        // index == 0?
        __ cmpdi(CCR0, tmp, 0);
        __ beq(CCR0, refill);

        __ ld(tmp2, satb_q_buf_byte_offset, R16_thread);
        __ ld(pre_val, -8, R1_SP); // Load from stack.
        __ addi(tmp, tmp, -oopSize);

        __ std(tmp, satb_q_index_byte_offset, R16_thread);
        __ stdx(pre_val, tmp2, tmp); // [_buf + index] := <address_of_card>

        __ bind(marking_not_active);
        // Restore temp registers and return-from-leaf.
        __ ld(tmp2, -24, R1_SP);
        __ ld(tmp, -16, R1_SP);
        __ blr();

        __ bind(refill);
        const int nbytes_save = (MacroAssembler::num_volatile_regs + stack_slots) * BytesPerWord;
        __ save_volatile_gprs(R1_SP, -nbytes_save); // except R0
        __ mflr(R0);
        __ std(R0, _abi(lr), R1_SP);
        __ push_frame_reg_args(nbytes_save, R0); // dummy frame for C call
        __ call_VM_leaf(CAST_FROM_FN_PTR(address, G1SATBMarkQueueSet::handle_zero_index_for_thread), R16_thread);
        __ pop_frame();
        __ ld(R0, _abi(lr), R1_SP);
        __ mtlr(R0);
        __ restore_volatile_gprs(R1_SP, -nbytes_save); // except R0
        __ b(restart);
      }
      break;

  case g1_post_barrier_slow_id:
    {
        BarrierSet* bs = BarrierSet::barrier_set();
        if (bs->kind() != BarrierSet::G1BarrierSet) {
          goto unimplemented_entry;
        }

        __ set_info("g1_post_barrier_slow_id", dont_gc_arguments);

        // Using stack slots: spill addr, spill tmp2
        const int stack_slots = 2;
        Register tmp = R0;
        Register addr = R14;
        Register tmp2 = R15;
        jbyte* byte_map_base = ci_card_table_address();

        Label restart, refill, ret;

        // Spill
        __ std(addr, -8, R1_SP);
        __ std(tmp2, -16, R1_SP);

        __ srdi(addr, R0, CardTable::card_shift); // Addr is passed in R0.
        __ load_const_optimized(/*cardtable*/ tmp2, byte_map_base, tmp);
        __ add(addr, tmp2, addr);
        __ lbz(tmp, 0, addr); // tmp := [addr + cardtable]

        // Return if young card.
        __ cmpwi(CCR0, tmp, G1CardTable::g1_young_card_val());
        __ beq(CCR0, ret);

        // Return if sequential consistent value is already dirty.
        __ membar(Assembler::StoreLoad);
        __ lbz(tmp, 0, addr); // tmp := [addr + cardtable]

        __ cmpwi(CCR0, tmp, G1CardTable::dirty_card_val());
        __ beq(CCR0, ret);

        // Not dirty.

        // First, dirty it.
        __ li(tmp, G1CardTable::dirty_card_val());
        __ stb(tmp, 0, addr);

        int dirty_card_q_index_byte_offset = in_bytes(G1ThreadLocalData::dirty_card_queue_index_offset());
        int dirty_card_q_buf_byte_offset = in_bytes(G1ThreadLocalData::dirty_card_queue_buffer_offset());

        __ bind(restart);

        // Get the index into the update buffer. DirtyCardQueue::_index is
        // a size_t so ld_ptr is appropriate here.
        __ ld(tmp2, dirty_card_q_index_byte_offset, R16_thread);

        // index == 0?
        __ cmpdi(CCR0, tmp2, 0);
        __ beq(CCR0, refill);

        __ ld(tmp, dirty_card_q_buf_byte_offset, R16_thread);
        __ addi(tmp2, tmp2, -oopSize);

        __ std(tmp2, dirty_card_q_index_byte_offset, R16_thread);
        __ add(tmp2, tmp, tmp2);
        __ std(addr, 0, tmp2); // [_buf + index] := <address_of_card>

        // Restore temp registers and return-from-leaf.
        __ bind(ret);
        __ ld(tmp2, -16, R1_SP);
        __ ld(addr, -8, R1_SP);
        __ blr();

        __ bind(refill);
        const int nbytes_save = (MacroAssembler::num_volatile_regs + stack_slots) * BytesPerWord;
        __ save_volatile_gprs(R1_SP, -nbytes_save); // except R0
        __ mflr(R0);
        __ std(R0, _abi(lr), R1_SP);
        __ push_frame_reg_args(nbytes_save, R0); // dummy frame for C call
        __ call_VM_leaf(CAST_FROM_FN_PTR(address, DirtyCardQueueSet::handle_zero_index_for_thread), R16_thread);
        __ pop_frame();
        __ ld(R0, _abi(lr), R1_SP);
        __ mtlr(R0);
        __ restore_volatile_gprs(R1_SP, -nbytes_save); // except R0
        __ b(restart);
      }
      break;
#endif // INCLUDE_ALL_GCS

=======
>>>>>>> ea2d08c2
    case predicate_failed_trap_id:
      {
        __ set_info("predicate_failed_trap", dont_gc_arguments);
        OopMap* oop_map = save_live_registers(sasm);

        int call_offset = __ call_RT(noreg, noreg, CAST_FROM_FN_PTR(address, predicate_failed_trap));

        oop_maps = new OopMapSet();
        oop_maps->add_gc_map(call_offset, oop_map);

        DeoptimizationBlob* deopt_blob = SharedRuntime::deopt_blob();
        assert(deopt_blob != NULL, "deoptimization blob must have been created");
        restore_live_registers(sasm, noreg, noreg);

        address stub = deopt_blob->unpack_with_reexecution();
        //__ load_const_optimized(R0, stub);
        __ add_const_optimized(R0, R29_TOC, MacroAssembler::offset_to_global_toc(stub));
        __ mtctr(R0);
        __ bctr();
      }
      break;

  default:
      {
        __ set_info("unimplemented entry", dont_gc_arguments);
        __ mflr(R0);
        __ std(R0, _abi(lr), R1_SP);
        __ push_frame(frame::abi_reg_args_size, R0); // empty dummy frame
        sasm->set_frame_size(frame::abi_reg_args_size / BytesPerWord);
        OopMap* oop_map = new OopMap(frame::abi_reg_args_size / sizeof(jint), 0);

        __ load_const_optimized(R4_ARG2, (int)id);
        int call_offset = __ call_RT(noreg, noreg, CAST_FROM_FN_PTR(address, unimplemented_entry), R4_ARG2);

        oop_maps = new OopMapSet();
        oop_maps->add_gc_map(call_offset, oop_map);
        __ should_not_reach_here();
      }
      break;
  }
  return oop_maps;
}


OopMapSet* Runtime1::generate_handle_exception(StubID id, StubAssembler* sasm) {
  __ block_comment("generate_handle_exception");

  // Save registers, if required.
  OopMapSet* oop_maps = new OopMapSet();
  OopMap* oop_map = NULL;
  const Register Rexception    = R3 /*LIRGenerator::exceptionOopOpr()*/,
                 Rexception_pc = R4 /*LIRGenerator::exceptionPcOpr()*/;

  switch (id) {
  case forward_exception_id:
    // We're handling an exception in the context of a compiled frame.
    // The registers have been saved in the standard places. Perform
    // an exception lookup in the caller and dispatch to the handler
    // if found. Otherwise unwind and dispatch to the callers
    // exception handler.
    oop_map = generate_oop_map(sasm, true);
    // Transfer the pending exception to the exception_oop.
    // Also load the PC which is typically at SP + frame_size_in_bytes + _abi(lr),
    // but we support additional slots in the frame for parameter passing.
    __ ld(Rexception_pc, 0, R1_SP);
    __ ld(Rexception, in_bytes(JavaThread::pending_exception_offset()), R16_thread);
    __ li(R0, 0);
    __ ld(Rexception_pc, _abi(lr), Rexception_pc);
    __ std(R0, in_bytes(JavaThread::pending_exception_offset()), R16_thread);
    break;
  case handle_exception_nofpu_id:
  case handle_exception_id:
    // At this point all registers MAY be live.
    oop_map = save_live_registers(sasm, id != handle_exception_nofpu_id, Rexception_pc);
    break;
  case handle_exception_from_callee_id:
    // At this point all registers except exception oop and exception pc are dead.
    oop_map = new OopMap(frame_size_in_bytes / sizeof(jint), 0);
    sasm->set_frame_size(frame_size_in_bytes / BytesPerWord);
    __ std(Rexception_pc, _abi(lr), R1_SP);
    __ push_frame(frame_size_in_bytes, R0);
    break;
  default:  ShouldNotReachHere();
  }

  __ verify_not_null_oop(Rexception);

#ifdef ASSERT
  // Check that fields in JavaThread for exception oop and issuing pc are
  // empty before writing to them.
  __ ld(R0, in_bytes(JavaThread::exception_oop_offset()), R16_thread);
  __ cmpdi(CCR0, R0, 0);
  __ asm_assert_eq("exception oop already set", 0x963);
  __ ld(R0, in_bytes(JavaThread::exception_pc_offset() ), R16_thread);
  __ cmpdi(CCR0, R0, 0);
  __ asm_assert_eq("exception pc already set", 0x962);
#endif

  // Save the exception and issuing pc in the thread.
  __ std(Rexception,    in_bytes(JavaThread::exception_oop_offset()), R16_thread);
  __ std(Rexception_pc, in_bytes(JavaThread::exception_pc_offset() ), R16_thread);

  int call_offset = __ call_RT(noreg, noreg, CAST_FROM_FN_PTR(address, exception_handler_for_pc));
  oop_maps->add_gc_map(call_offset, oop_map);

  __ mtctr(R3_RET);

  // Note: if nmethod has been deoptimized then regardless of
  // whether it had a handler or not we will deoptimize
  // by entering the deopt blob with a pending exception.

  // Restore the registers that were saved at the beginning, remove
  // the frame and jump to the exception handler.
  switch (id) {
  case forward_exception_id:
  case handle_exception_nofpu_id:
  case handle_exception_id:
    restore_live_registers(sasm, noreg, noreg, id != handle_exception_nofpu_id);
    __ bctr();
    break;
  case handle_exception_from_callee_id: {
    __ pop_frame();
    __ ld(Rexception_pc, _abi(lr), R1_SP);
    __ mtlr(Rexception_pc);
    __ bctr();
    break;
  }
  default:  ShouldNotReachHere();
  }

  return oop_maps;
}

const char *Runtime1::pd_name_for_address(address entry) {
  return "<unknown function>";
}

#undef __<|MERGE_RESOLUTION|>--- conflicted
+++ resolved
@@ -703,167 +703,6 @@
       }
       break;
 
-<<<<<<< HEAD
-#if INCLUDE_ALL_GCS
-    case g1_pre_barrier_slow_id:
-      {
-        BarrierSet* bs = BarrierSet::barrier_set();
-        if (bs->kind() != BarrierSet::G1BarrierSet) {
-          goto unimplemented_entry;
-        }
-
-        __ set_info("g1_pre_barrier_slow_id", dont_gc_arguments);
-
-        // Using stack slots: pre_val (pre-pushed), spill tmp, spill tmp2.
-        const int stack_slots = 3;
-        Register pre_val = R0; // previous value of memory
-        Register tmp  = R14;
-        Register tmp2 = R15;
-
-        Label refill, restart, marking_not_active;
-        int satb_q_active_byte_offset = in_bytes(G1ThreadLocalData::satb_mark_queue_active_offset());
-        int satb_q_index_byte_offset = in_bytes(G1ThreadLocalData::satb_mark_queue_index_offset());
-        int satb_q_buf_byte_offset = in_bytes(G1ThreadLocalData::satb_mark_queue_buffer_offset());
-
-        // Spill
-        __ std(tmp, -16, R1_SP);
-        __ std(tmp2, -24, R1_SP);
-
-        // Is marking still active?
-        if (in_bytes(SATBMarkQueue::byte_width_of_active()) == 4) {
-          __ lwz(tmp, satb_q_active_byte_offset, R16_thread);
-        } else {
-          assert(in_bytes(SATBMarkQueue::byte_width_of_active()) == 1, "Assumption");
-          __ lbz(tmp, satb_q_active_byte_offset, R16_thread);
-        }
-        __ cmpdi(CCR0, tmp, 0);
-        __ beq(CCR0, marking_not_active);
-
-        __ bind(restart);
-        // Load the index into the SATB buffer. SATBMarkQueue::_index is a
-        // size_t so ld_ptr is appropriate.
-        __ ld(tmp, satb_q_index_byte_offset, R16_thread);
-
-        // index == 0?
-        __ cmpdi(CCR0, tmp, 0);
-        __ beq(CCR0, refill);
-
-        __ ld(tmp2, satb_q_buf_byte_offset, R16_thread);
-        __ ld(pre_val, -8, R1_SP); // Load from stack.
-        __ addi(tmp, tmp, -oopSize);
-
-        __ std(tmp, satb_q_index_byte_offset, R16_thread);
-        __ stdx(pre_val, tmp2, tmp); // [_buf + index] := <address_of_card>
-
-        __ bind(marking_not_active);
-        // Restore temp registers and return-from-leaf.
-        __ ld(tmp2, -24, R1_SP);
-        __ ld(tmp, -16, R1_SP);
-        __ blr();
-
-        __ bind(refill);
-        const int nbytes_save = (MacroAssembler::num_volatile_regs + stack_slots) * BytesPerWord;
-        __ save_volatile_gprs(R1_SP, -nbytes_save); // except R0
-        __ mflr(R0);
-        __ std(R0, _abi(lr), R1_SP);
-        __ push_frame_reg_args(nbytes_save, R0); // dummy frame for C call
-        __ call_VM_leaf(CAST_FROM_FN_PTR(address, G1SATBMarkQueueSet::handle_zero_index_for_thread), R16_thread);
-        __ pop_frame();
-        __ ld(R0, _abi(lr), R1_SP);
-        __ mtlr(R0);
-        __ restore_volatile_gprs(R1_SP, -nbytes_save); // except R0
-        __ b(restart);
-      }
-      break;
-
-  case g1_post_barrier_slow_id:
-    {
-        BarrierSet* bs = BarrierSet::barrier_set();
-        if (bs->kind() != BarrierSet::G1BarrierSet) {
-          goto unimplemented_entry;
-        }
-
-        __ set_info("g1_post_barrier_slow_id", dont_gc_arguments);
-
-        // Using stack slots: spill addr, spill tmp2
-        const int stack_slots = 2;
-        Register tmp = R0;
-        Register addr = R14;
-        Register tmp2 = R15;
-        jbyte* byte_map_base = ci_card_table_address();
-
-        Label restart, refill, ret;
-
-        // Spill
-        __ std(addr, -8, R1_SP);
-        __ std(tmp2, -16, R1_SP);
-
-        __ srdi(addr, R0, CardTable::card_shift); // Addr is passed in R0.
-        __ load_const_optimized(/*cardtable*/ tmp2, byte_map_base, tmp);
-        __ add(addr, tmp2, addr);
-        __ lbz(tmp, 0, addr); // tmp := [addr + cardtable]
-
-        // Return if young card.
-        __ cmpwi(CCR0, tmp, G1CardTable::g1_young_card_val());
-        __ beq(CCR0, ret);
-
-        // Return if sequential consistent value is already dirty.
-        __ membar(Assembler::StoreLoad);
-        __ lbz(tmp, 0, addr); // tmp := [addr + cardtable]
-
-        __ cmpwi(CCR0, tmp, G1CardTable::dirty_card_val());
-        __ beq(CCR0, ret);
-
-        // Not dirty.
-
-        // First, dirty it.
-        __ li(tmp, G1CardTable::dirty_card_val());
-        __ stb(tmp, 0, addr);
-
-        int dirty_card_q_index_byte_offset = in_bytes(G1ThreadLocalData::dirty_card_queue_index_offset());
-        int dirty_card_q_buf_byte_offset = in_bytes(G1ThreadLocalData::dirty_card_queue_buffer_offset());
-
-        __ bind(restart);
-
-        // Get the index into the update buffer. DirtyCardQueue::_index is
-        // a size_t so ld_ptr is appropriate here.
-        __ ld(tmp2, dirty_card_q_index_byte_offset, R16_thread);
-
-        // index == 0?
-        __ cmpdi(CCR0, tmp2, 0);
-        __ beq(CCR0, refill);
-
-        __ ld(tmp, dirty_card_q_buf_byte_offset, R16_thread);
-        __ addi(tmp2, tmp2, -oopSize);
-
-        __ std(tmp2, dirty_card_q_index_byte_offset, R16_thread);
-        __ add(tmp2, tmp, tmp2);
-        __ std(addr, 0, tmp2); // [_buf + index] := <address_of_card>
-
-        // Restore temp registers and return-from-leaf.
-        __ bind(ret);
-        __ ld(tmp2, -16, R1_SP);
-        __ ld(addr, -8, R1_SP);
-        __ blr();
-
-        __ bind(refill);
-        const int nbytes_save = (MacroAssembler::num_volatile_regs + stack_slots) * BytesPerWord;
-        __ save_volatile_gprs(R1_SP, -nbytes_save); // except R0
-        __ mflr(R0);
-        __ std(R0, _abi(lr), R1_SP);
-        __ push_frame_reg_args(nbytes_save, R0); // dummy frame for C call
-        __ call_VM_leaf(CAST_FROM_FN_PTR(address, DirtyCardQueueSet::handle_zero_index_for_thread), R16_thread);
-        __ pop_frame();
-        __ ld(R0, _abi(lr), R1_SP);
-        __ mtlr(R0);
-        __ restore_volatile_gprs(R1_SP, -nbytes_save); // except R0
-        __ b(restart);
-      }
-      break;
-#endif // INCLUDE_ALL_GCS
-
-=======
->>>>>>> ea2d08c2
     case predicate_failed_trap_id:
       {
         __ set_info("predicate_failed_trap", dont_gc_arguments);
