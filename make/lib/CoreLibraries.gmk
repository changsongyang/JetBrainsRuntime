--- conflicted
+++ resolved
@@ -59,13 +59,6 @@
       CFLAGS := $(CFLAGS_JDKLIB) $(LIBFDLIBM_CFLAGS), \
       CFLAGS_windows_debug := -DLOGGING, \
       CFLAGS_aix := -qfloat=nomaf, \
-<<<<<<< HEAD
-      CFLAGS_linux_ppc64 := -ffp-contract=off, \
-      CFLAGS_linux_ppc64le := -ffp-contract=off, \
-      CFLAGS_linux_s390x := -ffp-contract=off, \
-      CFLAGS_linux_aarch64 := -ffp-contract=off, \
-=======
->>>>>>> a71b3971
       DISABLED_WARNINGS_gcc := sign-compare misleading-indentation array-bounds, \
       DISABLED_WARNINGS_microsoft := 4146 4244 4018, \
       ARFLAGS := $(ARFLAGS), \
