#!/bin/sh
#
# Copyright (c) 2009, 2020, Oracle and/or its affiliates. All rights reserved.
# DO NOT ALTER OR REMOVE COPYRIGHT NOTICES OR THIS FILE HEADER.
#
# This code is free software; you can redistribute it and/or modify it
# under the terms of the GNU General Public License version 2 only, as
# published by the Free Software Foundation.
#
# This code is distributed in the hope that it will be useful, but WITHOUT
# ANY WARRANTY; without even the implied warranty of MERCHANTABILITY or
# FITNESS FOR A PARTICULAR PURPOSE.  See the GNU General Public License
# version 2 for more details (a copy is included in the LICENSE file that
# accompanied this code).
#
# You should have received a copy of the GNU General Public License version
# 2 along with this work; if not, write to the Free Software Foundation,
# Inc., 51 Franklin St, Fifth Floor, Boston, MA 02110-1301 USA.
#
# Please contact Oracle, 500 Oracle Parkway, Redwood Shores, CA 94065 USA
# or visit www.oracle.com if you need additional information or have any
# questions.
#

# Shell script for generating an IDEA project from a given list of modules

usage() {
      echo "usage: $0 [-h|--help] [-v|--verbose] [-o|--output <path>] [modules]+"
      exit 1
}

SCRIPT_DIR=`dirname $0`
#assume TOP is the dir from which the script has been called
TOP=`pwd`
cd $SCRIPT_DIR; SCRIPT_DIR=`pwd`
cd $TOP;

IDEA_OUTPUT=$TOP/.idea
VERBOSE="false"
while [ $# -gt 0 ]
do
  case $1 in
    -h | --help )
      usage
      ;;

    -v | --vebose )
      VERBOSE="true"
      ;;

    -o | --output )
      IDEA_OUTPUT=$2/.idea
      shift
      ;;

    -*)  # bad option
      usage
      ;;

     * )  # non option
      break
      ;;
  esac
  shift
done

mkdir -p $IDEA_OUTPUT || exit 1
cd $IDEA_OUTPUT; IDEA_OUTPUT=`pwd`

if [ "x$TOPLEVEL_DIR" = "x" ] ; then
    cd $SCRIPT_DIR/..
    TOPLEVEL_DIR=`pwd`
    cd $IDEA_OUTPUT
fi

MAKE_DIR="$SCRIPT_DIR/../make"
IDEA_MAKE="$MAKE_DIR/ide/idea/jdk"
IDEA_TEMPLATE="$IDEA_MAKE/template"

cp -r "$IDEA_TEMPLATE"/* "$IDEA_OUTPUT"

#override template
if [ -d "$TEMPLATES_OVERRIDE" ] ; then
    for file in `ls -p "$TEMPLATES_OVERRIDE" | grep -v /`; do
        cp "$TEMPLATES_OVERRIDE"/$file "$IDEA_OUTPUT"/
    done
fi

if [ "$VERBOSE" = "true" ] ; then
  echo "output dir: $IDEA_OUTPUT"
  echo "idea template dir: $IDEA_TEMPLATE"
fi

cd $TOP ; make -f "$IDEA_MAKE/idea.gmk" -I $MAKE_DIR/.. idea MAKEOVERRIDES= OUT=$IDEA_OUTPUT/env.cfg MODULES="$*" || exit 1
cd $SCRIPT_DIR

. $IDEA_OUTPUT/env.cfg

# Expect MODULE_ROOTS, MODULE_NAMES, BOOT_JDK & SPEC to be set
if [ "x$MODULE_ROOTS" = "x" ] ; then
  echo "FATAL: MODULE_ROOTS is empty" >&2; exit 1
fi

if [ "x$MODULE_NAMES" = "x" ] ; then
  echo "FATAL: MODULE_NAMES is empty" >&2; exit 1
fi

if [ "x$BOOT_JDK" = "x" ] ; then
  echo "FATAL: BOOT_JDK is empty" >&2; exit 1
fi

if [ "x$SPEC" = "x" ] ; then
  echo "FATAL: SPEC is empty" >&2; exit 1
fi

if [ -d "$TOPLEVEL_DIR/.hg" ] ; then
    VCS_TYPE="hg4idea"
fi

if [ -d "$TOPLEVEL_DIR/.git" ] ; then
    VCS_TYPE="Git"
fi

### Replace template variables

NUM_REPLACEMENTS=0

replace_template_file() {
    for i in $(seq 1 $NUM_REPLACEMENTS); do
      eval "sed \"s|\${FROM${i}}|\${TO${i}}|g\" $1 > $1.tmp"
      mv $1.tmp $1
    done
}

replace_template_dir() {
    for f in `find $1 -type f` ; do
        replace_template_file $f
    done
}

add_replacement() {
    NUM_REPLACEMENTS=`expr $NUM_REPLACEMENTS + 1`
    eval FROM$NUM_REPLACEMENTS='$1'
    eval TO$NUM_REPLACEMENTS='$2'
}

add_replacement "###MODULE_NAMES###" "$MODULE_NAMES"
add_replacement "###VCS_TYPE###" "$VCS_TYPE"
SPEC_DIR=`dirname $SPEC`
if [ "x$CYGPATH" != "x" ]; then
    add_replacement "###BUILD_DIR###" "`cygpath -am $SPEC_DIR`"
    add_replacement "###IMAGES_DIR###" "`cygpath -am $SPEC_DIR`/images/jdk"
    add_replacement "###ROOT_DIR###" "`cygpath -am $TOPLEVEL_DIR`"
    add_replacement "###IDEA_DIR###" "`cygpath -am $IDEA_OUTPUT`"
    if [ "x$JT_HOME" = "x" ]; then
      add_replacement "###JTREG_HOME###" ""
    else
      add_replacement "###JTREG_HOME###" "`cygpath -am $JT_HOME`"
    fi
elif [ "x$WSL_DISTRO_NAME" != "x" ]; then
    add_replacement "###BUILD_DIR###" "`wslpath -am $SPEC_DIR`"
    add_replacement "###IMAGES_DIR###" "`wslpath -am $SPEC_DIR`/images/jdk"
    add_replacement "###ROOT_DIR###" "`wslpath -am $TOPLEVEL_DIR`"
    add_replacement "###IDEA_DIR###" "`wslpath -am $IDEA_OUTPUT`"
    if [ "x$JT_HOME" = "x" ]; then
      add_replacement "###JTREG_HOME###" ""
    else
      add_replacement "###JTREG_HOME###" "`wslpath -am $JT_HOME`"
    fi
else
    add_replacement "###BUILD_DIR###" "$SPEC_DIR"
    add_replacement "###JTREG_HOME###" "$JT_HOME"
    add_replacement "###IMAGES_DIR###" "$SPEC_DIR/images/jdk"
    add_replacement "###ROOT_DIR###" "$TOPLEVEL_DIR"
    add_replacement "###IDEA_DIR###" "$IDEA_OUTPUT"
fi

SOURCE_PREFIX="<sourceFolder url=\"file://"
SOURCE_POSTFIX="\" isTestSource=\"false\" />"

for root in $MODULE_ROOTS; do
    if [ "x$CYGPATH" != "x" ]; then
      root=`cygpath -am $root`
    elif [ "x$WSL_DISTRO_NAME" != "x" ]; then
      root=`wslpath -am $root`
<<<<<<< HEAD
=======
    fi

    VM_CI="jdk.internal.vm.ci/share/classes"
    VM_COMPILER="src/jdk.internal.vm.compiler/share/classes"
    if test "${root#*$VM_CI}" != "$root" || test "${root#*$VM_COMPILER}" != "$root"; then
        for subdir in "$root"/*; do
            if [ -d "$subdir" ]; then
                SOURCES=$SOURCES" $SOURCE_PREFIX""$subdir"/src"$SOURCE_POSTFIX"
            fi
        done
    else
        SOURCES=$SOURCES" $SOURCE_PREFIX""$root""$SOURCE_POSTFIX"
>>>>>>> 43339420
    fi
done

add_replacement "###SOURCE_ROOTS###" "$SOURCES"

replace_template_dir "$IDEA_OUTPUT"

### Compile the custom Logger

CLASSES=$IDEA_OUTPUT/classes

if [ "x$ANT_HOME" = "x" ] ; then
   # try some common locations, before giving up
   if [ -f "/usr/share/ant/lib/ant.jar" ] ; then
     ANT_HOME="/usr/share/ant"
   elif [ -f "/usr/local/Cellar/ant/1.9.4/libexec/lib/ant.jar" ] ; then
     ANT_HOME="/usr/local/Cellar/ant/1.9.4/libexec"
   else
     echo "FATAL: cannot find ant. Try setting ANT_HOME." >&2; exit 1
   fi
fi
CP=$ANT_HOME/lib/ant.jar
rm -rf $CLASSES; mkdir $CLASSES

if [ "x$CYGPATH" != "x" ] ; then ## CYGPATH may be set in env.cfg
  JAVAC_SOURCE_FILE=`cygpath -am $IDEA_OUTPUT/src/idea/IdeaLoggerWrapper.java`
  JAVAC_SOURCE_PATH=`cygpath -am $IDEA_OUTPUT/src`
  JAVAC_CLASSES=`cygpath -am $CLASSES`
  JAVAC_CP=`cygpath -am $CP`
  JAVAC=javac
elif [ "x$WSL_DISTRO_NAME" != "x" ]; then
  JAVAC_SOURCE_FILE=`realpath --relative-to=./ $IDEA_OUTPUT/src/idea/IdeaLoggerWrapper.java`
  JAVAC_SOURCE_PATH=`realpath --relative-to=./ $IDEA_OUTPUT/src`
  JAVAC_CLASSES=`realpath --relative-to=./ $CLASSES`
  ANT_TEMP=`mktemp -d -p ./`
  cp $ANT_HOME/lib/ant.jar $ANT_TEMP/ant.jar
  JAVAC_CP=$ANT_TEMP/ant.jar
  JAVAC=javac.exe
else
  JAVAC_SOURCE_FILE=$IDEA_OUTPUT/src/idea/IdeaLoggerWrapper.java
  JAVAC_SOURCE_PATH=$IDEA_OUTPUT/src
  JAVAC_CLASSES=$CLASSES
  JAVAC_CP=$CP
  JAVAC=javac
fi

$BOOT_JDK/bin/$JAVAC -d $JAVAC_CLASSES -sourcepath $JAVAC_SOURCE_PATH -cp $JAVAC_CP $JAVAC_SOURCE_FILE

if [ "x$WSL_DISTRO_NAME" != "x" ]; then
  rm -rf $ANT_TEMP
fi<|MERGE_RESOLUTION|>--- conflicted
+++ resolved
@@ -183,8 +183,6 @@
       root=`cygpath -am $root`
     elif [ "x$WSL_DISTRO_NAME" != "x" ]; then
       root=`wslpath -am $root`
-<<<<<<< HEAD
-=======
     fi
 
     VM_CI="jdk.internal.vm.ci/share/classes"
@@ -197,7 +195,6 @@
         done
     else
         SOURCES=$SOURCES" $SOURCE_PREFIX""$root""$SOURCE_POSTFIX"
->>>>>>> 43339420
     fi
 done
 
