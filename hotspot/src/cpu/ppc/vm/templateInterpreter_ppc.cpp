--- conflicted
+++ resolved
@@ -32,1062 +32,6 @@
 #include "utilities/macros.hpp"
 
 
-<<<<<<< HEAD
-#ifdef PRODUCT
-#define BLOCK_COMMENT(str) /* nothing */
-#else
-#define BLOCK_COMMENT(str) __ block_comment(str)
-#endif
-
-#define BIND(label)        __ bind(label); BLOCK_COMMENT(#label ":")
-
-//-----------------------------------------------------------------------------
-
-// Actually we should never reach here since we do stack overflow checks before pushing any frame.
-address TemplateInterpreterGenerator::generate_StackOverflowError_handler() {
-  address entry = __ pc();
-  __ unimplemented("generate_StackOverflowError_handler");
-  return entry;
-}
-
-address TemplateInterpreterGenerator::generate_ArrayIndexOutOfBounds_handler(const char* name) {
-  address entry = __ pc();
-  __ empty_expression_stack();
-  __ load_const_optimized(R4_ARG2, (address) name);
-  // Index is in R17_tos.
-  __ mr(R5_ARG3, R17_tos);
-  __ call_VM(noreg, CAST_FROM_FN_PTR(address, InterpreterRuntime::throw_ArrayIndexOutOfBoundsException));
-  return entry;
-}
-
-#if 0
-// Call special ClassCastException constructor taking object to cast
-// and target class as arguments.
-address TemplateInterpreterGenerator::generate_ClassCastException_verbose_handler() {
-  address entry = __ pc();
-
-  // Expression stack must be empty before entering the VM if an
-  // exception happened.
-  __ empty_expression_stack();
-
-  // Thread will be loaded to R3_ARG1.
-  // Target class oop is in register R5_ARG3 by convention!
-  __ call_VM(noreg, CAST_FROM_FN_PTR(address, InterpreterRuntime::throw_ClassCastException_verbose), R17_tos, R5_ARG3);
-  // Above call must not return here since exception pending.
-  DEBUG_ONLY(__ should_not_reach_here();)
-  return entry;
-}
-#endif
-
-address TemplateInterpreterGenerator::generate_ClassCastException_handler() {
-  address entry = __ pc();
-  // Expression stack must be empty before entering the VM if an
-  // exception happened.
-  __ empty_expression_stack();
-
-  // Load exception object.
-  // Thread will be loaded to R3_ARG1.
-  __ call_VM(noreg, CAST_FROM_FN_PTR(address, InterpreterRuntime::throw_ClassCastException), R17_tos);
-#ifdef ASSERT
-  // Above call must not return here since exception pending.
-  __ should_not_reach_here();
-#endif
-  return entry;
-}
-
-address TemplateInterpreterGenerator::generate_exception_handler_common(const char* name, const char* message, bool pass_oop) {
-  address entry = __ pc();
-  //__ untested("generate_exception_handler_common");
-  Register Rexception = R17_tos;
-
-  // Expression stack must be empty before entering the VM if an exception happened.
-  __ empty_expression_stack();
-
-  __ load_const_optimized(R4_ARG2, (address) name, R11_scratch1);
-  if (pass_oop) {
-    __ mr(R5_ARG3, Rexception);
-    __ call_VM(Rexception, CAST_FROM_FN_PTR(address, InterpreterRuntime::create_klass_exception), false);
-  } else {
-    __ load_const_optimized(R5_ARG3, (address) message, R11_scratch1);
-    __ call_VM(Rexception, CAST_FROM_FN_PTR(address, InterpreterRuntime::create_exception), false);
-  }
-
-  // Throw exception.
-  __ mr(R3_ARG1, Rexception);
-  __ load_const_optimized(R11_scratch1, Interpreter::throw_exception_entry(), R12_scratch2);
-  __ mtctr(R11_scratch1);
-  __ bctr();
-
-  return entry;
-}
-
-address TemplateInterpreterGenerator::generate_continuation_for(TosState state) {
-  address entry = __ pc();
-  __ unimplemented("generate_continuation_for");
-  return entry;
-}
-
-// This entry is returned to when a call returns to the interpreter.
-// When we arrive here, we expect that the callee stack frame is already popped.
-address TemplateInterpreterGenerator::generate_return_entry_for(TosState state, int step, size_t index_size) {
-  address entry = __ pc();
-
-  // Move the value out of the return register back to the TOS cache of current frame.
-  switch (state) {
-    case ltos:
-    case btos:
-    case ctos:
-    case stos:
-    case atos:
-    case itos: __ mr(R17_tos, R3_RET); break;   // RET -> TOS cache
-    case ftos:
-    case dtos: __ fmr(F15_ftos, F1_RET); break; // TOS cache -> GR_FRET
-    case vtos: break;                           // Nothing to do, this was a void return.
-    default  : ShouldNotReachHere();
-  }
-
-  __ restore_interpreter_state(R11_scratch1); // Sets R11_scratch1 = fp.
-  __ ld(R12_scratch2, _ijava_state_neg(top_frame_sp), R11_scratch1);
-  __ resize_frame_absolute(R12_scratch2, R11_scratch1, R0);
-
-  // Compiled code destroys templateTableBase, reload.
-  __ load_const_optimized(R25_templateTableBase, (address)Interpreter::dispatch_table((TosState)0), R12_scratch2);
-
-  if (state == atos) {
-    __ profile_return_type(R3_RET, R11_scratch1, R12_scratch2);
-  }
-
-  const Register cache = R11_scratch1;
-  const Register size  = R12_scratch2;
-  __ get_cache_and_index_at_bcp(cache, 1, index_size);
-
-  // Get least significant byte of 64 bit value:
-#if defined(VM_LITTLE_ENDIAN)
-  __ lbz(size, in_bytes(ConstantPoolCache::base_offset() + ConstantPoolCacheEntry::flags_offset()), cache);
-#else
-  __ lbz(size, in_bytes(ConstantPoolCache::base_offset() + ConstantPoolCacheEntry::flags_offset()) + 7, cache);
-#endif
-  __ sldi(size, size, Interpreter::logStackElementSize);
-  __ add(R15_esp, R15_esp, size);
-  __ dispatch_next(state, step);
-  return entry;
-}
-
-address TemplateInterpreterGenerator::generate_deopt_entry_for(TosState state, int step) {
-  address entry = __ pc();
-  // If state != vtos, we're returning from a native method, which put it's result
-  // into the result register. So move the value out of the return register back
-  // to the TOS cache of current frame.
-
-  switch (state) {
-    case ltos:
-    case btos:
-    case ctos:
-    case stos:
-    case atos:
-    case itos: __ mr(R17_tos, R3_RET); break;   // GR_RET -> TOS cache
-    case ftos:
-    case dtos: __ fmr(F15_ftos, F1_RET); break; // TOS cache -> GR_FRET
-    case vtos: break;                           // Nothing to do, this was a void return.
-    default  : ShouldNotReachHere();
-  }
-
-  // Load LcpoolCache @@@ should be already set!
-  __ get_constant_pool_cache(R27_constPoolCache);
-
-  // Handle a pending exception, fall through if none.
-  __ check_and_forward_exception(R11_scratch1, R12_scratch2);
-
-  // Start executing bytecodes.
-  __ dispatch_next(state, step);
-
-  return entry;
-}
-
-// A result handler converts the native result into java format.
-// Use the shared code between c++ and template interpreter.
-address TemplateInterpreterGenerator::generate_result_handler_for(BasicType type) {
-  return AbstractInterpreterGenerator::generate_result_handler_for(type);
-}
-
-address TemplateInterpreterGenerator::generate_safept_entry_for(TosState state, address runtime_entry) {
-  address entry = __ pc();
-
-  __ push(state);
-  __ call_VM(noreg, runtime_entry);
-  __ dispatch_via(vtos, Interpreter::_normal_table.table_for(vtos));
-
-  return entry;
-}
-
-// Helpers for commoning out cases in the various type of method entries.
-
-// Increment invocation count & check for overflow.
-//
-// Note: checking for negative value instead of overflow
-//       so we have a 'sticky' overflow test.
-//
-void TemplateInterpreterGenerator::generate_counter_incr(Label* overflow, Label* profile_method, Label* profile_method_continue) {
-  // Note: In tiered we increment either counters in method or in MDO depending if we're profiling or not.
-  Register Rscratch1   = R11_scratch1;
-  Register Rscratch2   = R12_scratch2;
-  Register R3_counters = R3_ARG1;
-  Label done;
-
-  if (TieredCompilation) {
-    const int increment = InvocationCounter::count_increment;
-    Label no_mdo;
-    if (ProfileInterpreter) {
-      const Register Rmdo = R3_counters;
-      // If no method data exists, go to profile_continue.
-      __ ld(Rmdo, in_bytes(Method::method_data_offset()), R19_method);
-      __ cmpdi(CCR0, Rmdo, 0);
-      __ beq(CCR0, no_mdo);
-
-      // Increment backedge counter in the MDO.
-      const int mdo_ic_offs = in_bytes(MethodData::invocation_counter_offset()) + in_bytes(InvocationCounter::counter_offset());
-      __ lwz(Rscratch2, mdo_ic_offs, Rmdo);
-      __ lwz(Rscratch1, in_bytes(MethodData::invoke_mask_offset()), Rmdo);
-      __ addi(Rscratch2, Rscratch2, increment);
-      __ stw(Rscratch2, mdo_ic_offs, Rmdo);
-      __ and_(Rscratch1, Rscratch2, Rscratch1);
-      __ bne(CCR0, done);
-      __ b(*overflow);
-    }
-
-    // Increment counter in MethodCounters*.
-    const int mo_bc_offs = in_bytes(MethodCounters::invocation_counter_offset()) + in_bytes(InvocationCounter::counter_offset());
-    __ bind(no_mdo);
-    __ get_method_counters(R19_method, R3_counters, done);
-    __ lwz(Rscratch2, mo_bc_offs, R3_counters);
-    __ lwz(Rscratch1, in_bytes(MethodCounters::invoke_mask_offset()), R3_counters);
-    __ addi(Rscratch2, Rscratch2, increment);
-    __ stw(Rscratch2, mo_bc_offs, R3_counters);
-    __ and_(Rscratch1, Rscratch2, Rscratch1);
-    __ beq(CCR0, *overflow);
-
-    __ bind(done);
-
-  } else {
-
-    // Update standard invocation counters.
-    Register Rsum_ivc_bec = R4_ARG2;
-    __ get_method_counters(R19_method, R3_counters, done);
-    __ increment_invocation_counter(R3_counters, Rsum_ivc_bec, R12_scratch2);
-    // Increment interpreter invocation counter.
-    if (ProfileInterpreter) {  // %%% Merge this into methodDataOop.
-      __ lwz(R12_scratch2, in_bytes(MethodCounters::interpreter_invocation_counter_offset()), R3_counters);
-      __ addi(R12_scratch2, R12_scratch2, 1);
-      __ stw(R12_scratch2, in_bytes(MethodCounters::interpreter_invocation_counter_offset()), R3_counters);
-    }
-    // Check if we must create a method data obj.
-    if (ProfileInterpreter && profile_method != NULL) {
-      const Register profile_limit = Rscratch1;
-      __ lwz(profile_limit, in_bytes(MethodCounters::interpreter_profile_limit_offset()), R3_counters);
-      // Test to see if we should create a method data oop.
-      __ cmpw(CCR0, Rsum_ivc_bec, profile_limit);
-      __ blt(CCR0, *profile_method_continue);
-      // If no method data exists, go to profile_method.
-      __ test_method_data_pointer(*profile_method);
-    }
-    // Finally check for counter overflow.
-    if (overflow) {
-      const Register invocation_limit = Rscratch1;
-      __ lwz(invocation_limit, in_bytes(MethodCounters::interpreter_invocation_limit_offset()), R3_counters);
-      __ cmpw(CCR0, Rsum_ivc_bec, invocation_limit);
-      __ bge(CCR0, *overflow);
-    }
-
-    __ bind(done);
-  }
-}
-
-// Generate code to initiate compilation on invocation counter overflow.
-void TemplateInterpreterGenerator::generate_counter_overflow(Label& continue_entry) {
-  // Generate code to initiate compilation on the counter overflow.
-
-  // InterpreterRuntime::frequency_counter_overflow takes one arguments,
-  // which indicates if the counter overflow occurs at a backwards branch (NULL bcp)
-  // We pass zero in.
-  // The call returns the address of the verified entry point for the method or NULL
-  // if the compilation did not complete (either went background or bailed out).
-  //
-  // Unlike the C++ interpreter above: Check exceptions!
-  // Assumption: Caller must set the flag "do_not_unlock_if_sychronized" if the monitor of a sync'ed
-  // method has not yet been created. Thus, no unlocking of a non-existing monitor can occur.
-
-  __ li(R4_ARG2, 0);
-  __ call_VM(noreg, CAST_FROM_FN_PTR(address, InterpreterRuntime::frequency_counter_overflow), R4_ARG2, true);
-
-  // Returns verified_entry_point or NULL.
-  // We ignore it in any case.
-  __ b(continue_entry);
-}
-
-void TemplateInterpreterGenerator::generate_stack_overflow_check(Register Rmem_frame_size, Register Rscratch1) {
-  assert_different_registers(Rmem_frame_size, Rscratch1);
-  __ generate_stack_overflow_check_with_compare_and_throw(Rmem_frame_size, Rscratch1);
-}
-
-void TemplateInterpreterGenerator::unlock_method(bool check_exceptions) {
-  __ unlock_object(R26_monitor, check_exceptions);
-}
-
-// Lock the current method, interpreter register window must be set up!
-void TemplateInterpreterGenerator::lock_method(Register Rflags, Register Rscratch1, Register Rscratch2, bool flags_preloaded) {
-  const Register Robj_to_lock = Rscratch2;
-
-  {
-    if (!flags_preloaded) {
-      __ lwz(Rflags, method_(access_flags));
-    }
-
-#ifdef ASSERT
-    // Check if methods needs synchronization.
-    {
-      Label Lok;
-      __ testbitdi(CCR0, R0, Rflags, JVM_ACC_SYNCHRONIZED_BIT);
-      __ btrue(CCR0,Lok);
-      __ stop("method doesn't need synchronization");
-      __ bind(Lok);
-    }
-#endif // ASSERT
-  }
-
-  // Get synchronization object to Rscratch2.
-  {
-    const int mirror_offset = in_bytes(Klass::java_mirror_offset());
-    Label Lstatic;
-    Label Ldone;
-
-    __ testbitdi(CCR0, R0, Rflags, JVM_ACC_STATIC_BIT);
-    __ btrue(CCR0, Lstatic);
-
-    // Non-static case: load receiver obj from stack and we're done.
-    __ ld(Robj_to_lock, R18_locals);
-    __ b(Ldone);
-
-    __ bind(Lstatic); // Static case: Lock the java mirror
-    __ ld(Robj_to_lock, in_bytes(Method::const_offset()), R19_method);
-    __ ld(Robj_to_lock, in_bytes(ConstMethod::constants_offset()), Robj_to_lock);
-    __ ld(Robj_to_lock, ConstantPool::pool_holder_offset_in_bytes(), Robj_to_lock);
-    __ ld(Robj_to_lock, mirror_offset, Robj_to_lock);
-
-    __ bind(Ldone);
-    __ verify_oop(Robj_to_lock);
-  }
-
-  // Got the oop to lock => execute!
-  __ add_monitor_to_stack(true, Rscratch1, R0);
-
-  __ std(Robj_to_lock, BasicObjectLock::obj_offset_in_bytes(), R26_monitor);
-  __ lock_object(R26_monitor, Robj_to_lock);
-}
-
-// Generate a fixed interpreter frame for pure interpreter
-// and I2N native transition frames.
-//
-// Before (stack grows downwards):
-//
-//         |  ...         |
-//         |------------- |
-//         |  java arg0   |
-//         |  ...         |
-//         |  java argn   |
-//         |              |   <-   R15_esp
-//         |              |
-//         |--------------|
-//         | abi_112      |
-//         |              |   <-   R1_SP
-//         |==============|
-//
-//
-// After:
-//
-//         |  ...         |
-//         |  java arg0   |<-   R18_locals
-//         |  ...         |
-//         |  java argn   |
-//         |--------------|
-//         |              |
-//         |  java locals |
-//         |              |
-//         |--------------|
-//         |  abi_48      |
-//         |==============|
-//         |              |
-//         |   istate     |
-//         |              |
-//         |--------------|
-//         |   monitor    |<-   R26_monitor
-//         |--------------|
-//         |              |<-   R15_esp
-//         | expression   |
-//         | stack        |
-//         |              |
-//         |--------------|
-//         |              |
-//         | abi_112      |<-   R1_SP
-//         |==============|
-//
-// The top most frame needs an abi space of 112 bytes. This space is needed,
-// since we call to c. The c function may spill their arguments to the caller
-// frame. When we call to java, we don't need these spill slots. In order to save
-// space on the stack, we resize the caller. However, java local reside in
-// the caller frame and the frame has to be increased. The frame_size for the
-// current frame was calculated based on max_stack as size for the expression
-// stack. At the call, just a part of the expression stack might be used.
-// We don't want to waste this space and cut the frame back accordingly.
-// The resulting amount for resizing is calculated as follows:
-// resize =   (number_of_locals - number_of_arguments) * slot_size
-//          + (R1_SP - R15_esp) + 48
-//
-// The size for the callee frame is calculated:
-// framesize = 112 + max_stack + monitor + state_size
-//
-// maxstack:   Max number of slots on the expression stack, loaded from the method.
-// monitor:    We statically reserve room for one monitor object.
-// state_size: We save the current state of the interpreter to this area.
-//
-void TemplateInterpreterGenerator::generate_fixed_frame(bool native_call, Register Rsize_of_parameters, Register Rsize_of_locals) {
-  Register parent_frame_resize = R6_ARG4, // Frame will grow by this number of bytes.
-           top_frame_size      = R7_ARG5,
-           Rconst_method       = R8_ARG6;
-
-  assert_different_registers(Rsize_of_parameters, Rsize_of_locals, parent_frame_resize, top_frame_size);
-
-  __ ld(Rconst_method, method_(const));
-  __ lhz(Rsize_of_parameters /* number of params */,
-         in_bytes(ConstMethod::size_of_parameters_offset()), Rconst_method);
-  if (native_call) {
-    // If we're calling a native method, we reserve space for the worst-case signature
-    // handler varargs vector, which is max(Argument::n_register_parameters, parameter_count+2).
-    // We add two slots to the parameter_count, one for the jni
-    // environment and one for a possible native mirror.
-    Label skip_native_calculate_max_stack;
-    __ addi(top_frame_size, Rsize_of_parameters, 2);
-    __ cmpwi(CCR0, top_frame_size, Argument::n_register_parameters);
-    __ bge(CCR0, skip_native_calculate_max_stack);
-    __ li(top_frame_size, Argument::n_register_parameters);
-    __ bind(skip_native_calculate_max_stack);
-    __ sldi(Rsize_of_parameters, Rsize_of_parameters, Interpreter::logStackElementSize);
-    __ sldi(top_frame_size, top_frame_size, Interpreter::logStackElementSize);
-    __ sub(parent_frame_resize, R1_SP, R15_esp); // <0, off by Interpreter::stackElementSize!
-    assert(Rsize_of_locals == noreg, "Rsize_of_locals not initialized"); // Only relevant value is Rsize_of_parameters.
-  } else {
-    __ lhz(Rsize_of_locals /* number of params */, in_bytes(ConstMethod::size_of_locals_offset()), Rconst_method);
-    __ sldi(Rsize_of_parameters, Rsize_of_parameters, Interpreter::logStackElementSize);
-    __ sldi(Rsize_of_locals, Rsize_of_locals, Interpreter::logStackElementSize);
-    __ lhz(top_frame_size, in_bytes(ConstMethod::max_stack_offset()), Rconst_method);
-    __ sub(R11_scratch1, Rsize_of_locals, Rsize_of_parameters); // >=0
-    __ sub(parent_frame_resize, R1_SP, R15_esp); // <0, off by Interpreter::stackElementSize!
-    __ sldi(top_frame_size, top_frame_size, Interpreter::logStackElementSize);
-    __ add(parent_frame_resize, parent_frame_resize, R11_scratch1);
-  }
-
-  // Compute top frame size.
-  __ addi(top_frame_size, top_frame_size, frame::abi_reg_args_size + frame::ijava_state_size);
-
-  // Cut back area between esp and max_stack.
-  __ addi(parent_frame_resize, parent_frame_resize, frame::abi_minframe_size - Interpreter::stackElementSize);
-
-  __ round_to(top_frame_size, frame::alignment_in_bytes);
-  __ round_to(parent_frame_resize, frame::alignment_in_bytes);
-  // parent_frame_resize = (locals-parameters) - (ESP-SP-ABI48) Rounded to frame alignment size.
-  // Enlarge by locals-parameters (not in case of native_call), shrink by ESP-SP-ABI48.
-
-  {
-    // --------------------------------------------------------------------------
-    // Stack overflow check
-
-    Label cont;
-    __ add(R11_scratch1, parent_frame_resize, top_frame_size);
-    generate_stack_overflow_check(R11_scratch1, R12_scratch2);
-  }
-
-  // Set up interpreter state registers.
-
-  __ add(R18_locals, R15_esp, Rsize_of_parameters);
-  __ ld(R27_constPoolCache, in_bytes(ConstMethod::constants_offset()), Rconst_method);
-  __ ld(R27_constPoolCache, ConstantPool::cache_offset_in_bytes(), R27_constPoolCache);
-
-  // Set method data pointer.
-  if (ProfileInterpreter) {
-    Label zero_continue;
-    __ ld(R28_mdx, method_(method_data));
-    __ cmpdi(CCR0, R28_mdx, 0);
-    __ beq(CCR0, zero_continue);
-    __ addi(R28_mdx, R28_mdx, in_bytes(MethodData::data_offset()));
-    __ bind(zero_continue);
-  }
-
-  if (native_call) {
-    __ li(R14_bcp, 0); // Must initialize.
-  } else {
-    __ add(R14_bcp, in_bytes(ConstMethod::codes_offset()), Rconst_method);
-  }
-
-  // Resize parent frame.
-  __ mflr(R12_scratch2);
-  __ neg(parent_frame_resize, parent_frame_resize);
-  __ resize_frame(parent_frame_resize, R11_scratch1);
-  __ std(R12_scratch2, _abi(lr), R1_SP);
-
-  __ addi(R26_monitor, R1_SP, - frame::ijava_state_size);
-  __ addi(R15_esp, R26_monitor, - Interpreter::stackElementSize);
-
-  // Store values.
-  // R15_esp, R14_bcp, R26_monitor, R28_mdx are saved at java calls
-  // in InterpreterMacroAssembler::call_from_interpreter.
-  __ std(R19_method, _ijava_state_neg(method), R1_SP);
-  __ std(R21_sender_SP, _ijava_state_neg(sender_sp), R1_SP);
-  __ std(R27_constPoolCache, _ijava_state_neg(cpoolCache), R1_SP);
-  __ std(R18_locals, _ijava_state_neg(locals), R1_SP);
-
-  // Note: esp, bcp, monitor, mdx live in registers. Hence, the correct version can only
-  // be found in the frame after save_interpreter_state is done. This is always true
-  // for non-top frames. But when a signal occurs, dumping the top frame can go wrong,
-  // because e.g. frame::interpreter_frame_bcp() will not access the correct value
-  // (Enhanced Stack Trace).
-  // The signal handler does not save the interpreter state into the frame.
-  __ li(R0, 0);
-#ifdef ASSERT
-  // Fill remaining slots with constants.
-  __ load_const_optimized(R11_scratch1, 0x5afe);
-  __ load_const_optimized(R12_scratch2, 0xdead);
-#endif
-  // We have to initialize some frame slots for native calls (accessed by GC).
-  if (native_call) {
-    __ std(R26_monitor, _ijava_state_neg(monitors), R1_SP);
-    __ std(R14_bcp, _ijava_state_neg(bcp), R1_SP);
-    if (ProfileInterpreter) { __ std(R28_mdx, _ijava_state_neg(mdx), R1_SP); }
-  }
-#ifdef ASSERT
-  else {
-    __ std(R12_scratch2, _ijava_state_neg(monitors), R1_SP);
-    __ std(R12_scratch2, _ijava_state_neg(bcp), R1_SP);
-    __ std(R12_scratch2, _ijava_state_neg(mdx), R1_SP);
-  }
-  __ std(R11_scratch1, _ijava_state_neg(ijava_reserved), R1_SP);
-  __ std(R12_scratch2, _ijava_state_neg(esp), R1_SP);
-  __ std(R12_scratch2, _ijava_state_neg(lresult), R1_SP);
-  __ std(R12_scratch2, _ijava_state_neg(fresult), R1_SP);
-#endif
-  __ subf(R12_scratch2, top_frame_size, R1_SP);
-  __ std(R0, _ijava_state_neg(oop_tmp), R1_SP);
-  __ std(R12_scratch2, _ijava_state_neg(top_frame_sp), R1_SP);
-
-  // Push top frame.
-  __ push_frame(top_frame_size, R11_scratch1);
-}
-
-// End of helpers
-
-
-// Support abs and sqrt like in compiler.
-// For others we can use a normal (native) entry.
-
-inline bool math_entry_available(AbstractInterpreter::MethodKind kind) {
-  if (!InlineIntrinsics) return false;
-
-  return ((kind==Interpreter::java_lang_math_sqrt && VM_Version::has_fsqrt()) ||
-          (kind==Interpreter::java_lang_math_abs));
-}
-
-address TemplateInterpreterGenerator::generate_math_entry(AbstractInterpreter::MethodKind kind) {
-  if (!math_entry_available(kind)) {
-    NOT_PRODUCT(__ should_not_reach_here();)
-    return NULL;
-  }
-
-  address entry = __ pc();
-
-  __ lfd(F1_RET, Interpreter::stackElementSize, R15_esp);
-
-  // Pop c2i arguments (if any) off when we return.
-#ifdef ASSERT
-  __ ld(R9_ARG7, 0, R1_SP);
-  __ ld(R10_ARG8, 0, R21_sender_SP);
-  __ cmpd(CCR0, R9_ARG7, R10_ARG8);
-  __ asm_assert_eq("backlink", 0x545);
-#endif // ASSERT
-  __ mr(R1_SP, R21_sender_SP); // Cut the stack back to where the caller started.
-
-  if (kind == Interpreter::java_lang_math_sqrt) {
-    __ fsqrt(F1_RET, F1_RET);
-  } else if (kind == Interpreter::java_lang_math_abs) {
-    __ fabs(F1_RET, F1_RET);
-  } else {
-    ShouldNotReachHere();
-  }
-
-  // And we're done.
-  __ blr();
-
-  __ flush();
-
-  return entry;
-}
-
-// Interpreter stub for calling a native method. (asm interpreter)
-// This sets up a somewhat different looking stack for calling the
-// native method than the typical interpreter frame setup.
-//
-// On entry:
-//   R19_method    - method
-//   R16_thread    - JavaThread*
-//   R15_esp       - intptr_t* sender tos
-//
-//   abstract stack (grows up)
-//     [  IJava (caller of JNI callee)  ]  <-- ASP
-//        ...
-address TemplateInterpreterGenerator::generate_native_entry(bool synchronized) {
-
-  address entry = __ pc();
-
-  const bool inc_counter = UseCompiler || CountCompiledCalls || LogTouchedMethods;
-
-  // -----------------------------------------------------------------------------
-  // Allocate a new frame that represents the native callee (i2n frame).
-  // This is not a full-blown interpreter frame, but in particular, the
-  // following registers are valid after this:
-  // - R19_method
-  // - R18_local (points to start of argumuments to native function)
-  //
-  //   abstract stack (grows up)
-  //     [  IJava (caller of JNI callee)  ]  <-- ASP
-  //        ...
-
-  const Register signature_handler_fd = R11_scratch1;
-  const Register pending_exception    = R0;
-  const Register result_handler_addr  = R31;
-  const Register native_method_fd     = R11_scratch1;
-  const Register access_flags         = R22_tmp2;
-  const Register active_handles       = R11_scratch1; // R26_monitor saved to state.
-  const Register sync_state           = R12_scratch2;
-  const Register sync_state_addr      = sync_state;   // Address is dead after use.
-  const Register suspend_flags        = R11_scratch1;
-
-  //=============================================================================
-  // Allocate new frame and initialize interpreter state.
-
-  Label exception_return;
-  Label exception_return_sync_check;
-  Label stack_overflow_return;
-
-  // Generate new interpreter state and jump to stack_overflow_return in case of
-  // a stack overflow.
-  //generate_compute_interpreter_state(stack_overflow_return);
-
-  Register size_of_parameters = R22_tmp2;
-
-  generate_fixed_frame(true, size_of_parameters, noreg /* unused */);
-
-  //=============================================================================
-  // Increment invocation counter. On overflow, entry to JNI method
-  // will be compiled.
-  Label invocation_counter_overflow, continue_after_compile;
-  if (inc_counter) {
-    if (synchronized) {
-      // Since at this point in the method invocation the exception handler
-      // would try to exit the monitor of synchronized methods which hasn't
-      // been entered yet, we set the thread local variable
-      // _do_not_unlock_if_synchronized to true. If any exception was thrown by
-      // runtime, exception handling i.e. unlock_if_synchronized_method will
-      // check this thread local flag.
-      // This flag has two effects, one is to force an unwind in the topmost
-      // interpreter frame and not perform an unlock while doing so.
-      __ li(R0, 1);
-      __ stb(R0, in_bytes(JavaThread::do_not_unlock_if_synchronized_offset()), R16_thread);
-    }
-    generate_counter_incr(&invocation_counter_overflow, NULL, NULL);
-
-    BIND(continue_after_compile);
-    // Reset the _do_not_unlock_if_synchronized flag.
-    if (synchronized) {
-      __ li(R0, 0);
-      __ stb(R0, in_bytes(JavaThread::do_not_unlock_if_synchronized_offset()), R16_thread);
-    }
-  }
-
-  // access_flags = method->access_flags();
-  // Load access flags.
-  assert(access_flags->is_nonvolatile(),
-         "access_flags must be in a non-volatile register");
-  // Type check.
-  assert(4 == sizeof(AccessFlags), "unexpected field size");
-  __ lwz(access_flags, method_(access_flags));
-
-  // We don't want to reload R19_method and access_flags after calls
-  // to some helper functions.
-  assert(R19_method->is_nonvolatile(),
-         "R19_method must be a non-volatile register");
-
-  // Check for synchronized methods. Must happen AFTER invocation counter
-  // check, so method is not locked if counter overflows.
-
-  if (synchronized) {
-    lock_method(access_flags, R11_scratch1, R12_scratch2, true);
-
-    // Update monitor in state.
-    __ ld(R11_scratch1, 0, R1_SP);
-    __ std(R26_monitor, _ijava_state_neg(monitors), R11_scratch1);
-  }
-
-  // jvmti/jvmpi support
-  __ notify_method_entry();
-
-  //=============================================================================
-  // Get and call the signature handler.
-
-  __ ld(signature_handler_fd, method_(signature_handler));
-  Label call_signature_handler;
-
-  __ cmpdi(CCR0, signature_handler_fd, 0);
-  __ bne(CCR0, call_signature_handler);
-
-  // Method has never been called. Either generate a specialized
-  // handler or point to the slow one.
-  //
-  // Pass parameter 'false' to avoid exception check in call_VM.
-  __ call_VM(noreg, CAST_FROM_FN_PTR(address, InterpreterRuntime::prepare_native_call), R19_method, false);
-
-  // Check for an exception while looking up the target method. If we
-  // incurred one, bail.
-  __ ld(pending_exception, thread_(pending_exception));
-  __ cmpdi(CCR0, pending_exception, 0);
-  __ bne(CCR0, exception_return_sync_check); // Has pending exception.
-
-  // Reload signature handler, it may have been created/assigned in the meanwhile.
-  __ ld(signature_handler_fd, method_(signature_handler));
-  __ twi_0(signature_handler_fd); // Order wrt. load of klass mirror and entry point (isync is below).
-
-  BIND(call_signature_handler);
-
-  // Before we call the signature handler we push a new frame to
-  // protect the interpreter frame volatile registers when we return
-  // from jni but before we can get back to Java.
-
-  // First set the frame anchor while the SP/FP registers are
-  // convenient and the slow signature handler can use this same frame
-  // anchor.
-
-  // We have a TOP_IJAVA_FRAME here, which belongs to us.
-  __ set_top_ijava_frame_at_SP_as_last_Java_frame(R1_SP, R12_scratch2/*tmp*/);
-
-  // Now the interpreter frame (and its call chain) have been
-  // invalidated and flushed. We are now protected against eager
-  // being enabled in native code. Even if it goes eager the
-  // registers will be reloaded as clean and we will invalidate after
-  // the call so no spurious flush should be possible.
-
-  // Call signature handler and pass locals address.
-  //
-  // Our signature handlers copy required arguments to the C stack
-  // (outgoing C args), R3_ARG1 to R10_ARG8, and FARG1 to FARG13.
-  __ mr(R3_ARG1, R18_locals);
-#if !defined(ABI_ELFv2)
-  __ ld(signature_handler_fd, 0, signature_handler_fd);
-#endif
-
-  __ call_stub(signature_handler_fd);
-
-  // Remove the register parameter varargs slots we allocated in
-  // compute_interpreter_state. SP+16 ends up pointing to the ABI
-  // outgoing argument area.
-  //
-  // Not needed on PPC64.
-  //__ add(SP, SP, Argument::n_register_parameters*BytesPerWord);
-
-  assert(result_handler_addr->is_nonvolatile(), "result_handler_addr must be in a non-volatile register");
-  // Save across call to native method.
-  __ mr(result_handler_addr, R3_RET);
-
-  __ isync(); // Acquire signature handler before trying to fetch the native entry point and klass mirror.
-
-  // Set up fixed parameters and call the native method.
-  // If the method is static, get mirror into R4_ARG2.
-  {
-    Label method_is_not_static;
-    // Access_flags is non-volatile and still, no need to restore it.
-
-    // Restore access flags.
-    __ testbitdi(CCR0, R0, access_flags, JVM_ACC_STATIC_BIT);
-    __ bfalse(CCR0, method_is_not_static);
-
-    // constants = method->constants();
-    __ ld(R11_scratch1, in_bytes(Method::const_offset()), R19_method);
-    __ ld(R11_scratch1, in_bytes(ConstMethod::constants_offset()), R11_scratch1);
-    // pool_holder = method->constants()->pool_holder();
-    __ ld(R11_scratch1/*pool_holder*/, ConstantPool::pool_holder_offset_in_bytes(),
-          R11_scratch1/*constants*/);
-
-    const int mirror_offset = in_bytes(Klass::java_mirror_offset());
-
-    // mirror = pool_holder->klass_part()->java_mirror();
-    __ ld(R0/*mirror*/, mirror_offset, R11_scratch1/*pool_holder*/);
-    // state->_native_mirror = mirror;
-
-    __ ld(R11_scratch1, 0, R1_SP);
-    __ std(R0/*mirror*/, _ijava_state_neg(oop_tmp), R11_scratch1);
-    // R4_ARG2 = &state->_oop_temp;
-    __ addi(R4_ARG2, R11_scratch1, _ijava_state_neg(oop_tmp));
-    BIND(method_is_not_static);
-  }
-
-  // At this point, arguments have been copied off the stack into
-  // their JNI positions. Oops are boxed in-place on the stack, with
-  // handles copied to arguments. The result handler address is in a
-  // register.
-
-  // Pass JNIEnv address as first parameter.
-  __ addir(R3_ARG1, thread_(jni_environment));
-
-  // Load the native_method entry before we change the thread state.
-  __ ld(native_method_fd, method_(native_function));
-
-  //=============================================================================
-  // Transition from _thread_in_Java to _thread_in_native. As soon as
-  // we make this change the safepoint code needs to be certain that
-  // the last Java frame we established is good. The pc in that frame
-  // just needs to be near here not an actual return address.
-
-  // We use release_store_fence to update values like the thread state, where
-  // we don't want the current thread to continue until all our prior memory
-  // accesses (including the new thread state) are visible to other threads.
-  __ li(R0, _thread_in_native);
-  __ release();
-
-  // TODO PPC port assert(4 == JavaThread::sz_thread_state(), "unexpected field size");
-  __ stw(R0, thread_(thread_state));
-
-  if (UseMembar) {
-    __ fence();
-  }
-
-  //=============================================================================
-  // Call the native method. Argument registers must not have been
-  // overwritten since "__ call_stub(signature_handler);" (except for
-  // ARG1 and ARG2 for static methods).
-  __ call_c(native_method_fd);
-
-  __ li(R0, 0);
-  __ ld(R11_scratch1, 0, R1_SP);
-  __ std(R3_RET, _ijava_state_neg(lresult), R11_scratch1);
-  __ stfd(F1_RET, _ijava_state_neg(fresult), R11_scratch1);
-  __ std(R0/*mirror*/, _ijava_state_neg(oop_tmp), R11_scratch1); // reset
-
-  // Note: C++ interpreter needs the following here:
-  // The frame_manager_lr field, which we use for setting the last
-  // java frame, gets overwritten by the signature handler. Restore
-  // it now.
-  //__ get_PC_trash_LR(R11_scratch1);
-  //__ std(R11_scratch1, _top_ijava_frame_abi(frame_manager_lr), R1_SP);
-
-  // Because of GC R19_method may no longer be valid.
-
-  // Block, if necessary, before resuming in _thread_in_Java state.
-  // In order for GC to work, don't clear the last_Java_sp until after
-  // blocking.
-
-  //=============================================================================
-  // Switch thread to "native transition" state before reading the
-  // synchronization state. This additional state is necessary
-  // because reading and testing the synchronization state is not
-  // atomic w.r.t. GC, as this scenario demonstrates: Java thread A,
-  // in _thread_in_native state, loads _not_synchronized and is
-  // preempted. VM thread changes sync state to synchronizing and
-  // suspends threads for GC. Thread A is resumed to finish this
-  // native method, but doesn't block here since it didn't see any
-  // synchronization in progress, and escapes.
-
-  // We use release_store_fence to update values like the thread state, where
-  // we don't want the current thread to continue until all our prior memory
-  // accesses (including the new thread state) are visible to other threads.
-  __ li(R0/*thread_state*/, _thread_in_native_trans);
-  __ release();
-  __ stw(R0/*thread_state*/, thread_(thread_state));
-  if (UseMembar) {
-    __ fence();
-  }
-  // Write serialization page so that the VM thread can do a pseudo remote
-  // membar. We use the current thread pointer to calculate a thread
-  // specific offset to write to within the page. This minimizes bus
-  // traffic due to cache line collision.
-  else {
-    __ serialize_memory(R16_thread, R11_scratch1, R12_scratch2);
-  }
-
-  // Now before we return to java we must look for a current safepoint
-  // (a new safepoint can not start since we entered native_trans).
-  // We must check here because a current safepoint could be modifying
-  // the callers registers right this moment.
-
-  // Acquire isn't strictly necessary here because of the fence, but
-  // sync_state is declared to be volatile, so we do it anyway
-  // (cmp-br-isync on one path, release (same as acquire on PPC64) on the other path).
-  int sync_state_offs = __ load_const_optimized(sync_state_addr, SafepointSynchronize::address_of_state(), /*temp*/R0, true);
-
-  // TODO PPC port assert(4 == SafepointSynchronize::sz_state(), "unexpected field size");
-  __ lwz(sync_state, sync_state_offs, sync_state_addr);
-
-  // TODO PPC port assert(4 == Thread::sz_suspend_flags(), "unexpected field size");
-  __ lwz(suspend_flags, thread_(suspend_flags));
-
-  Label sync_check_done;
-  Label do_safepoint;
-  // No synchronization in progress nor yet synchronized.
-  __ cmpwi(CCR0, sync_state, SafepointSynchronize::_not_synchronized);
-  // Not suspended.
-  __ cmpwi(CCR1, suspend_flags, 0);
-
-  __ bne(CCR0, do_safepoint);
-  __ beq(CCR1, sync_check_done);
-  __ bind(do_safepoint);
-  __ isync();
-  // Block. We do the call directly and leave the current
-  // last_Java_frame setup undisturbed. We must save any possible
-  // native result across the call. No oop is present.
-
-  __ mr(R3_ARG1, R16_thread);
-#if defined(ABI_ELFv2)
-  __ call_c(CAST_FROM_FN_PTR(address, JavaThread::check_special_condition_for_native_trans),
-            relocInfo::none);
-#else
-  __ call_c(CAST_FROM_FN_PTR(FunctionDescriptor*, JavaThread::check_special_condition_for_native_trans),
-            relocInfo::none);
-#endif
-
-  __ bind(sync_check_done);
-
-  //=============================================================================
-  // <<<<<< Back in Interpreter Frame >>>>>
-
-  // We are in thread_in_native_trans here and back in the normal
-  // interpreter frame. We don't have to do anything special about
-  // safepoints and we can switch to Java mode anytime we are ready.
-
-  // Note: frame::interpreter_frame_result has a dependency on how the
-  // method result is saved across the call to post_method_exit. For
-  // native methods it assumes that the non-FPU/non-void result is
-  // saved in _native_lresult and a FPU result in _native_fresult. If
-  // this changes then the interpreter_frame_result implementation
-  // will need to be updated too.
-
-  // On PPC64, we have stored the result directly after the native call.
-
-  //=============================================================================
-  // Back in Java
-
-  // We use release_store_fence to update values like the thread state, where
-  // we don't want the current thread to continue until all our prior memory
-  // accesses (including the new thread state) are visible to other threads.
-  __ li(R0/*thread_state*/, _thread_in_Java);
-  __ release();
-  __ stw(R0/*thread_state*/, thread_(thread_state));
-  if (UseMembar) {
-    __ fence();
-  }
-
-  __ reset_last_Java_frame();
-
-  // Jvmdi/jvmpi support. Whether we've got an exception pending or
-  // not, and whether unlocking throws an exception or not, we notify
-  // on native method exit. If we do have an exception, we'll end up
-  // in the caller's context to handle it, so if we don't do the
-  // notify here, we'll drop it on the floor.
-  __ notify_method_exit(true/*native method*/,
-                        ilgl /*illegal state (not used for native methods)*/,
-                        InterpreterMacroAssembler::NotifyJVMTI,
-                        false /*check_exceptions*/);
-
-  //=============================================================================
-  // Handle exceptions
-
-  if (synchronized) {
-    // Don't check for exceptions since we're still in the i2n frame. Do that
-    // manually afterwards.
-    unlock_method(false);
-  }
-
-  // Reset active handles after returning from native.
-  // thread->active_handles()->clear();
-  __ ld(active_handles, thread_(active_handles));
-  // TODO PPC port assert(4 == JNIHandleBlock::top_size_in_bytes(), "unexpected field size");
-  __ li(R0, 0);
-  __ stw(R0, JNIHandleBlock::top_offset_in_bytes(), active_handles);
-
-  Label exception_return_sync_check_already_unlocked;
-  __ ld(R0/*pending_exception*/, thread_(pending_exception));
-  __ cmpdi(CCR0, R0/*pending_exception*/, 0);
-  __ bne(CCR0, exception_return_sync_check_already_unlocked);
-
-  //-----------------------------------------------------------------------------
-  // No exception pending.
-
-  // Move native method result back into proper registers and return.
-  // Invoke result handler (may unbox/promote).
-  __ ld(R11_scratch1, 0, R1_SP);
-  __ ld(R3_RET, _ijava_state_neg(lresult), R11_scratch1);
-  __ lfd(F1_RET, _ijava_state_neg(fresult), R11_scratch1);
-  __ call_stub(result_handler_addr);
-
-  __ merge_frames(/*top_frame_sp*/ R21_sender_SP, /*return_pc*/ R0, R11_scratch1, R12_scratch2);
-
-  // Must use the return pc which was loaded from the caller's frame
-  // as the VM uses return-pc-patching for deoptimization.
-  __ mtlr(R0);
-  __ blr();
-
-  //-----------------------------------------------------------------------------
-  // An exception is pending. We call into the runtime only if the
-  // caller was not interpreted. If it was interpreted the
-  // interpreter will do the correct thing. If it isn't interpreted
-  // (call stub/compiled code) we will change our return and continue.
-
-  BIND(exception_return_sync_check);
-
-  if (synchronized) {
-    // Don't check for exceptions since we're still in the i2n frame. Do that
-    // manually afterwards.
-    unlock_method(false);
-  }
-  BIND(exception_return_sync_check_already_unlocked);
-
-  const Register return_pc = R31;
-
-  __ ld(return_pc, 0, R1_SP);
-  __ ld(return_pc, _abi(lr), return_pc);
-
-  // Get the address of the exception handler.
-  __ call_VM_leaf(CAST_FROM_FN_PTR(address, SharedRuntime::exception_handler_for_return_address),
-                  R16_thread,
-                  return_pc /* return pc */);
-  __ merge_frames(/*top_frame_sp*/ R21_sender_SP, noreg, R11_scratch1, R12_scratch2);
-
-  // Load the PC of the the exception handler into LR.
-  __ mtlr(R3_RET);
-
-  // Load exception into R3_ARG1 and clear pending exception in thread.
-  __ ld(R3_ARG1/*exception*/, thread_(pending_exception));
-  __ li(R4_ARG2, 0);
-  __ std(R4_ARG2, thread_(pending_exception));
-
-  // Load the original return pc into R4_ARG2.
-  __ mr(R4_ARG2/*issuing_pc*/, return_pc);
-
-  // Return to exception handler.
-  __ blr();
-
-  //=============================================================================
-  // Counter overflow.
-
-  if (inc_counter) {
-    // Handle invocation counter overflow.
-    __ bind(invocation_counter_overflow);
-
-    generate_counter_overflow(continue_after_compile);
-=======
 int AbstractInterpreter::BasicType_as_index(BasicType type) {
   int i = 0;
   switch (type) {
@@ -1103,7 +47,6 @@
     case T_OBJECT : i = 9; break;
     case T_ARRAY  : i = 9; break;
     default       : ShouldNotReachHere();
->>>>>>> 0a8a9550
   }
   assert(0 <= i && i < AbstractInterpreter::number_of_result_handlers, "index out of bounds");
   return i;
